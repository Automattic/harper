> <!-- source: https://github.com/JesseKPhillips/USA-Constitution/blob/4cfdd130709fa7e8db998383b6917ba33b402ec6/Constitution.md -->
# Unlintable
<<<<<<< HEAD
>            The Constitution Of The United States   Of America
# Unlintable D   NPr+         P  D   V/J    NPrPl/V+ P  NPr+
>
#
> We   the People of the United States   , in      Order  to form  a   more         perfect  Union    ,
# IPl+ D   NSg/V  P  D+  V/J    NPrPl/V+ . NPr/J/P NSg/V+ P  NSg/V D/P NPr/I/V/J/Dq NSg/V/J+ NPr/V/J+ .
> establish Justice , insure domestic Tranquility , provide for the common  defence   ,
# V         NPr🅪+   . V      NSg/J    NSg         . V       C/P D   NSg/V/J NSg/Comm+ .
> promote the general Welfare , and secure the Blessings of Liberty to ourselves
# NSg/V   D   NSg/V/J NSg/V+  . V/C V/J    D   W?        P  NSg+    P  IPl+
> and our Posterity , do     ordain and establish this   Constitution for the United
# V/C D$+ NᴹSg+     . NSg/VX V      V/C V         I/Ddem NPr+         C/P D   V/J
=======
>            The Constitution Of The United States  Of America
# Unlintable D   NPr          P  D   V/J    NPrPl/V P  NPr+
>
#
> We   the People of the United States   , in      Order  to form  a   more         perfect  Union   ,
# IPl+ D   NPl/V  P  D+  V/J+   NPrPl/V+ . NPr/J/P NSg/V+ P  NSg/V D/P NPr/I/V/J/Dq NSg/V/J+ NPr/V/J .
> establish Justice , insure domestic Tranquility , provide for the common   defence   ,
# V         NPr🅪+   . V      NSg/J+   NSg         . V       C/P D+  NSg/V/J+ NSg/Comm+ .
> promote the general  Welfare , and secure the Blessings of Liberty to ourselves
# NSg/V   D+  NSg/V/J+ NSg/V+  . V/C V/J    D   W?        P  NSg+    P  IPl+
> and our Posterity , do     ordain and establish this    Constitution for the United
# V/C D$+ NᴹSg+     . NSg/VX V      V/C V         I/Ddem+ NPr          C/P D   V/J
>>>>>>> 90a66a9c
> States  of America .
# NPrPl/V P  NPr+    .
>
#
> Article . I.
# NSg/V+  . ?
>
#
> Section . 1 .
# NSg/V+  . # .
>
#
> All           legislative Powers   herein granted shall be     vested in      a
# NSg/I/J/C/Dq+ NSg/J+      NPrPl/V+ W?     V/J     VX    NSg/VX V/J    NPr/J/P D/P
> Congress of the United States   , which shall consist of a   Senate and House of
# NPr/V    P  D+  V/J    NPrPl/V+ . I/C+  VX    NSg/V   P  D/P NPr+   V/C NPr/V P
> Representatives . Congress shall make  no     law    respecting an  establishment of
# NPl+            . NPr/V+   VX    NSg/V NPr/P+ NSg/V+ V          D/P NSg           P
> religion , or    prohibiting the free    exercise thereof ; or    abridging the freedom of
# NSg/V+   . NPr/C V           D+  NSg/V/J NSg/V+   W?      . NPr/C V         D   N🅪Sg    P
> speech  , or    of the press  ; or    the right   of the people peaceably to assemble , and
<<<<<<< HEAD
# N🅪Sg/V+ . NPr/C P  D   NSg/V+ . NPr/C D   NPr/V/J P  D   NSg/V+ R         P  V        . V/C
=======
# N🅪Sg/V+ . NPr/C P  D+  NSg/V+ . NPr/C D   NPr/V/J P  D+  NPl/V+ R         P  V        . V/C
>>>>>>> 90a66a9c
> to petition the government for a   redress of grievances .
# P  NSg/V    D   NSg+       C/P D/P NSg/V   P  NPl        .
>
#
> No     person shall be     a   Senator or    Representative in      Congress , or    elector of
# NPr/P+ NSg/V+ VX    NSg/VX D/P NSg     NPr/C NSg/J          NPr/J/P NPr/V+   . NPr/C NSg     P
> President and Vice       President , or    hold    any    office , civil or    military , under   the
# NSg/V     V/C NSg/V/J/P+ NSg/V+    . NPr/C NSg/V/J I/R/Dq NSg/V+ . J     NPr/C NSg/J    . NSg/J/P D
> United States   , or    under   any    State  , who    , having previously taken an  oath   , as    a
# V/J    NPrPl/V+ . NPr/C NSg/J/P I/R/Dq NSg/V+ . NPr/I+ . V      R          V/J   D/P NSg/V+ . NSg/R D/P
> member of Congress , or    as    an  officer of the United States   , or    as    a   member of
<<<<<<< HEAD
# NSg/V  P  NPr/V+   . NPr/C NSg/R D/P NSg/V/J P  D   V/J    NPrPl/V+ . NPr/C NSg/R D/P NSg/V  P
> any    State  legislature , or    as    an  executive or    judicial officer of any    State  , to
# I/R/Dq NSg/V+ NSg+        . NPr/C NSg/R D/P NSg/J     NPr/C NSg/J    NSg/V/J P  I/R/Dq NSg/V+ . P
> support the Constitution of the United States   , shall have   engaged in
# NSg/V   D   NPr          P  D   V/J    NPrPl/V+ . VX    NSg/VX V/J     NPr/J/P
> insurrection or    rebellion against the same , or    given     aid   or    comfort to the
# NSg          NPr/C NSg+      C/P     D   I/J  . NPr/C NSg/V/J/P NSg/V NPr/C NSg/V+  P  D
=======
# NSg/V  P  NPr/V+   . NPr/C NSg/R D/P NSg/V   P  D+  V/J+   NPrPl/V+ . NPr/C NSg/R D/P NSg/V  P
> any     State  legislature , or    as    an  executive or    judicial officer of any     State  , to
# I/R/Dq+ NSg/V+ NSg+        . NPr/C NSg/R D/P NSg/J     NPr/C NSg/J    NSg/V   P  I/R/Dq+ NSg/V+ . P
> support the Constitution of the United States   , shall have   engaged in
# N🅪Sg/V  D   NPr          P  D+  V/J+   NPrPl/V+ . VX    NSg/VX V/J     NPr/J/P
> insurrection or    rebellion against the same , or    given     aid    or    comfort to the
# NSg          NPr/C NSg       C/P     D   I/J  . NPr/C NSg/V/J/P N🅪Sg/V NPr/C NSg/V+  P  D+
>>>>>>> 90a66a9c
> enemies thereof . But     Congress may    , by      a   vote  of two - thirds of each House  ,
# NPl/V+  W?      . NSg/C/P NPr/V+   NPr/VX . NSg/J/P D/P NSg/V P  NSg . NPl/V  P  Dq+  NPr/V+ .
> remove such   disability .
# NSg/V  NSg/I+ N🅪Sg+      .
>
#
> The terms of Senators and Representatives shall end   at    noon   on  the 3 d      day  of
# D   NPl/V P  NPl      V/C NPl+            VX    NSg/V NSg/P NSg/V+ J/P D   # NPr/J+ NPr🅪 P
> January , of the years in      which such   terms  end    ; and the terms of their
# NPr+    . P  D+  NPl+  NPr/J/P I/C+  NSg/I+ NPl/V+ NSg/V+ . V/C D   NPl/V P  D$+
> successors shall then    begin .
# NPl+       VX    NSg/J/C NSg/V .
>
#
> Section . 2 .
# NSg/V+  . # .
>
#
> The House of Representatives shall be     composed of Members
# D   NPr/V P  NPl+            VX    NSg/VX V/J      P  NPl/V+
<<<<<<< HEAD
> chosen   every second   Year by      the People of the several States   , and the Electors
# NᴹSg/V/J Dq+   NSg/V/J+ NSg+ NSg/J/P D   NSg/V  P  D+  J/Dq+   NPrPl/V+ . V/C D   NPl
=======
> chosen   every second  Year by      the People of the several States   , and the Electors
# NᴹSg/V/J Dq+   NSg/V/J NSg  NSg/J/P D   NPl/V  P  D+  J/Dq+   NPrPl/V+ . V/C D   NPl
>>>>>>> 90a66a9c
> in      each State  shall have   the Qualifications requisite for Electors of the most
# NPr/J/P Dq   NSg/V+ VX    NSg/VX D   +              NSg/J+    C/P NPl      P  D   NSg/I/J/Dq
> numerous Branch of the State  Legislature .
# J        NPr/V  P  D   NSg/V+ NSg+        .
>
#
> No     Person shall be     a    Representative who    shall not   have   attained to the Age    of
# NPr/P+ NSg/V+ VX    NSg/VX D/P+ NSg/J+         NPr/I+ VX    NSg/C NSg/VX V/J      P  D   N🅪Sg/V P
> twenty five Years , and been  seven Years a   Citizen of the United States   , and who
# NSg    NSg  NPl+  . V/C NSg/V NSg   NPl+  D/P NSg     P  D   V/J    NPrPl/V+ . V/C NPr/I+
> shall not   , when    elected , be     an  Inhabitant of that         State  in      which he       shall be
# VX    NSg/C . NSg/I/C NSg/V/J . NSg/VX D/P NSg/J      P  NSg/I/C/Ddem NSg/V+ NPr/J/P I/C+  NPr/ISg+ VX    NSg/VX
> chosen   .
# NᴹSg/V/J .
>
#
> Representatives shall be     apportioned among the several States   according to
<<<<<<< HEAD
# NPl+            VX    NSg/VX V/J         P     D   J/Dq    NPrPl/V+ V/J       P
> their respective numbers  , counting the whole number  of persons in      each State  ,
# D$+   J          NPrPl/V+ . V        D   NSg/J NSg/V/J P  NPl/V+  NPr/J/P Dq   NSg/V+ .
=======
# NPl+            VX    NSg/VX V/J         P     D+  J/Dq+   NPrPl/V+ V/J       P
> their respective numbers  , counting the whole number   of persons in      each State  ,
# D$+   J+         NPrPl/V+ . V        D   NSg/J NSg/V/JC P  NPl/V+  NPr/J/P Dq+  NSg/V+ .
>>>>>>> 90a66a9c
> excluding Indians not   taxed . But     when    the right    to vote  at    any    election for the
# V         NPl+    NSg/C V/J   . NSg/C/P NSg/I/C D+  NPr/V/J+ P  NSg/V NSg/P I/R/Dq NSg+     C/P D
> choice of electors for President and Vice       President of the United States   ,
# NSg/J  P  NPl      C/P NSg/V     V/C NSg/V/J/P+ NSg/V     P  D   V/J    NPrPl/V+ .
> Representatives in      Congress , the Executive and Judicial officers of a   State  , or
# NPl+            NPr/J/P NPr/V+   . D   NSg/J     V/C NSg/J    NPl/V    P  D/P NSg/V+ . NPr/C
> the members of the Legislature thereof , is denied to any    of the male
<<<<<<< HEAD
# D   NPl/V   P  D   NSg+        W?      . VL V/J    P  I/R/Dq P  D   NPr/J+
> inhabitants of such  State  , being    twenty - one       years of age     , and citizens of the
# NPl         P  NSg/I NSg/V+ . NSg/V/C+ NSg    . NSg/I/V/J NPl   P  N🅪Sg/V+ . V/C NPl      P  D
> United States   , or    in      any    way    abridged , except for participation in      rebellion ,
# V/J    NPrPl/V+ . NPr/C NPr/J/P I/R/Dq NSg/J+ V/J      . V/C/P  C/P NᴹSg+         NPr/J/P NSg+      .
> or    other   crime  , the basis of representation therein shall be     reduced in      the
# NPr/C NSg/V/J NSg/V+ . D   NSg   P  NSg+           W?      VX    NSg/VX V/J     NPr/J/P D
> proportion which the number  of such  male   citizens shall bear    to the whole
# NSg/V+     I/C+  D   NSg/V/J P  NSg/I NPr/J+ NPl+     VX    NSg/V/J P  D   NSg/J
> number  of male   citizens twenty - one       years of age     in      such  State  . The actual
# NSg/V/J P  NPr/J+ NPl+     NSg    . NSg/I/V/J NPl   P  N🅪Sg/V+ NPr/J/P NSg/I NSg/V+ . D   NSg/J
> Enumeration shall be     made within  three Years after the first   Meeting of the
# N🅪Sg        VX    NSg/VX V    NSg/J/P NSg   NPl+  J/P   D   NSg/V/J NSg/V   P  D
> Congress of the United States   , and within  every subsequent Term    of ten Years ,
# NPr/V    P  D   V/J    NPrPl/V+ . V/C NSg/J/P Dq    NSg/J      NSg/V/J P  NSg NPl+  .
> in      such  Manner as    they shall by      Law    direct . The Number  of Representatives shall
# NPr/J/P NSg/I NSg+   NSg/R IPl+ VX    NSg/J/P NSg/V+ V/J    . D   NSg/V/J P  NPl+            VX
=======
# D   NPl/V   P  D+  NSg+        W?      . VL V/J    P  I/R/Dq P  D   NPr/J+
> inhabitants of such   State  , being    twenty - one       years of age     , and citizens of the
# NPl         P  NSg/I+ NSg/V+ . NSg/V/C+ NSg    . NSg/I/V/J NPl   P  N🅪Sg/V+ . V/C NPl      P  D+
> United States   , or    in      any     way    abridged , except for participation in      rebellion ,
# V/J+   NPrPl/V+ . NPr/C NPr/J/P I/R/Dq+ NSg/J+ V/J      . V/C/P  C/P NᴹSg+         NPr/J/P NSg+      .
> or    other    crime  , the basis of representation therein shall be     reduced in      the
# NPr/C NSg/V/J+ NSg/V+ . D   NSg   P  NSg+           W?      VX    NSg/VX V/J     NPr/J/P D+
> proportion which the number   of such  male   citizens shall bear    to the whole
# NSg/V+     I/C+  D   NSg/V/JC P  NSg/I NPr/J+ NPl+     VX    NSg/V/J P  D   NSg/J
> number   of male   citizens twenty - one       years of age     in      such   State  . The actual
# NSg/V/JC P  NPr/J+ NPl+     NSg    . NSg/I/V/J NPl   P  N🅪Sg/V+ NPr/J/P NSg/I+ NSg/V+ . D   NSg/J
> Enumeration shall be     made within  three Years after the first   Meeting of the
# N🅪Sg        VX    NSg/VX V    NSg/J/P NSg   NPl+  JC/P  D   NSg/V/J NSg/V   P  D
> Congress of the United States   , and within  every subsequent Term    of ten  Years ,
# NPr/V    P  D+  V/J+   NPrPl/V+ . V/C NSg/J/P Dq    NSg/J      NSg/V/J P  NSg+ NPl+  .
> in      such  Manner as    they shall by      Law    direct . The Number   of Representatives shall
# NPr/J/P NSg/I NSg+   NSg/R IPl+ VX    NSg/J/P NSg/V+ V/J+   . D   NSg/V/JC P  NPl+            VX
>>>>>>> 90a66a9c
> not   exceed one       for every thirty Thousand , but     each State  shall have   at    Least
# NSg/C V      NSg/I/V/J C/P Dq    NSg    NSg      . NSg/C/P Dq+  NSg/V+ VX    NSg/VX NSg/P NSg/J+
> one        Representative ; and until such  enumeration shall be     made , the State of New
# NSg/I/V/J+ NSg/J+         . V/C C/P   NSg/I N🅪Sg        VX    NSg/VX V    . D   NSg/V P  NSg/V/J
> Hampshire shall be     entitled to chuse three , Massachusetts eight , Rhode - Island
# NPr+      VX    NSg/VX V/J      P  ?     NSg   . NPr+          NSg/J . NPr   . NSg/V
> and Providence Plantations one       , Connecticut five , New     - York six , New     Jersey
# V/C NPr+       NPl         NSg/I/V/J . NPr+        NSg  . NSg/V/J . NPr+ NSg . NSg/V/J NPr+
> four , Pennsylvania eight , Delaware one       , Maryland six , Virginia ten , North
# NSg  . NPr+         NSg/J . NPr      NSg/I/V/J . NPr      NSg . NPr+     NSg . NPr/V/J+
> Carolina five , South    Carolina five , and Georgia three .
# NPr+     NSg  . NPr/V/J+ NPr+     NSg  . V/C NPr+    NSg   .
>
#
> When    vacancies happen in      the Representation from any    State  , the Executive
# NSg/I/C NPl       V      NPr/J/P D   NSg+           P    I/R/Dq NSg/V+ . D   NSg/J
> Authority thereof shall issue  Writs of Election to fill  such  Vacancies .
# NSg+      W?      VX    NSg/V+ NPl/V P  NSg+     P  NSg/V NSg/I NPl       .
>
#
<<<<<<< HEAD
> The House of Representatives shall chuse their Speaker and other   Officers ; and
# D   NPr/V P  NPl+            VX    ?     D$+   NSg/J   V/C NSg/V/J NPl/V+   . V/C
> shall have   the sole    Power    of Impeachment .
# VX    NSg/VX D   NSg/V/J NSg/V/J+ P  N🅪Sg        .
=======
> The House of Representatives shall chuse their Speaker and other    Officers ; and
# D   NPr/V P  NPl+            VX    ?     D$+   NSg     V/C NSg/V/J+ NPl/V+   . V/C
> shall have   the sole    Power   of Impeachment .
# VX    NSg/VX D   NSg/V/J NSg/V/J P  N🅪Sg+       .
>>>>>>> 90a66a9c
>
#
> Section . 3 .
# NSg/V+  . # .
>
#
> The Senate of the United States   shall be     composed of two
# D   NPr    P  D+  V/J    NPrPl/V+ VX    NSg/VX V/J      P  NSg
> Senators from each State  , elected by      the people thereof , for six years ; and
<<<<<<< HEAD
# NPl+     P    Dq+  NSg/V+ . NSg/V/J NSg/J/P D+  NSg/V+ W?      . C/P NSg NPl+  . V/C
> each Senator shall have   one       vote   . The electors in      each State  shall have   the
# Dq   NSg+    VX    NSg/VX NSg/I/V/J NSg/V+ . D   NPl      NPr/J/P Dq   NSg/V+ VX    NSg/VX D
=======
# NPl+     P    Dq+  NSg/V+ . NSg/V/J NSg/J/P D+  NPl/V+ W?      . C/P NSg NPl+  . V/C
> each Senator shall have   one        vote   . The electors in      each State  shall have   the
# Dq+  NSg+    VX    NSg/VX NSg/I/V/J+ NSg/V+ . D   NPl      NPr/J/P Dq+  NSg/V+ VX    NSg/VX D+
>>>>>>> 90a66a9c
> qualifications requisite for electors of the most       numerous branch of the State
# +              NSg/J+    C/P NPl      P  D   NSg/I/J/Dq J        NPr/V  P  D   NSg/V+
> legislatures .
# NPl          .
>
#
> Immediately after they shall be     assembled in      Consequence of the first    Election ,
# R           JC/P  IPl+ VX    NSg/VX V/J       NPr/J/P NSg/V       P  D+  NSg/V/J+ NSg+     .
> they shall be     divided as    equally as    may    be     into three Classes . The Seats of the
# IPl+ VX    NSg/VX V/J     NSg/R R       NSg/R NPr/VX NSg/VX P    NSg+  NPl/V+  . D   NPl/V P  D
> Senators of the first    Class    shall be     vacated at    the Expiration of the second
# NPl      P  D+  NSg/V/J+ NSg/V/J+ VX    NSg/VX V/J     NSg/P D   N🅪Sg       P  D+  NSg/V/J+
> Year , of the second  Class    at    the Expiration of the fourth   Year , and of the
# NSg+ . P  D   NSg/V/J NSg/V/J+ NSg/P D   N🅪Sg       P  D+  NPr/V/J+ NSg+ . V/C P  D
> third   Class    at    the Expiration of the sixth    Year , so        that         one       third   may    be
# NSg/V/J NSg/V/J+ NSg/P D   N🅪Sg       P  D+  NSg/V/J+ NSg+ . NSg/I/J/C NSg/I/C/Ddem NSg/I/V/J NSg/V/J NPr/VX NSg/VX
> chosen   every second   Year ; and when    vacancies happen in      the representation of
# NᴹSg/V/J Dq+   NSg/V/J+ NSg+ . V/C NSg/I/C NPl       V      NPr/J/P D   NSg            P
> any    State  in      the Senate , the executive authority of such  State  shall issue
# I/R/Dq NSg/V+ NPr/J/P D   NPr+   . D   NSg/J     NSg       P  NSg/I NSg/V+ VX    NSg/V+
> writs of election to fill  such  vacancies : Provided , That         the legislature of any
# NPl/V P  NSg+     P  NSg/V NSg/I NPl       . V/J/C    . NSg/I/C/Ddem D   NSg         P  I/R/Dq
> State  may    empower the executive thereof to make  temporary appointments until
# NSg/V+ NPr/VX V       D   NSg/J     W?      P  NSg/V NSg/J     NPl+         C/P
<<<<<<< HEAD
> the people fill  the vacancies by      election as    the legislature may    direct .
# D   NSg/V+ NSg/V D   NPl       NSg/J/P NSg+     NSg/R D   NSg+        NPr/VX V/J    .
=======
> the people fill  the vacancies by      election as    the legislature may     direct .
# D+  NPl/V+ NSg/V D   NPl       NSg/J/P NSg+     NSg/R D+  NSg+        NPr/VX+ V/J    .
>>>>>>> 90a66a9c
>
#
> No     Person shall be     a    Senator who    shall not   have   attained to the Age    of thirty
# NPr/P+ NSg/V+ VX    NSg/VX D/P+ NSg+    NPr/I+ VX    NSg/C NSg/VX V/J      P  D   N🅪Sg/V P  NSg
> Years , and been  nine Years a   Citizen of the United States   , and who    shall not   ,
# NPl+  . V/C NSg/V NSg  NPl+  D/P NSg     P  D   V/J    NPrPl/V+ . V/C NPr/I+ VX    NSg/C .
> when    elected , be     an  Inhabitant of that         State  for which he       shall be     chosen   .
# NSg/I/C NSg/V/J . NSg/VX D/P NSg/J      P  NSg/I/C/Ddem NSg/V+ C/P I/C+  NPr/ISg+ VX    NSg/VX NᴹSg/V/J .
>
#
> The Vice       President of the United States   shall be     President of the Senate , but
# D   NSg/V/J/P+ NSg/V     P  D+  V/J    NPrPl/V+ VX    NSg/VX NSg/V     P  D+  NPr+   . NSg/C/P
> shall have   no     Vote   , unless they be     equally divided .
# VX    NSg/VX NPr/P+ NSg/V+ . C      IPl+ NSg/VX R       V/J     .
>
#
> The Senate shall chuse their other   Officers , and also a   President pro     tempore ,
# D+  NPr+   VX    ?     D$+   NSg/V/J NPl/V+   . V/C W?   D/P NSg/V+    NSg/J/P ?       .
> in      the Absence of the Vice       President , or    when    he       shall exercise the Office of
# NPr/J/P D   NSg     P  D   NSg/V/J/P+ NSg/V+    . NPr/C NSg/I/C NPr/ISg+ VX    NSg/V    D   NSg/V  P
> President of the United States   .
# NSg/V     P  D   V/J    NPrPl/V+ .
>
#
> The Senate shall have   the sole     Power    to try     all          Impeachments . When    sitting for
# D+  NPr+   VX    NSg/VX D+  NSg/V/J+ NSg/V/J+ P  NSg/V/J NSg/I/J/C/Dq NPl          . NSg/I/C NSg/V/J C/P
> that          Purpose , they shall be     on  Oath   or    Affirmation . When    the President of the
# NSg/I/C/Ddem+ NSg/V+  . IPl+ VX    NSg/VX J/P NSg/V+ NPr/C NSg         . NSg/I/C D   NSg/V     P  D+
> United States   is tried , the Chief    Justice shall preside : And no     Person shall be
# V/J    NPrPl/V+ VL V/J   . D+  NSg/V/J+ NPr🅪+   VX    V       . V/C NPr/P+ NSg/V+ VX    NSg/VX
> convicted without the Concurrence of two thirds of the Members present .
# V/J       C/P     D   NSg         P  NSg NPl/V  P  D   NPl/V+  NSg/V/J .
>
#
> Judgment in      Cases  of impeachment shall not   extend further than to removal from
# NSg+     NPr/J/P NPl/V+ P  N🅪Sg        VX    NSg/C NSg/V  V/J     C/P  P  NSg     P
> Office , and disqualification to hold    and enjoy any    Office of honor      , Trust    or
# NSg/V+ . V/C NSg              P  NSg/V/J V/C V     I/R/Dq NSg/V  P  N🅪Sg/V/Am+ . N🅪Sg/V/J NPr/C
> Profit   under   the United States   : but     the Party    convicted shall nevertheless be
# NSg/V/J+ NSg/J/P D   V/J    NPrPl/V+ . NSg/C/P D   NSg/V/J+ V/J       VX    W?           NSg/VX
> liable and subject  to Indictment , Trial    , Judgment and Punishment , according to
# J      V/C NSg/V/J+ P  NSg        . NSg/V/J+ . NSg      V/C N🅪Sg+      . V/J       P
> Law   .
# NSg/V .
>
#
> Section . 4 .
# NSg/V+  . # .
>
#
> The Times  , Places and Manner of holding Elections for Senators
# D+  NPl/V+ . NPl/V+ V/C NSg    P  NSg/V   NPl+      C/P NPl
> and Representatives , shall be     prescribed in      each State  by      the Legislature
# V/C NPl+            . VX    NSg/VX V/J        NPr/J/P Dq   NSg/V+ NSg/J/P D   NSg+
> thereof ; but     the Congress may    at    any    time      by      Law    make  or    alter such
# W?      . NSg/C/P D   NPr/V+   NPr/VX NSg/P I/R/Dq N🅪Sg/V/J+ NSg/J/P NSg/V+ NSg/V NPr/C NSg/V NSg/I
> Regulations , except as    to the Places of chusing Senators .
# NPl+        . V/C/P  NSg/R P  D   NPl/V  P  ?       NPl+     .
>
#
> The Congress shall assemble at    least once  in      every year , and such   meeting shall
# D+  NPr/V+   VX    V        NSg/P NSg/J NSg/C NPr/J/P Dq+   NSg+ . V/C NSg/I+ NSg/V+  VX
> begin at    noon   on  the 3 d      day  of January , unless they shall by      law    appoint a
# NSg/V NSg/P NSg/V+ J/P D   # NPr/J+ NPr🅪 P  NPr+    . C      IPl+ VX    NSg/J/P NSg/V+ V       D/P+
> different day   .
# NSg/J     NPr🅪+ .
>
#
> Section . 5 .
# NSg/V+  . # .
>
#
> Each House  shall be     the Judge of the Elections , Returns and
# Dq+  NPr/V+ VX    NSg/VX D   NSg/V P  D+  NPl+      . NPl/V   V/C
> Qualifications of its     own      Members , and a   Majority of each shall constitute a
# W?             P  ISg/D$+ NSg/V/J+ NPl/V+  . V/C D/P NSg      P  Dq+  VX    NSg/V      D/P
<<<<<<< HEAD
> Quorum to do     Business ; but     a   smaller Number   may    adjourn from day   to day  , and
# NSg    P  NSg/VX N🅪Sg/J+  . NSg/C/P D/P J       NSg/V/J+ NPr/VX V       P    NPr🅪+ P  NPr🅪 . V/C
> may    be     authorized to compel the Attendance of absent    Members , in      such  Manner ,
# NPr/VX NSg/VX V/J        P  V      D   NSg        P  NSg/V/J/P NPl/V+  . NPr/J/P NSg/I NSg+   .
> and under   such  Penalties as    each House  may    provide .
# V/C NSg/J/P NSg/I NPl+      NSg/R Dq   NPr/V+ NPr/VX V       .
=======
> Quorum to do     Business ; but     a    smaller Number    may    adjourn from day   to day  , and
# NSg    P  NSg/VX N🅪Sg/J+  . NSg/C/P D/P+ NSg/JC+ NSg/V/JC+ NPr/VX V       P    NPr🅪+ P  NPr🅪 . V/C
> may    be     authorized to compel the Attendance of absent     Members , in      such   Manner ,
# NPr/VX NSg/VX V/J        P  V      D   NSg        P  NSg/V/J/P+ NPl/V+  . NPr/J/P NSg/I+ NSg+   .
> and under   such  Penalties as    each House  may     provide .
# V/C NSg/J/P NSg/I NPl+      NSg/R Dq+  NPr/V+ NPr/VX+ V       .
>>>>>>> 90a66a9c
>
#
> Each House  may    determine the Rules of its     Proceedings , punish its     Members for
# Dq+  NPr/V+ NPr/VX V         D   NPl/V P  ISg/D$+ +           . V      ISg/D$+ NPl/V+  C/P
> disorderly Behaviour  , and , with the Concurrence of two thirds , expel a   Member .
# R+         N🅪Sg/Comm+ . V/C . P    D   NSg         P  NSg NPl/V+ . V     D/P NSg/V+ .
>
#
> Each House  shall keep  a   Journal of its     Proceedings , and from time      to time
# Dq+  NPr/V+ VX    NSg/V D/P NSg/V/J P  ISg/D$+ +           . V/C P    N🅪Sg/V/J+ P  N🅪Sg/V/J
> publish the same , excepting such  Parts  as    may    in      their Judgment require
# V       D   I/J  . V         NSg/I NPl/V+ NSg/R NPr/VX NPr/J/P D$+   NSg+     NSg/V
> Secrecy ; and the Yeas and Nays  of the Members of either House  on  any    question
# NSg     . V/C D   NPl  V/C NPl/V P  D   NPl/V   P  I/C    NPr/V+ J/P I/R/Dq NSg/V+
> shall , at    the Desire of one       fifth   of those  Present , be     entered on  the Journal  .
# VX    . NSg/P D   NSg/V  P  NSg/I/V/J NSg/V/J P  I/Ddem NSg/V/J . NSg/VX V/J     J/P D   NSg/V/J+ .
>
#
> Neither House  , during the Session of Congress , shall , without the Consent of
# I/C     NPr/V+ . V/P    D   NSg/V   P  NPr/V+   . VX    . C/P     D   NSg/V   P
> the other   , adjourn for more         than three days , nor   to any    other   Place  than that
# D   NSg/V/J . V       C/P NPr/I/V/J/Dq C/P  NSg   NPl+ . NSg/C P  I/R/Dq NSg/V/J NSg/V+ C/P  NSg/I/C/Ddem+
> in      which the two Houses shall be     sitting .
# NPr/J/P I/C+  D   NSg NPl/V+ VX    NSg/VX NSg/V/J .
>
#
> Section . 6 .
# NSg/V+  . # .
>
#
> The Senators and Representatives shall receive a   Compensation
# D   NPl      V/C NPl+            VX    NSg/V   D/P NSg+
> for their Services , to be     ascertained by      Law    , and paid out         of the Treasury of
# C/P D$+   NPl/V+   . P  NSg/VX V/J         NSg/J/P NSg/V+ . V/C V/J  NSg/V/J/R/P P  D   NPr      P
<<<<<<< HEAD
> the United States   . They shall in      all           Cases  , except Treason , Felony and Breach
# D   V/J    NPrPl/V+ . IPl+ VX    NPr/J/P NSg/I/J/C/Dq+ NPl/V+ . V/C/P  NSg     . NSg    V/C NSg/V
> of the Peace  , be     privileged from Arrest during their Attendance at    the Session
# P  D   NPr/V+ . NSg/VX V/J        P    NSg/V+ V/P    D$+   NSg+       NSg/P D   NSg/V
=======
> the United States   . They shall in      all          Cases  , except Treason , Felony and Breach
# D+  V/J+   NPrPl/V+ . IPl+ VX    NPr/J/P NSg/I/J/C/Dq NPl/V+ . V/C/P  NSg     . NSg    V/C NSg/V
> of the Peace   , be     privileged from Arrest during their Attendance at    the Session
# P  D+  NPr🅪/V+ . NSg/VX V/J        P    NSg/V+ V/P    D$+   NSg+       NSg/P D   NSg/V
>>>>>>> 90a66a9c
> of their respective Houses , and in      going   to and returning from the same ; and
# P  D$+   J          NPl/V+ . V/C NPr/J/P NSg/V/J P  V/C V         P    D   I/J  . V/C
> for any    Speech or    Debate in      either House  , they shall not   be     questioned in      any
# C/P I/R/Dq N🅪Sg/V NPr/C NSg/V+ NPr/J/P I/C    NPr/V+ . IPl+ VX    NSg/C NSg/VX V/J        NPr/J/P I/R/Dq
> other   Place  .
# NSg/V/J NSg/V+ .
>
#
> No    Senator or    Representative shall , during the Time      for which he       was elected ,
# NPr/P NSg     NPr/C NSg/J+         VX    . V/P    D+  N🅪Sg/V/J+ C/P I/C+  NPr/ISg+ V   NSg/V/J .
> be     appointed to any    civil Office under   the Authority of the United States   ,
# NSg/VX V/J       P  I/R/Dq J+    NSg/V+ NSg/J/P D   NSg       P  D+  V/J    NPrPl/V+ .
> which shall have   been  created , or    the Emoluments whereof shall have   been
# I/C+  VX    NSg/VX NSg/V V/J     . NPr/C D   NPl        C       VX    NSg/VX NSg/V
> encreased during such  time      ; and no    Person holding any    Office under   the United
# ?         V/P    NSg/I N🅪Sg/V/J+ . V/C NPr/P NSg/V+ NSg/V   I/R/Dq NSg/V+ NSg/J/P D   V/J
> States   , shall be     a   Member of either House  during his     Continuance in      Office . No
# NPrPl/V+ . VX    NSg/VX D/P NSg/V  P  I/C    NPr/V+ V/P    ISg/D$+ NSg         NPr/J/P NSg/V+ . NPr/P+
> law    , varying the compensation for the services of the Senators and
# NSg/V+ . NSg/V   D   NSg+         C/P D   NPl/V    P  D   NPl      V/C
> Representatives , shall take  effect , until an  election of Representatives shall
# NPl+            . VX    NSg/V NSg/V+ . C/P   D/P NSg      P  NPl+            VX
> have   intervened .
# NSg/VX V/J        .
>
#
> Section . 7 .
# NSg/V+  . # .
>
#
> All          Bills  for raising Revenue shall originate in      the House of
# NSg/I/J/C/Dq NPl/V+ C/P V       NSg+    VX    V         NPr/J/P D   NPr/V P
> Representatives ; but     the Senate may    propose or    concur with Amendments as    on
# NPl+            . NSg/C/P D+  NPr+   NPr/VX NSg/V   NPr/C V      P    NPl+       NSg/R J/P
> other    Bills  .
# NSg/V/J+ NPl/V+ .
>
#
> Every Bill   which shall have   passed the House of Representatives and the Senate ,
# Dq+   NPr/V+ I/C+  VX    NSg/VX V/J    D   NPr/V P  NPl             V/C D+  NPr+   .
> shall , before it       become a    Law    , be     presented to the President of the United
# VX    . C/P    NPr/ISg+ V      D/P+ NSg/V+ . NSg/VX V/J       P  D   NSg/V     P  D+  V/J
> States   ; If    he       approve he       shall sign  it       , but     if    not   he       shall return it       , with his
# NPrPl/V+ . NSg/C NPr/ISg+ V       NPr/ISg+ VX    NSg/V NPr/ISg+ . NSg/C/P NSg/C NSg/C NPr/ISg+ VX    NSg/V  NPr/ISg+ . P    ISg/D$+
> Objections to that          House  in      which it       shall have   originated , who    shall enter the
# NPl+       P  NSg/I/C/Ddem+ NPr/V+ NPr/J/P I/C+  NPr/ISg+ VX    NSg/VX V/J        . NPr/I+ VX    NSg/V D+
> Objections at    large on  their Journal  , and proceed to reconsider it       . If    after
<<<<<<< HEAD
# NPl+       NSg/P NSg/J J/P D$+   NSg/V/J+ . V/C V       P  V          NPr/ISg+ . NSg/C J/P
=======
# NPl        NSg/P NSg/J J/P D$+   NSg/V/J+ . V/C V       P  V          NPr/ISg+ . NSg/C JC/P
>>>>>>> 90a66a9c
> such  Reconsideration two thirds of that         House  shall agree to pass  the Bill   , it
# NSg/I NSg             NSg NPl/V  P  NSg/I/C/Ddem NPr/V+ VX    V     P  NSg/V D   NPr/V+ . NPr/ISg+
> shall be     sent  , together with the Objections , to the other   House  , by      which it
# VX    NSg/VX NSg/V . J        P    D   NPl+       . P  D   NSg/V/J NPr/V+ . NSg/J/P I/C+  NPr/ISg+
> shall likewise be     reconsidered , and if    approved by      two thirds of that         House  , it
# VX    W?       NSg/VX V/J          . V/C NSg/C V/J      NSg/J/P NSg NPl/V  P  NSg/I/C/Ddem NPr/V+ . NPr/ISg+
> shall become a   Law    . But     in      all          such  Cases  the Votes of both   Houses shall be
# VX    V      D/P NSg/V+ . NSg/C/P NPr/J/P NSg/I/J/C/Dq NSg/I NPl/V+ D   NPl/V P  I/C/Dq NPl/V+ VX    NSg/VX
> determined by      yeas and Nays  , and the Names of the Persons voting for and
# V/J        NSg/J/P NPl  V/C NPl/V . V/C D   NPl/V P  D   NPl/V+  V+     C/P V/C
> against the Bill   shall be     entered on  the Journal of each House  respectively . If
# C/P     D   NPr/V+ VX    NSg/VX V/J     J/P D   NSg/V/J P  Dq   NPr/V+ R            . NSg/C
> any     Bill   shall not   be     returned by      the President within  ten Days ( Sundays
# I/R/Dq+ NPr/V+ VX    NSg/C NSg/VX V/J      NSg/J/P D   NSg/V     NSg/J/P NSg NPl  . NPl/V+
> excepted ) after it       shall have   been  presented to him  , the Same shall be     a   Law   ,
<<<<<<< HEAD
# V/J      . J/P   NPr/ISg+ VX    NSg/VX NSg/V V/J       P  ISg+ . D   I/J  VX    NSg/VX D/P NSg/V .
> in      like        Manner as    if    he       had signed it       , unless the Congress by      their Adjournment
# NPr/J/P NSg/V/J/C/P NSg+   NSg/R NSg/C NPr/ISg+ V   V/J    NPr/ISg+ . C      D+  NPr/V+   NSg/J/P D$+   NSg
=======
# V/J      . JC/P  NPr/ISg+ VX    NSg/VX NSg/V V/J       P  ISg+ . D   I/J  VX    NSg/VX D/P NSg/V .
> in      like        Manner as    if    he       had signed it      , unless the Congress by      their Adjournment
# NPr/J/P NSg/V/J/C/P NSg+   NSg/R NSg/C NPr/ISg+ V   V/J    NPr/ISg . C      D   NPr/V    NSg/J/P D$+   NSg
>>>>>>> 90a66a9c
> prevent its     Return , in      which Case   it       shall not   be     a   Law    .
# V       ISg/D$+ NSg/V  . NPr/J/P I/C+  NPr/V+ NPr/ISg+ VX    NSg/C NSg/VX D/P NSg/V+ .
>
#
> Every Order  , Resolution , or    Vote   to which the Concurrence of the Senate and
# Dq    NSg/V+ . +          . NPr/C NSg/V+ P  I/C+  D   NSg         P  D   NPr+   V/C
> House of Representatives may    be     necessary ( except on  a   question of Adjournment )
# NPr/V P  NPl+            NPr/VX NSg/VX NSg/J     . V/C/P  J/P D/P NSg/V+   P  NSg         .
> shall be     presented to the President of the United States   ; and before the Same
# VX    NSg/VX V/J       P  D   NSg/V     P  D   V/J    NPrPl/V+ . V/C C/P    D   I/J
> shall take  Effect , shall be     approved by      him  , or    being   disapproved by      him  , shall
# VX    NSg/V NSg/V+ . VX    NSg/VX V/J      NSg/J/P ISg+ . NPr/C NSg/V/C V/J         NSg/J/P ISg+ . VX
> be     repassed by      two thirds of the Senate and House of Representatives , according
# NSg/VX ?        NSg/J/P NSg NPl/V  P  D   NPr+   V/C NPr/V P  NPl+            . V/J
> to the Rules and Limitations prescribed in      the Case  of a   Bill   .
# P  D   NPl/V V/C NPl+        V/J        NPr/J/P D   NPr/V P  D/P NPr/V+ .
>
#
> Section . 8 .
# NSg/V+  . # .
>
#
> The Congress shall have   Power    To lay     and collect Taxes  , Duties ,
# D+  NPr/V+   VX    NSg/VX NSg/V/J+ P  NSg/V/J V/C NSg/V/J NPl/V+ . NPl+   .
> Imposts and Excises , to pay     the Debts and provide for the common  Defence   and
# NPl     V/C NPl/V   . P  NSg/V/J D   NPl+  V/C V       C/P D   NSg/V/J NSg/Comm+ V/C
> general Welfare of the United States   ; but     all          Duties , Imposts and Excises shall
# NSg/V/J NSg/V   P  D   V/J    NPrPl/V+ . NSg/C/P NSg/I/J/C/Dq NPl+   . NPl     V/C NPl/V   VX
> be     uniform throughout the United States   ;
# NSg/VX NSg/V/J P          D   V/J    NPrPl/V+ .
>
#
>
#
>
#
> To borrow Money   on  the credit of the United States   ;
# P  NSg/V  N🅪Sg/J+ J/P D   NSg/V  P  D+  V/J    NPrPl/V+ .
>
#
>
#
>
#
> To regulate Commerce with foreign Nations , and among the several States   , and
# P  V        NᴹSg/V+  P    NSg/J+  NPl+    . V/C P     D+  J/Dq+   NPrPl/V+ . V/C
> with the Indian Tribes ;
# P    D+  NPr/J+ NPl/V+ .
>
#
>
#
>
#
> To establish an  uniform Rule  of Naturalization , and uniform Laws   on  the subject
# P  V         D/P NSg/V/J NSg/V P  NSg            . V/C NSg/V/J NPl/V+ J/P D   NSg/V/J
> of Bankruptcies throughout the United States   ;
# P  NPl+         P          D   V/J    NPrPl/V+ .
>
#
>
#
>
#
> To coin  Money   , regulate the Value  thereof , and of foreign Coin   , and fix   the
# P  NSg/V N🅪Sg/J+ . V        D+  NSg/V+ W?      . V/C P  NSg/J   NSg/V+ . V/C NSg/V D
> Standard of Weights and Measures ;
# NSg/J    P  NPl/V   V/C NPl/V+   .
>
#
>
#
>
#
> To provide for the Punishment of counterfeiting the Securities and current Coin
# P  V       C/P D   N🅪Sg       P  V              D   NPl+       V/C NSg/J   NSg/V
> of the United States   ;
# P  D   V/J    NPrPl/V+ .
>
#
>
#
>
#
> To establish Post      Offices and post      Roads ;
# P  V         NPr🅪/V/P+ NPl/V   V/C NPr🅪/V/P+ NPl+  .
>
#
>
#
>
#
> To promote the Progress of Science and useful Arts   , by      securing for limited
<<<<<<< HEAD
# P  NSg/V   D   NSg/V    P  NSg/V   V/C J+     NPl/V+ . NSg/J/P V        C/P NSg/V/J
> Times  to Authors and Inventors the exclusive Right   to their respective Writings
# NPl/V+ P  NPl/V   V/C NPl       D   NSg/J     NPr/V/J P  D$+   J          W?
=======
# P  NSg/V   D   NSg/V    P  N🅪Sg/V+ V/C J+     NPl/V+ . NSg/J/P V        C/P NSg/V/J
> Times to Authors and Inventors the exclusive Right   to their respective Writings
# NPl/V P  NPl/V   V/C NPl       D   NSg/J     NPr/V/J P  D$+   J          W?
>>>>>>> 90a66a9c
> and Discoveries ;
# V/C NPl+        .
>
#
>
#
>
#
> To constitute Tribunals inferior to the supreme Court    ;
# P  NSg/V      NPl       NSg/J    P  D   NSg/V/J NSg/V/J+ .
>
#
>
#
>
#
> To define  and punish Piracies and Felonies committed on  the high    Seas , and
# P  NSg/V/J V/C V      ?        V/C NPl      V/J       J/P D   NSg/V/J NPl+ . V/C
> Offences against the Law   of Nations ;
# NPl/Comm C/P     D   NSg/V P  NPl+    .
>
#
>
#
>
#
> To declare War    , grant  Letters of Marque and Reprisal , and make  Rules  concerning
<<<<<<< HEAD
# P  V       NSg/V+ . NPr/V+ NPl/V   P  NSg    V/C NSg+     . V/C NSg/V NPl/V+ NSg/V/J/P
=======
# P  V       N🅪Sg/V . NPr/V+ NPl/V   P  NSg    V/C NSg+     . V/C NSg/V NPl/V+ NSg/V/J/P
>>>>>>> 90a66a9c
> Captures on  Land   and Water   ;
# NPl/V    J/P NPr🅪/V V/C N🅪Sg/V+ .
>
#
>
#
>
#
<<<<<<< HEAD
> To raise and support Armies , but     no    Appropriation of Money   to that          Use   shall be
# P  NSg/V V/C NSg/V+  NPl+   . NSg/C/P NPr/P NSg           P  N🅪Sg/J+ P  NSg/I/C/Ddem+ NSg/V VX    NSg/VX
=======
> To raise and support Armies , but     no    Appropriation of Money  to that          Use   shall be
# P  NSg/V V/C N🅪Sg/V+ NPl+   . NSg/C/P NPr/P NSg           P  N🅪Sg/J P  NSg/I/C/Ddem+ NSg/V VX    NSg/VX
>>>>>>> 90a66a9c
> for a   longer Term    than two  Years ;
# C/P D/P NSg/JC NSg/V/J C/P  NSg+ NPl+  .
>
#
>
#
>
#
> To provide and maintain a    Navy   ;
# P  V       V/C V        D/P+ NSg/J+ .
>
#
>
#
>
#
> To make  Rules  for the Government and Regulation of the land   and naval Forces ;
# P  NSg/V NPl/V+ C/P D   NSg        V/C N🅪Sg/J     P  D   NPr🅪/V V/C J+    NPl/V+ .
>
#
>
#
>
#
> To provide for calling forth the Militia to execute the Laws  of the Union    ,
# P  V       C/P NSg/V   W?    D   NSg     P  V       D   NPl/V P  D   NPr/V/J+ .
> suppress Insurrections and repel Invasions ;
# V        NPl           V/C V     NPl       .
>
#
>
#
>
#
> To provide for organizing , arming , and disciplining , the Militia , and for
# P  V       C/P V          . V      . V/C V            . D   NSg     . V/C C/P
> governing such  Part    of them     as    may    be     employed in      the Service of the United
# V         NSg/I NSg/V/J P  NSg/IPl+ NSg/R NPr/VX NSg/VX V/J      NPr/J/P D   NSg/V   P  D   V/J
> States   , reserving to the States   respectively , the Appointment of the Officers ,
# NPrPl/V+ . V         P  D   NPrPl/V+ R            . D   NSg         P  D   NPl/V+   .
> and the Authority of training the Militia according to the discipline
# V/C D   NSg       P  NSg/V+   D   NSg     V/J       P  D   NSg/V+
> prescribed by      Congress ;
# V/J        NSg/J/P NPr/V+   .
>
#
>
#
>
#
> To exercise exclusive Legislation in      all           Cases  whatsoever , over      such  District
# P  NSg/V    NSg/J     NSg+        NPr/J/P NSg/I/J/C/Dq+ NPl/V+ I          . NSg/V/J/P NSg/I NSg/V/J+
> ( not   exceeding ten  Miles  square  ) as    may    , by      Cession of particular States   , and
# . NSg/C NSg/V/J   NSg+ NPrPl+ NSg/V/J . NSg/R NPr/VX . NSg/J/P NSg     P  NSg/J      NPrPl/V+ . V/C
> the Acceptance of Congress , become the Seat  of the Government of the United
# D   NSg        P  NPr/V+   . V      D   NSg/V P  D   NSg        P  D   V/J
> States   , and to exercise like        Authority over      all          Places purchased by      the Consent
# NPrPl/V+ . V/C P  NSg/V    NSg/V/J/C/P NSg+      NSg/V/J/P NSg/I/J/C/Dq NPl/V+ V/J       NSg/J/P D   NSg/V
> of the Legislature of the State  in      which the Same shall be     , for the Erection of
# P  D   NSg         P  D   NSg/V+ NPr/J/P I/C+  D   I/J  VX    NSg/VX . C/P D   NSg      P
> Forts , Magazines , Arsenals , dock   - Yards  , and other   needful Buildings ; — And
# NPl/V . NPl+      . NPl+     . NSg/V+ . NPl/V+ . V/C NSg/V/J NSg/J   +         . . V/C
>
#
>
#
>
#
> To make  all           Laws   which shall be     necessary and proper for carrying into
# P  NSg/V NSg/I/J/C/Dq+ NPl/V+ I/C+  VX    NSg/VX NSg/J     V/C NSg/J  C/P V        P
> Execution the foregoing Powers   , and all          other   Powers   vested by      this
# NSg+      D   V         NPrPl/V+ . V/C NSg/I/J/C/Dq NSg/V/J NPrPl/V+ V/J    NSg/J/P I/Ddem
> Constitution in      the Government of the United States   , or    in      any    Department or
<<<<<<< HEAD
# NPr+         NPr/J/P D   NSg        P  D   V/J    NPrPl/V+ . NPr/C NPr/J/P I/R/Dq NSg        NPr/C
> Officer  thereof .
# NSg/V/J+ W?      .
=======
# NPr          NPr/J/P D   NSg        P  D+  V/J+   NPrPl/V+ . NPr/C NPr/J/P I/R/Dq NSg        NPr/C
> Officer thereof .
# NSg/V+  +       .
>>>>>>> 90a66a9c
>
#
>
#
>
#
> Section . 9 .
# NSg/V+  . # .
>
#
> The Migration or    Importation of such  Persons as    any    of the
# D   NSg+      NPr/C NSg         P  NSg/I NPl/V+  NSg/R I/R/Dq P  D
> States   now       existing shall think proper to admit , shall not   be     prohibited by      the
# NPrPl/V+ NPr/V/J/C V        VX    NSg/V NSg/J  P  V     . VX    NSg/C NSg/VX V/J        NSg/J/P D
> Congress prior to the Year one        thousand eight hundred and eight , but     a   Tax    or
# NPr/V+   NSg/J P  D   NSg+ NSg/I/V/J+ NSg      NSg/J NSg     V/C NSg/J . NSg/C/P D/P N🅪Sg/V NPr/C
> duty may    be     imposed on  such  Importation , not   exceeding ten dollars for each
# NSg+ NPr/VX NSg/VX V/J     J/P NSg/I NSg         . NSg/C NSg/V/J   NSg NPl+    C/P Dq
> Person .
# NSg/V+ .
>
#
> The Privilege of the Writ  of Habeas Corpus shall not   be     suspended , unless when
# D   NSg/V     P  D   NSg/V P  ?      NSg+   VX    NSg/C NSg/VX V/J       . C      NSg/I/C
> in      Cases of Rebellion or    Invasion the public  Safety  may    require it       .
# NPr/J/P NPl/V P  NSg+      NPr/C NSg      D   NSg/V/J N🅪Sg/V+ NPr/VX NSg/V   NPr/ISg+ .
>
#
<<<<<<< HEAD
> No    Bill  of Attainder or    ex       post     facto Law    shall be     passed .
# NPr/P NPr/V P  NSg       NPr/C NSg/V/J+ NPr/V/P+ ?     NSg/V+ VX    NSg/VX V/J    .
=======
> No    Bill  of Attainder or    ex       post      facto Law    shall be      passed .
# NPr/P NPr/V P  NSg       NPr/C NSg/V/J+ NPr🅪/V/P+ ?     NSg/V+ VX+   NSg/VX+ V/J    .
>>>>>>> 90a66a9c
>
#
> No    Capitation , or    other   direct , Tax     shall be     laid , unless in      Proportion to the
# NPr/P NSg        . NPr/C NSg/V/J V/J    . N🅪Sg/V+ VX    NSg/VX V/J  . C      NPr/J/P NSg/V+     P  D
> Census or    Enumeration herein before directed to be     taken . Congress shall have
# NSg/V+ NPr/C N🅪Sg        W?     C/P    V/J      P  NSg/VX V/J   . NPr/V+   VX    NSg/VX
> power    to lay     and collect taxes  on  incomes , from whatever source derived ,
# NSg/V/J+ P  NSg/V/J V/C NSg/V/J NPl/V+ J/P NPl/V+  . P    NSg/I/J+ NSg/V+ V/J     .
> without apportionment among the several States   , and without regard to any
# C/P     NSg           P     D   J/Dq    NPrPl/V+ . V/C C/P     NSg/V+ P  I/R/Dq
> census or    enumeration .
# NSg/V+ NPr/C N🅪Sg        .
>
#
> No    Tax    or    Duty shall be     laid on  Articles exported from any    State  .
# NPr/P N🅪Sg/V NPr/C NSg+ VX    NSg/VX V/J  J/P NPl/V+   V/J      P    I/R/Dq NSg/V+ .
>
#
> No     Preference shall be     given     by      any    Regulation of Commerce or    Revenue to the
# NPr/P+ NSg/V+     VX    NSg/VX NSg/V/J/P NSg/J/P I/R/Dq N🅪Sg/J     P  NᴹSg/V   NPr/C NSg+    P  D
> Ports of one       State  over      those  of another : nor   shall Vessels bound   to , or    from ,
# NPl/V P  NSg/I/V/J NSg/V+ NSg/V/J/P I/Ddem P  I/D     . NSg/C VX    NPl/V+  NSg/V/J P  . NPr/C P    .
> one        State  , be     obliged to enter , clear   , or    pay     Duties in      another .
# NSg/I/V/J+ NSg/V+ . NSg/VX V/J     P  NSg/V . NSg/V/J . NPr/C NSg/V/J NPl+   NPr/J/P I/D     .
>
#
> No     Money   shall be     drawn from the Treasury , but     in      Consequence of Appropriations
# NPr/P+ N🅪Sg/J+ VX    NSg/VX V/J   P    D   NPr      . NSg/C/P NPr/J/P NSg/V       P  +
> made by      Law    ; and a   regular Statement and Account of the Receipts and
# V    NSg/J/P NSg/V+ . V/C D/P NSg/J   NSg/V/J+  V/C NSg/V   P  D   NPl/V+   V/C
> Expenditures of all          public  Money   shall be     published from time      to time     .
# NPl          P  NSg/I/J/C/Dq NSg/V/J N🅪Sg/J+ VX    NSg/VX V/J       P    N🅪Sg/V/J+ P  N🅪Sg/V/J .
>
#
> No    Title  of Nobility shall be     granted by      the United States   : And no    Person
# NPr/P NSg/V+ P  NSg      VX    NSg/VX V/J     NSg/J/P D   V/J    NPrPl/V+ . V/C NPr/P NSg/V+
> holding any    Office of Profit   or    Trust    under   them     , shall , without the Consent of
# NSg/V   I/R/Dq NSg/V  P  NSg/V/J+ NPr/C N🅪Sg/V/J NSg/J/P NSg/IPl+ . VX    . C/P     D   NSg/V   P
> the Congress , accept  of any    present , Emolument , Office , or    Title  , of any    kind
# D   NPr/V+   . NSg/V/J P  I/R/Dq NSg/V/J . NSg       . NSg/V+ . NPr/C NSg/V+ . P  I/R/Dq NSg/J+
> whatever , from any    King     , Prince   , or    foreign State  .
# NSg/I/J+ . P    I/R/Dq NPr/V/J+ . NPr/V/J+ . NPr/C NSg/J   NSg/V+ .
>
#
> The right   of citizens of the United States   to vote  in      any    primary or    other
# D   NPr/V/J P  NPl      P  D+  V/J    NPrPl/V+ P  NSg/V NPr/J/P I/R/Dq NSg/V/J NPr/C NSg/V/J
> election for President or    Vice       President , for electors for President or    Vice
# NSg      C/P NSg/V     NPr/C NSg/V/J/P+ NSg/V+    . C/P NPl      C/P NSg/V     NPr/C NSg/V/J/P+
> President , or    for Senator or    Representative in      Congress , shall not   be     denied or
# NSg/V+    . NPr/C C/P NSg     NPr/C NSg/J+         NPr/J/P NPr/V+   . VX    NSg/C NSg/VX V/J    NPr/C
> abridged by      the United States   or    any    State  by      reason of failure to pay     any    poll
# V/J      NSg/J/P D   V/J    NPrPl/V+ NPr/C I/R/Dq NSg/V+ NSg/J/P N🅪Sg/V P  NSg+    P  NSg/V/J I/R/Dq NSg/V/J+
> tax    or    other   tax     .
# N🅪Sg/V NPr/C NSg/V/J N🅪Sg/V+ .
>
#
> Section . 10 .
# NSg/V+  . #  .
>
#
> No     State  shall enter into any    Treaty , Alliance , or
# NPr/P+ NSg/V+ VX    NSg/V P    I/R/Dq NSg/V+ . NSg/V+   . NPr/C
> Confederation ; grant  Letters of Marque and Reprisal ; coin   Money   ; emit Bills of
# NSg/J         . NPr/V+ NPl/V   P  NSg    V/C NSg+     . NSg/V+ N🅪Sg/J+ . V    NPl/V P
<<<<<<< HEAD
> Credit ; make  any    Thing  but     gold     and silver    Coin   a   Tender  in      Payment of Debts ;
# NSg/V+ . NSg/V I/R/Dq NSg/V+ NSg/C/P NᴹSg/V/J V/C NᴹSg/V/J+ NSg/V+ D/P NSg/V/J NPr/J/P N🅪Sg    P  NPl+  .
> pass  any    Bill  of Attainder , ex       post     facto Law    , or    Law    impairing the Obligation
# NSg/V I/R/Dq NPr/V P  NSg       . NSg/V/J+ NPr/V/P+ ?     NSg/V+ . NPr/C NSg/V+ V         D   NSg
> of Contracts , or    grant any    Title  of Nobility .
# P  NPl/V+    . NPr/C NPr/V I/R/Dq NSg/V+ P  NSg      .
=======
> Credit ; make  any     Thing  but     gold     and silver    Coin   a   Tender  in      Payment of Debts ;
# NSg/V+ . NSg/V I/R/Dq+ NSg/V+ NSg/C/P NᴹSg/V/J V/C NᴹSg/V/J+ NSg/V+ D/P NSg/V/J NPr/J/P N🅪Sg    P  NPl+  .
> pass  any    Bill  of Attainder , ex       post      facto Law    , or    Law    impairing the Obligation
# NSg/V I/R/Dq NPr/V P  NSg       . NSg/V/J+ NPr🅪/V/P+ ?     NSg/V+ . NPr/C NSg/V+ V         D   NSg
> of Contracts , or    grant any    Title of Nobility .
# P  NPl/V+    . NPr/C NPr/V I/R/Dq NSg/V P  NSg+     .
>>>>>>> 90a66a9c
>
#
> No     State  shall , without the Consent of the Congress , lay     any    Imposts or    Duties
# NPr/P+ NSg/V+ VX    . C/P     D   NSg/V   P  D+  NPr/V+   . NSg/V/J I/R/Dq NPl     NPr/C NPl+
> on  Imports or    Exports , except what   may    be     absolutely necessary for executing
# J/P NPl/V   NPr/C NPl/V+  . V/C/P  NSg/I+ NPr/VX NSg/VX R          NSg/J     C/P V
> it's inspection Laws   : and the net      Produce of all          Duties and Imposts , laid by
# +    NSg+       NPl/V+ . V/C D   NSg/V/J+ NSg/V   P  NSg/I/J/C/Dq NPl+   V/C NPl     . V/J  NSg/J/P
> any    State  on  Imports or    Exports , shall be     for the Use   of the Treasury of the
# I/R/Dq NSg/V+ J/P NPl/V   NPr/C NPl/V+  . VX    NSg/VX C/P D   NSg/V P  D   NPr      P  D
> United States   ; and all          such  Laws   shall be     subject to the Revision and Controul
# V/J    NPrPl/V+ . V/C NSg/I/J/C/Dq NSg/I NPl/V+ VX    NSg/VX NSg/V/J P  D   NSg/V+   V/C ?
> of the Congress .
# P  D   NPr/V+   .
>
#
<<<<<<< HEAD
> No     State  shall , without the Consent of Congress , lay     any    Duty of Tonnage , keep
# NPr/P+ NSg/V+ VX    . C/P     D   NSg/V   P  NPr/V+   . NSg/V/J I/R/Dq NSg  P  NSg+    . NSg/V
> Troops , or    Ships of War    in      time     of Peace  , enter into any    Agreement or    Compact
# NPl/V+ . NPr/C NPl/V P  NSg/V+ NPr/J/P N🅪Sg/V/J P  NPr/V+ . NSg/V P    I/R/Dq NSg+      NPr/C NSg/V/J
> with another State  , or    with a    foreign Power    , or    engage in      War    , unless actually
# P    I/D+    NSg/V+ . NPr/C P    D/P+ NSg/J+  NSg/V/J+ . NPr/C V      NPr/J/P NSg/V+ . C      R
> invaded , or    in      such  imminent Danger    as    will   not   admit of delay    .
# V/J     . NPr/C NPr/J/P NSg/I J        N🅪Sg/V/J+ NSg/R NPr/VX NSg/C V     P  NSg/V/J+ .
=======
> No    State shall , without the Consent of Congress , lay     any    Duty of Tonnage , keep
# NPr/P NSg/V VX    . C/P     D   NSg/V   P  NPr/V+   . NSg/V/J I/R/Dq NSg  P  NSg+    . NSg/V
> Troops , or    Ships of War     in      time     of Peace   , enter into any    Agreement or    Compact
# NPl/V+ . NPr/C NPl/V P  N🅪Sg/V+ NPr/J/P N🅪Sg/V/J P  NPr🅪/V+ . NSg/V P    I/R/Dq NSg       NPr/C NSg/V/J
> with another State  , or    with a    foreign Power    , or    engage in      War     , unless actually
# P    I/D+    NSg/V+ . NPr/C P    D/P+ NSg/J+  NSg/V/J+ . NPr/C V      NPr/J/P N🅪Sg/V+ . C      R
> invaded , or    in      such  imminent Danger     as    will   not   admit of delay    .
# V/J     . NPr/C NPr/J/P NSg/I J        N🅪Sg/V/JC+ NSg/R NPr/VX NSg/C V     P  NSg/V/J+ .
>>>>>>> 90a66a9c
>
#
> Article . II .
# NSg/V+  . W? .
>
#
> Section . 1 .
# NSg/V+  . # .
>
#
> The executive Power    shall be     vested in      a   President of the
# D+  NSg/J+    NSg/V/J+ VX    NSg/VX V/J    NPr/J/P D/P NSg/V     P  D
> United States  of America . He       shall hold    his     Office during the Term    of four
<<<<<<< HEAD
# V/J    NPrPl/V P  NPr+    . NPr/ISg+ VX    NSg/V/J ISg/D$+ NSg/V+ V/P    D   NSg/V/J P  NSg+
> Years ending at    noon   on  the 20th day  of January , and , together with the Vice
# NPl+  NSg/V  NSg/P NSg/V+ J/P D   #    NPr🅪 P  NPr+    . V/C . J        P    D+  NSg/V/J/P+
> President , chosen   for the same Term     , be     elected , as    follows
# NSg/V+    . NᴹSg/V/J C/P D+  I/J+ NSg/V/J+ . NSg/VX NSg/V/J . NSg/R NPl/V
>
#
> Each State  shall appoint , in      such  Manner as    the Legislature thereof may    direct ,
# Dq+  NSg/V+ VX    V       . NPr/J/P NSg/I NSg+   NSg/R D   NSg+        W?      NPr/VX V/J    .
> a   Number   of Electors , equal   to the whole Number  of Senators and Representatives
# D/P NSg/V/J+ P  NPl      . NSg/V/J P  D   NSg/J NSg/V/J P  NPl      V/C NPl+
> to which the State  may    be     entitled in      the Congress : but     no    Senator or
# P  I/C+  D   NSg/V+ NPr/VX NSg/VX V/J      NPr/J/P D   NPr/V+   . NSg/C/P NPr/P NSg     NPr/C
=======
# V/J    NPrPl/V P  NPr+    . NPr/ISg+ VX    NSg/V/J ISg/D$+ NSg/V+ V/P    D   NSg/V/J P  NSg
> Years ending at    noon  on  the 20th day  of January , and , together with the Vice
# NPl+  NSg/V  NSg/P NSg/V J/P D   #    NPr🅪 P  NPr+    . V/C . J        P    D+  NSg/V/J/P+
> President , chosen   for the same Term     , be     elected , as     follows
# NSg/V+    . NᴹSg/V/J C/P D+  I/J+ NSg/V/J+ . NSg/VX NSg/V/J . NSg/R+ NPl/V
>
#
> Each State shall appoint , in      such  Manner as    the Legislature thereof may    direct ,
# Dq+  NSg/V VX    V       . NPr/J/P NSg/I NSg    NSg/R D+  NSg+        W?      NPr/VX V/J    .
> a   Number   of Electors , equal   to the whole Number   of Senators and Representatives
# D/P NSg/V/JC P  NPl      . NSg/V/J P  D   NSg/J NSg/V/JC P  NPl      V/C NPl+
> to which the State  may    be     entitled in      the Congress : but     no     Senator or
# P  I/C+  D+  NSg/V+ NPr/VX NSg/VX V/J      NPr/J/P D+  NPr/V+   . NSg/C/P NPr/P+ NSg     NPr/C
>>>>>>> 90a66a9c
> Representative , or    Person holding an  Office of Trust    or    Profit   under   the United
# NSg/J+         . NPr/C NSg/V+ NSg/V   D/P NSg/V  P  N🅪Sg/V/J NPr/C NSg/V/J+ NSg/J/P D   V/J
> States   , shall be     appointed an  Elector .
# NPrPl/V+ . VX    NSg/VX V/J       D/P NSg     .
>
#
> SubSection . 1 .
# NSg/V+     . # .
>
#
> The Electors shall meet    in      their respective states   , and vote
# D   NPl      VX    NSg/V/J NPr/J/P D$+   J          NPrPl/V+ . V/C NSg/V+
> by      ballot for President and Vice       - President , one       of whom , at    least , shall not   be
# NSg/J/P NSg/V  C/P NSg/V     V/C NSg/V/J/P+ . NSg/V+    . NSg/I/V/J P  I+   . NSg/P NSg/J . VX    NSg/C NSg/VX
> an  inhabitant of the same state  with themselves ; they shall name  in      their
# D/P NSg/J      P  D   I/J  NSg/V+ P    IPl+       . IPl+ VX    NSg/V NPr/J/P D$+
> ballots the person voted for as    President , and in      distinct ballots the person
<<<<<<< HEAD
# NPl/V   D   NSg/V+ V/J   C/P NSg/R NSg/V+    . V/C NPr/J/P V/J      NPl/V   D   NSg/V+
> voted for as    Vice       - President , and they shall make  distinct lists of all          persons
# V/J   C/P NSg/R NSg/V/J/P+ . NSg/V+    . V/C IPl+ VX    NSg/V V/J      NPl/V P  NSg/I/J/C/Dq NPl/V+
> voted for as    President , and all          persons voted for as    Vice       - President and of the
# V/J   C/P NSg/R NSg/V+    . V/C NSg/I/J/C/Dq NPl/V+  V/J   C/P NSg/R NSg/V/J/P+ . NSg/V     V/C P  D
> number  of votes  for each , which lists  they shall sign   and certify , and transmit
# NSg/V/J P  NPl/V+ C/P Dq   . I/C+  NPl/V+ IPl+ VX    NSg/V+ V/C V       . V/C V
=======
# NPl/V   D+  NSg/V+ V/J   C/P NSg/R NSg/V+    . V/C NPr/J/P V/J      NPl/V   D+  NSg/V+
> voted for as    Vice      - President , and they shall make  distinct lists of all           persons
# V/J   C/P NSg/R NSg/V/J/P . NSg/V+    . V/C IPl+ VX    NSg/V V/J      NPl/V P  NSg/I/J/C/Dq+ NPl/V+
> voted for as    President , and all           persons voted for as    Vice       - President and of the
# V/J   C/P NSg/R NSg/V+    . V/C NSg/I/J/C/Dq+ NPl/V+  V/J   C/P NSg/R NSg/V/J/P+ . NSg/V     V/C P  D
> number   of votes for each , which lists  they shall sign   and certify , and transmit
# NSg/V/JC P  NPl/V C/P Dq+  . I/C+  NPl/V+ IPl+ VX    NSg/V+ V/C V       . V/C V
>>>>>>> 90a66a9c
> sealed to the seat  of the government of the United States   , directed to the
# V/J    P  D   NSg/V P  D   NSg        P  D   V/J    NPrPl/V+ . V/J      P  D
> President of the Senate ; — The President of the Senate shall , in      the presence of
# NSg/V     P  D   NPr+   . . D   NSg/V     P  D   NPr+   VX    . NPr/J/P D   NSg/V    P
> the Senate and House of Representatives , open    all          the certificates and the
<<<<<<< HEAD
# D   NPr+   V/C NPr/V P  NPl+            . NSg/V/J NSg/I/J/C/Dq D   NPl/V+       V/C D
> votes  shall then    be     counted ; — The person having the greatest Number  of votes  for
# NPl/V+ VX    NSg/J/C NSg/VX V/J     . . D   NSg/V+ V      D   W?       NSg/V/J P  NPl/V+ C/P
> President , shall be     the President , if    such  number   be     a   majority of the whole
# NSg/V+    . VX    NSg/VX D   NSg/V+    . NSg/C NSg/I NSg/V/J+ NSg/VX D/P NSg      P  D   NSg/J
> number   of Electors appointed ; and if    no    person have   such  majority , then    from
# NSg/V/J+ P  NPl      V/J       . V/C NSg/C NPr/P NSg/V+ NSg/VX NSg/I NSg+     . NSg/J/C P
> the persons having the highest numbers  not   exceeding three on  the list  of those
# D   NPl/V+  V      D   W?      NPrPl/V+ NSg/C NSg/V/J   NSg   J/P D   NSg/V P  I/Ddem
=======
# D+  NPr    V/C NPr/V P  NPl+            . NSg/V/J NSg/I/J/C/Dq D   NPl/V        V/C D+
> votes  shall then    be     counted ; — The person having the greatest Number   of votes for
# NPl/V+ VX    NSg/J/C NSg/VX V/J     . . D+  NSg/V+ V      D   JS       NSg/V/JC P  NPl/V C/P
> President , shall be     the President , if    such  number    be     a   majority of the whole
# NSg/V+    . VX    NSg/VX D   NSg/V     . NSg/C NSg/I NSg/V/JC+ NSg/VX D/P NSg      P  D   NSg/J
> number   of Electors appointed ; and if    no     person have   such   majority , then    from
# NSg/V/JC P  NPl      V/J       . V/C NSg/C NPr/P+ NSg/V+ NSg/VX NSg/I+ NSg+     . NSg/J/C P
> the persons having the highest numbers  not   exceeding three on  the list  of those
# D+  NPl/V+  V      D+  JS+     NPrPl/V+ NSg/C NSg/V/J   NSg   J/P D   NSg/V P  I/Ddem
>>>>>>> 90a66a9c
> voted for as    President , the House of Representatives shall choose  immediately ,
# V/J+  C/P NSg/R NSg/V+    . D   NPr/V P  NPl+            VX    NSg/V/C R           .
> by      ballot , the President . But     in      choosing the President , the votes  shall be
# NSg/J/P NSg/V+ . D   NSg/V+    . NSg/C/P NPr/J/P V        D+  NSg/V+    . D+  NPl/V+ VX    NSg/VX
> taken by      states   , the representation from each state  having one        vote   ; a   quorum
# V/J   NSg/J/P NPrPl/V+ . D   NSg            P    Dq+  NSg/V+ V      NSg/I/V/J+ NSg/V+ . D/P NSg
> for this   purpose shall consist of a   member or    members from two - thirds of the
# C/P I/Ddem NSg/V+  VX    NSg/V   P  D/P NSg/V  NPr/C NPl/V+  P    NSg . NPl/V  P  D
> states   , and a   majority of all          the states   shall be     necessary to a   choice . [ If    ,
# NPrPl/V+ . V/C D/P NSg      P  NSg/I/J/C/Dq D   NPrPl/V+ VX    NSg/VX NSg/J     P  D/P NSg/J+ . . NSg/C .
> at    the time      fixed for the beginning of the term    of the President , the President
# NSg/P D+  N🅪Sg/V/J+ V/J   C/P D   NSg/V/J   P  D   NSg/V/J P  D+  NSg/V+    . D+  NSg/V+
> elect   shall have   died , the Vice       President elect   shall become President . If    a
# NSg/V/J VX    NSg/VX V/J  . D   NSg/V/J/P+ NSg/V+    NSg/V/J VX    V      NSg/V+    . NSg/C D/P+
> President shall not   have   been  chosen   before the time      fixed for the beginning of
# NSg/V+    VX    NSg/C NSg/VX NSg/V NᴹSg/V/J C/P    D+  N🅪Sg/V/J+ V/J   C/P D   NSg/V/J   P
> his     term     , or    if    the President elect   shall have   failed to qualify , then    the Vice
# ISg/D$+ NSg/V/J+ . NPr/C NSg/C D+  NSg/V+    NSg/V/J VX    NSg/VX V/J    P  NSg/V   . NSg/J/C D   NSg/V/J/P+
> President elect   shall act    as    President until a   President shall have   qualified ;
# NSg/V+    NSg/V/J VX    NPr/V+ NSg/R NSg/V+    C/P   D/P NSg/V+    VX    NSg/VX V/J       .
> and the Congress may    by      law    provide for the case   wherein neither a   President
# V/C D   NPr/V+   NPr/VX NSg/J/P NSg/V+ V       C/P D   NPr/V+ C       I/C     D/P NSg/V+
> elect   nor   a   Vice       President elect   shall have   qualified , declaring who    shall then
# NSg/V/J NSg/C D/P NSg/V/J/P+ NSg/V+    NSg/V/J VX    NSg/VX V/J       . V         NPr/I+ VX    NSg/J/C
> act    as    President , or    the manner in      which one       who    is to act   shall be     selected ,
# NPr/V+ NSg/R NSg/V+    . NPr/C D   NSg+   NPr/J/P I/C+  NSg/I/V/J NPr/I+ VL P  NPr/V VX    NSg/VX V/J      .
> and such  person shall act    accordingly until a   President or    Vice       President shall
# V/C NSg/I NSg/V+ VX    NPr/V+ R           C/P   D/P NSg/V     NPr/C NSg/V/J/P+ NSg/V+    VX
> have   qualified.The Congress may    by      law    provide for the case  of the death of any
# NSg/VX Hostname      NPr/V+   NPr/VX NSg/J/P NSg/V+ V       C/P D   NPr/V P  D   NPr🅪  P  I/R/Dq
> of the persons from whom the House of Representatives may    choose  a   President
# P  D   NPl/V+  P    I+   D   NPr/V P  NPl+            NPr/VX NSg/V/C D/P NSg/V+
> whenever the right   of choice shall have   devolved upon them     , and for the case  of
# C        D   NPr/V/J P  NSg/J+ VX    NSg/VX V/J      P    NSg/IPl+ . V/C C/P D   NPr/V P
> the death of any    of the persons from whom the Senate may    choose  a   Vice
# D   NPr🅪  P  I/R/Dq P  D   NPl/V+  P    I+   D   NPr+   NPr/VX NSg/V/C D/P NSg/V/J/P+
> President whenever the right   of choice shall have   devolved upon them     . ] The
# NSg/V+    C        D   NPr/V/J P  NSg/J+ VX    NSg/VX V/J      P    NSg/IPl+ . . D+
<<<<<<< HEAD
> person having the greatest number  of votes  as    Vice       - President , shall be     the
# NSg/V+ V      D   W?       NSg/V/J P  NPl/V+ NSg/R NSg/V/J/P+ . NSg/V+    . VX    NSg/VX D
> Vice       - President , if    such   number   be     a   majority of the whole number  of Electors
# NSg/V/J/P+ . NSg/V+    . NSg/C NSg/I+ NSg/V/J+ NSg/VX D/P NSg      P  D   NSg/J NSg/V/J P  NPl
> appointed , and if    no    person have   a   majority , then    from the two highest numbers
# V/J       . V/C NSg/C NPr/P NSg/V+ NSg/VX D/P NSg+     . NSg/J/C P    D   NSg W?      NPrPl/V+
> on  the list   , the Senate shall choose  the Vice       - President ; a   quorum for the
# J/P D   NSg/V+ . D   NPr+   VX    NSg/V/C D   NSg/V/J/P+ . NSg/V+    . D/P NSg    C/P D
> purpose shall consist of two - thirds of the whole number  of Senators , and a
# NSg/V+  VX    NSg/V   P  NSg . NPl/V  P  D   NSg/J NSg/V/J P  NPl+     . V/C D/P
> majority of the whole number   shall be     necessary to a   choice . But     no     person
# NSg      P  D   NSg/J NSg/V/J+ VX    NSg/VX NSg/J     P  D/P NSg/J+ . NSg/C/P NPr/P+ NSg/V+
=======
> person having the greatest number   of votes as    Vice      - President , shall be     the
# NSg/V+ V      D   JS       NSg/V/JC P  NPl/V NSg/R NSg/V/J/P . NSg/V+    . VX    NSg/VX D
> Vice      - President , if    such  number    be     a   majority of the whole number   of Electors
# NSg/V/J/P . NSg/V+    . NSg/C NSg/I NSg/V/JC+ NSg/VX D/P NSg      P  D   NSg/J NSg/V/JC P  NPl
> appointed , and if    no     person have   a   majority , then    from the two highest numbers
# V/J       . V/C NSg/C NPr/P+ NSg/V+ NSg/VX D/P NSg+     . NSg/J/C P    D   NSg JS      NPrPl/V
> on  the list   , the Senate shall choose  the Vice       - President ; a   quorum for the
# J/P D+  NSg/V+ . D+  NPr+   VX    NSg/V/C D   NSg/V/J/P+ . NSg/V+    . D/P NSg    C/P D+
> purpose shall consist of two - thirds of the whole number   of Senators , and a
# NSg/V+  VX    NSg/V   P  NSg . NPl/V  P  D   NSg/J NSg/V/JC P  NPl+     . V/C D/P
> majority of the whole  number    shall be     necessary to a    choice . But     no     person
# NSg      P  D+  NSg/J+ NSg/V/JC+ VX    NSg/VX NSg/J     P  D/P+ NSg/J+ . NSg/C/P NPr/P+ NSg/V+
>>>>>>> 90a66a9c
> constitutionally ineligible to the office of President shall be     eligible to
# R                NSg/J      P  D   NSg/V  P  NSg/V+    VX    NSg/VX NSg/J    P
> that         of Vice       - President of the United States   .
# NSg/I/C/Ddem P  NSg/V/J/P+ . NSg/V     P  D   V/J    NPrPl/V+ .
>
#
> The Congress may    determine the Time     of chusing the Electors , and the Day   on
# D+  NPr/V+   NPr/VX V         D   N🅪Sg/V/J P  ?       D   NPl      . V/C D   NPr🅪+ J/P
> which they shall give  their Votes  ; which Day   shall be     the same throughout the
# I/C+  IPl+ VX    NSg/V D$+   NPl/V+ . I/C+  NPr🅪+ VX    NSg/VX D   I/J  P          D
> United States   .
# V/J    NPrPl/V+ .
>
#
> SubSection . 2
# NSg/V+     . #
>
#
> No    Person except a    natural born     Citizen , or    a   Citizen of the
# NPr/P NSg/V+ V/C/P  D/P+ NSg/J+  NPr/V/J+ NSg+    . NPr/C D/P NSg     P  D+
> United States   , at    the time     of the Adoption of this    Constitution , shall be
# V/J    NPrPl/V+ . NSg/P D   N🅪Sg/V/J P  D   NSg      P  I/Ddem+ NPr+         . VX    NSg/VX
> eligible to the Office of President ; neither shall any     Person be     eligible to
# NSg/J    P  D   NSg/V  P  NSg/V+    . I/C     VX    I/R/Dq+ NSg/V+ NSg/VX NSg/J    P
> that         Office who    shall not   have   attained to the Age    of thirty five Years , and
# NSg/I/C/Ddem NSg/V+ NPr/I+ VX    NSg/C NSg/VX V/J      P  D   N🅪Sg/V P  NSg    NSg  NPl+  . V/C
> been  fourteen Years a   Resident within  the United States   .
# NSg/V NSg      NPl+  D/P NSg/J+   NSg/J/P D   V/J    NPrPl/V+ .
>
#
> No     person shall be     elected to the office of the President more         than twice , and
# NPr/P+ NSg/V+ VX    NSg/VX NSg/V/J P  D   NSg/V  P  D+  NSg/V+    NPr/I/V/J/Dq C/P  W?    . V/C
> no     person who    has held the office of President , or    acted as    President , for more
# NPr/P+ NSg/V+ NPr/I+ V   V    D   NSg/V  P  NSg/V+    . NPr/C V/J   NSg/R NSg/V+    . C/P NPr/I/V/J/Dq
> than two years of a    term     to which some      other    person was elected President shall
# C/P  NSg NPl   P  D/P+ NSg/V/J+ P  I/C+  I/J/R/Dq+ NSg/V/J+ NSg/V+ V   NSg/V/J NSg/V+    VX
> be     elected to the office of the President more         than once  . But     this    article
# NSg/VX NSg/V/J P  D   NSg/V  P  D+  NSg/V+    NPr/I/V/J/Dq C/P  NSg/C . NSg/C/P I/Ddem+ NSg/V+
> shall not   apply to any     person holding the office of President when    this    article
# VX    NSg/C V/J   P  I/R/Dq+ NSg/V+ NSg/V   D   NSg/V  P  NSg/V+    NSg/I/C I/Ddem+ NSg/V+
> was proposed by      the Congress , and shall not   prevent any     person who    may    be
# V   V/J      NSg/J/P D+  NPr/V+   . V/C VX    NSg/C V       I/R/Dq+ NSg/V+ NPr/I+ NPr/VX NSg/VX
> holding the office of President , or    acting   as    President , during the term     within
# NSg/V   D   NSg/V  P  NSg/V+    . NPr/C NᴹSg/V/J NSg/R NSg/V+    . V/P    D   NSg/V/J+ NSg/J/P
> which this    article becomes operative from holding the office of President or
# I/C+  I/Ddem+ NSg/V+  V       NSg/J+    P    NSg/V   D   NSg/V  P  NSg/V+    NPr/C
> acting   as    President during the remainder of such   term     .
# NᴹSg/V/J NSg/R NSg/V+    V/P    D   NSg/V/J   P  NSg/I+ NSg/V/J+ .
>
#
> SubSection 3 .
# NSg/V+     # .
>
#
> In      case  of the removal of the President from office or    of his
# NPr/J/P NPr/V P  D   NSg     P  D   NSg/V+    P    NSg/V+ NPr/C P  ISg/D$+
> death or    resignation , the Vice       President shall become President .
# NPr🅪  NPr/C NSg+        . D+  NSg/V/J/P+ NSg/V+    VX    V      NSg/V+    .
>
#
> Whenever there is a   vacancy in      the office of the Vice       President , the President
<<<<<<< HEAD
# C        +     VL D/P NSg+    NPr/J/P D   NSg/V  P  D+  NSg/V/J/P+ NSg/V+    . D+  NSg/V+
> shall nominate a    Vice       President who    shall take  office upon confirmation by      a
# VX    V/J      D/P+ NSg/V/J/P+ NSg/V+    NPr/I+ VX    NSg/V NSg/V+ P    NSg+         NSg/J/P D/P
=======
# C        +     VL D/P NSg     NPr/J/P D   NSg/V  P  D+  NSg/V/J/P+ NSg/V+    . D+  NSg/V+
> shall nominate a   Vice       President who    shall take  office upon confirmation by      a
# VX    V/J      D/P NSg/V/J/P+ NSg/V+    NPr/I+ VX    NSg/V NSg/V+ P    N🅪Sg+        NSg/J/P D/P
>>>>>>> 90a66a9c
> majority vote  of both   Houses of Congress .
# NSg+     NSg/V P  I/C/Dq NPl/V  P  NPr/V+   .
>
#
> Whenever the President transmits to the President pro     tempore of the Senate and
# C        D+  NSg/V+    V         P  D   NSg/V+    NSg/J/P ?       P  D   NPr+   V/C
> the Speaker of the House of Representatives his     written declaration that          he       is
<<<<<<< HEAD
# D   NSg/J   P  D   NPr/V P  NPl+            ISg/D$+ V/J     NSg+        NSg/I/C/Ddem+ NPr/ISg+ VL
> unable  to discharge the powers   and duties of his     office , and until he       transmits
# NSg/V/J P  NSg/V     D   NPrPl/V+ V/C NPl    P  ISg/D$+ NSg/V+ . V/C C/P   NPr/ISg+ V
=======
# D   NSg     P  D   NPr/V P  NPl+            ISg/D$+ V/J     NSg+        NSg/I/C/Ddem+ NPr/ISg+ VL
> unable  to discharge the powers  and duties of his     office , and until he       transmits
# NSg/V/J P  NSg/V     D+  NPrPl/V V/C NPl    P  ISg/D$+ NSg/V+ . V/C C/P   NPr/ISg+ V
>>>>>>> 90a66a9c
> to them     a   written declaration to the contrary , such  powers  and duties shall be
# P  NSg/IPl+ D/P V/J     NSg+        P  D   NSg/V/J+ . NSg/I NPrPl/V V/C NPl+   VX    NSg/VX
> discharged by      the Vice       President as    Acting   President .
# V/J        NSg/J/P D   NSg/V/J/P+ NSg/V+    NSg/R NᴹSg/V/J NSg/V+    .
>
#
> Whenever the Vice       President and a   majority of either the principal officers of
# C        D   NSg/V/J/P+ NSg/V+    V/C D/P NSg      P  I/C    D   NSg/J     NPl/V    P
> the executive departments or    of such  other    body   as    Congress may    by      law    provide ,
# D   NSg/J     NPl+        NPr/C P  NSg/I NSg/V/J+ NSg/V+ NSg/R NPr/V+   NPr/VX NSg/J/P NSg/V+ V       .
> transmit to the President pro     tempore of the Senate and the Speaker of the
<<<<<<< HEAD
# V        P  D+  NSg/V+    NSg/J/P ?       P  D   NPr+   V/C D   NSg/J   P  D
=======
# V        P  D+  NSg/V+    NSg/J/P ?       P  D+  NPr+   V/C D   NSg     P  D
>>>>>>> 90a66a9c
> House of Representatives their written declaration that         the President is unable
# NPr/V P  NPl+            D$+   V/J     NSg+        NSg/I/C/Ddem D   NSg/V+    VL NSg/V/J
> to discharge the powers   and duties of his     office , the Vice       President shall
# P  NSg/V     D   NPrPl/V+ V/C NPl    P  ISg/D$+ NSg/V+ . D   NSg/V/J/P+ NSg/V+    VX
> immediately assume the powers   and duties of the office as    Acting   President .
# R           V      D   NPrPl/V+ V/C NPl    P  D   NSg/V+ NSg/R NᴹSg/V/J NSg/V+    .
>
#
> Thereafter , when    the President transmits to the President pro     tempore of the
# NSg        . NSg/I/C D+  NSg/V+    V         P  D   NSg/V+    NSg/J/P ?       P  D
> Senate and the Speaker of the House of Representatives his     written declaration
<<<<<<< HEAD
# NPr+   V/C D   NSg/J   P  D   NPr/V P  NPl+            ISg/D$+ V/J     NSg+
> that         no    inability exists , he       shall resume the powers   and duties of his     office
# NSg/I/C/Ddem NPr/P N🅪Sg+     V      . NPr/ISg+ VX    NSg/V  D   NPrPl/V+ V/C NPl    P  ISg/D$+ NSg/V+
=======
# NPr+   V/C D   NSg     P  D   NPr/V P  NPl+            ISg/D$+ V/J     NSg+
> that         no     inability exists , he       shall resume the powers  and duties of his     office
# NSg/I/C/Ddem NPr/P+ N🅪Sg+     V      . NPr/ISg+ VX    NSg/V  D+  NPrPl/V V/C NPl    P  ISg/D$+ NSg/V+
>>>>>>> 90a66a9c
> unless the Vice       President and a   majority of either the principal officers of
# C      D   NSg/V/J/P+ NSg/V+    V/C D/P NSg      P  I/C    D   NSg/J     NPl/V    P
> the executive department or    of such  other   body   as    Congress may    by      law    provide ,
# D   NSg/J     NSg+       NPr/C P  NSg/I NSg/V/J NSg/V+ NSg/R NPr/V+   NPr/VX NSg/J/P NSg/V+ V       .
> transmit within  four days to the President pro     tempore of the Senate and the
# V        NSg/J/P NSg  NPl+ P  D   NSg/V+    NSg/J/P ?       P  D   NPr+   V/C D
> Speaker of the House of Representatives their written declaration that         the
<<<<<<< HEAD
# NSg/J   P  D   NPr/V P  NPl+            D$+   V/J     NSg+        NSg/I/C/Ddem D
> President is unable  to discharge the powers   and duties of his     office . Thereupon
# NSg/V+    VL NSg/V/J P  NSg/V     D   NPrPl/V+ V/C NPl    P  ISg/D$+ NSg/V+ . W?
=======
# NSg     P  D   NPr/V P  NPl+            D$+   V/J     NSg+        NSg/I/C/Ddem D+
> President is unable  to discharge the powers  and duties of his     office . Thereupon
# NSg/V+    VL NSg/V/J P  NSg/V     D+  NPrPl/V V/C NPl    P  ISg/D$+ NSg/V+ . W?
>>>>>>> 90a66a9c
> Congress shall decide the issue  , assembling within  forty - eight hours for that
# NPr/V+   VX    V      D   NSg/V+ . V          NSg/J/P NSg/J . NSg/J NPl+  C/P NSg/I/C/Ddem
> purpose if    not   in      session . If    the Congress , within  twenty - one       days after
# NSg/V+  NSg/C NSg/C NPr/J/P NSg/V+  . NSg/C D+  NPr/V+   . NSg/J/P NSg    . NSg/I/V/J NPl  JC/P
> receipt of the latter written declaration , or    , if    Congress is not   in      session ,
# NSg/V   P  D+  NSg/J+ V/J     NSg+        . NPr/C . NSg/C NPr/V+   VL NSg/C NPr/J/P NSg/V+  .
> within  twenty - one       days after Congress is required to assemble , determines by
<<<<<<< HEAD
# NSg/J/P NSg    . NSg/I/V/J NPl  J/P   NPr/V+   VL V/J      P  V        . V          NSg/J/P
> two - thirds vote  of both   Houses that         the President is unable  to discharge the
# NSg . NPl/V  NSg/V P  I/C/Dq NPl/V+ NSg/I/C/Ddem D+  NSg/V+    VL NSg/V/J P  NSg/V     D
=======
# NSg/J/P NSg    . NSg/I/V/J NPl  JC/P  NPr/V+   VL V/J      P  V        . V          NSg/J/P
> two - thirds vote  of both    Houses that         the President is unable  to discharge the
# NSg . NPl/V  NSg/V P  I/C/Dq+ NPl/V+ NSg/I/C/Ddem D+  NSg/V+    VL NSg/V/J P  NSg/V     D+
>>>>>>> 90a66a9c
> powers  and duties of his     office , the Vice       President shall continue to discharge
# NPrPl/V V/C NPl    P  ISg/D$+ NSg/V+ . D+  NSg/V/J/P+ NSg/V+    VX    NSg/V    P  NSg/V
> the same as    Acting   President ; otherwise , the President shall resume the powers
# D   I/J  NSg/R NᴹSg/V/J NSg/V+    . J         . D+  NSg/V+    VX    NSg/V  D   NPrPl/V
> and duties of his     office .
# V/C NPl    P  ISg/D$+ NSg/V+ .
>
#
> SubSection 4 .
# NSg/V+     # .
>
#
> The President shall , at    stated Times  , receive for his
# D+  NSg/V+    VX    . NSg/P V/J    NPl/V+ . NSg/V   C/P ISg/D$+
> Services , a    Compensation , which shall neither be     encreased nor   diminished
# NPl/V+   . D/P+ NSg+         . I/C+  VX    I/C     NSg/VX ?         NSg/C V/J
> during the Period   for which he       shall have   been  elected , and he       shall not
# V/P    D   NSg/V/J+ C/P I/C+  NPr/ISg+ VX    NSg/VX NSg/V NSg/V/J . V/C NPr/ISg+ VX    NSg/C
> receive within  that         Period   any    other   Emolument from the United States   , or    any
# NSg/V   NSg/J/P NSg/I/C/Ddem NSg/V/J+ I/R/Dq NSg/V/J NSg       P    D   V/J    NPrPl/V+ . NPr/C I/R/Dq
> of them     .
# P  NSg/IPl+ .
>
#
> Before he       enter on  the Execution of his     Office , he       shall take  the following
<<<<<<< HEAD
# C/P    NPr/ISg+ NSg/V J/P D   NSg       P  ISg/D$+ NSg/V+ . NPr/ISg+ VX    NSg/V D   NSg/V/J/P
> Oath   or    Affirmation : - - " I    do     solemnly swear   ( or    affirm ) that         I    will   faithfully
# NSg/V+ NPr/C NSg         . . . . ISg+ NSg/VX R        NSg/V/J . NPr/C V      . NSg/I/C/Ddem ISg+ NPr/VX R
> execute the Office of President of the United States   , and will   to the best     of
# V       D   NSg/V  P  NSg/V     P  D   V/J    NPrPl/V+ . V/C NPr/VX P  D   NPr/VX/J P
=======
# C/P+   NPr/ISg+ NSg/V J/P D   NSg       P  ISg/D$+ NSg/V+ . NPr/ISg+ VX    NSg/V D+  NSg/V/J/P+
> Oath  or    Affirmation : - - " I    do     solemnly swear   ( or    affirm ) that         I    will   faithfully
# NSg/V NPr/C NSg         . . . . ISg+ NSg/VX R        NSg/V/J . NPr/C V      . NSg/I/C/Ddem ISg+ NPr/VX R
> execute the Office of President of the United States   , and will   to the best      of
# V       D   NSg/V  P  NSg/V     P  D+  V/J+   NPrPl/V+ . V/C NPr/VX P  D   NPr/VX/JS P
>>>>>>> 90a66a9c
> my  Ability , preserve , protect and defend the Constitution of the United
# D$+ N🅪Sg+   . NSg/V    . V       V/C NSg/V  D   NPr          P  D   V/J
> States   . "
# NPrPl/V+ . .
>
#
> SubSection 5 .
# NSg/V+     # .
>
#
> The District constituting the seat  of Government of the
# D+  NSg/V/J+ V            D   NSg/V P  NSg        P  D
> United States   shall appoint in      such  manner as    the Congress may    direct :
# V/J    NPrPl/V+ VX    V       NPr/J/P NSg/I NSg+   NSg/R D   NPr/V+   NPr/VX V/J    .
>
#
> A   number   of electors of President and Vice       President equal   to the whole number
# D/P NSg/V/JC P  NPl      P  NSg/V     V/C NSg/V/J/P+ NSg/V+    NSg/V/J P  D   NSg/J NSg/V/JC
> of Senators and Representatives in      Congress to which the District would be
# P  NPl+     V/C NPl+            NPr/J/P NPr/V+   P  I/C+  D   NSg/V/J+ VX    NSg/VX
> entitled if    it       were  a   State  , but     in      no    event  more         than the least populous
# V/J      NSg/C NPr/ISg+ NSg/V D/P NSg/V+ . NSg/C/P NPr/J/P NPr/P NSg/V+ NPr/I/V/J/Dq C/P  D   NSg/J J
> State  ; they shall be     in      addition to those  appointed by      the States   , but     they
# NSg/V+ . IPl+ VX    NSg/VX NPr/J/P NSg+     P  I/Ddem V/J+      NSg/J/P D   NPrPl/V+ . NSg/C/P IPl+
> shall be     considered , for the purposes of the election of President and Vice
# VX    NSg/VX V/J        . C/P D   NPl/V    P  D   NSg      P  NSg/V     V/C NSg/V/J/P+
> President , to be     electors appointed by      a   State  ; and they shall meet    in      the
# NSg/V+    . P  NSg/VX NPl      V/J       NSg/J/P D/P NSg/V+ . V/C IPl+ VX    NSg/V/J NPr/J/P D
> District and perform such  duties as    provided by      this   article of the
# NSg/V/J+ V/C V       NSg/I NPl+   NSg/R V/J/C    NSg/J/P I/Ddem NSg/V   P  D
> Constitution .
# NPr+         .
>
#
> Section . 2 .
# NSg/V+  . # .
>
#
> The President shall be     Commander in      Chief   of the Army and Navy
<<<<<<< HEAD
# D+  NSg/V+    VX    NSg/VX NSg/J     NPr/J/P NSg/V/J P  D   NSg  V/C NSg/J
=======
# D+  NSg/V+    VX    NSg/VX NSg       NPr/J/P NSg/V/J P  D+  NSg  V/C NSg/J
>>>>>>> 90a66a9c
> of the United States   , and of the Militia of the several States   , when    called
# P  D+  V/J    NPrPl/V+ . V/C P  D   NSg     P  D   J/Dq    NPrPl/V+ . NSg/I/C V/J
> into the actual Service of the United States   ; he       may    require the Opinion , in
<<<<<<< HEAD
# P    D   NSg/J  NSg/V   P  D   V/J    NPrPl/V+ . NPr/ISg+ NPr/VX NSg/V   D   NSg+    . NPr/J/P
> writing , of the principal Officer  in      each of the executive Departments , upon
# NSg/V   . P  D   NSg/J     NSg/V/J+ NPr/J/P Dq   P  D   NSg/J     NPl+        . P
=======
# P    D   NSg/J  NSg/V   P  D+  V/J+   NPrPl/V+ . NPr/ISg+ NPr/VX NSg/V   D+  NSg+    . NPr/J/P
> writing , of the principal Officer in      each of the executive Departments , upon
# NSg/V   . P  D   NSg/J     NSg/V   NPr/J/P Dq   P  D+  NSg/J+    NPl+        . P
>>>>>>> 90a66a9c
> any    Subject  relating to the Duties of their respective Offices , and he       shall
# I/R/Dq NSg/V/J+ V        P  D   NPl    P  D$+   J          NPl/V+  . V/C NPr/ISg+ VX
> have   Power    to grant Reprieves and Pardons for Offences against the United
# NSg/VX NSg/V/J+ P  NPr/V NPl/V     V/C NPl/V   C/P NPl/Comm C/P     D   V/J
> States   , except in      Cases  of Impeachment .
# NPrPl/V+ . V/C/P  NPr/J/P NPl/V+ P  N🅪Sg        .
>
#
> He       shall have   Power    , by      and with the Advice and Consent of the Senate , to make
# NPr/ISg+ VX    NSg/VX NSg/V/J+ . NSg/J/P V/C P    D+  NᴹSg+  V/C NSg/V   P  D+  NPr+   . P  NSg/V
> Treaties , provided two thirds of the Senators present  concur ; and he       shall
# NPl/V+   . V/J/C    NSg NPl/V  P  D+  NPl+     NSg/V/J+ V+     . V/C NPr/ISg+ VX
> nominate , and by      and with the Advice and Consent of the Senate , shall appoint
# V/J      . V/C NSg/J/P V/C P    D   NᴹSg+  V/C NSg/V   P  D   NPr+   . VX    V
> Ambassadors , other   public  Ministers and Consuls , Judges  of the supreme Court    ,
# NPl+        . NSg/V/J NSg/V/J NPl/V+    V/C NPl     . NPrPl/V P  D   NSg/V/J NSg/V/J+ .
> and all          other   Officers of the United States   , whose Appointments are not   herein
# V/C NSg/I/J/C/Dq NSg/V/J NPl/V    P  D   V/J    NPrPl/V+ . I+    NPl+         V   NSg/C W?
> otherwise provided for , and which shall be     established by      Law    : but     the Congress
# J         V/J/C    C/P . V/C I/C+  VX    NSg/VX V/J         NSg/J/P NSg/V+ . NSg/C/P D   NPr/V+
> may    by      Law    vest  the Appointment of such  inferior Officers , as    they think
# NPr/VX NSg/J/P NSg/V+ NSg/V D   NSg         P  NSg/I NSg/J    NPl/V+   . NSg/R IPl+ NSg/V
> proper , in      the President alone , in      the Courts of Law    , or    in      the Heads of
# NSg/J  . NPr/J/P D   NSg/V+    J     . NPr/J/P D   NPl/V  P  NSg/V+ . NPr/C NPr/J/P D   NPl/V P
> Departments .
# NPl+        .
>
#
> The President shall have   Power    to fill  up        all          Vacancies that          may    happen during
# D+  NSg/V+    VX    NSg/VX NSg/V/J+ P  NSg/V NSg/V/J/P NSg/I/J/C/Dq NPl       NSg/I/C/Ddem+ NPr/VX V      V/P
> the Recess  of the Senate , by      granting Commissions which shall expire at    the End
# D   NSg/V/J P  D   NPr+   . NSg/J/P V+       NPl/V+      I/C+  VX    V      NSg/P D   NSg/V
> of their next    Session .
# P  D$+   NSg/J/P NSg/V+  .
>
#
<<<<<<< HEAD
> No     soldier  shall , in      time     of peace  be     quartered in      any     house  , without the
# NPr/P+ NSg/V/J+ VX    . NPr/J/P N🅪Sg/V/J P  NPr/V+ NSg/VX V/J       NPr/J/P I/R/Dq+ NPr/V+ . C/P     D
> consent of the owner , nor   in      time     of war    , but     in      a    manner to be     prescribed by
# NSg/V   P  D+  NSg+  . NSg/C NPr/J/P N🅪Sg/V/J P  NSg/V+ . NSg/C/P NPr/J/P D/P+ NSg+   P  NSg/VX V/J        NSg/J/P
=======
> No    soldier shall , in      time     of peace   be     quartered in      any     house  , without the
# NPr/P NSg/V/J VX    . NPr/J/P N🅪Sg/V/J P  NPr🅪/V+ NSg/VX V/J       NPr/J/P I/R/Dq+ NPr/V+ . C/P     D
> consent of the owner , nor   in      time     of war     , but     in      a   manner to be     prescribed by
# NSg/V   P  D+  NSg+  . NSg/C NPr/J/P N🅪Sg/V/J P  N🅪Sg/V+ . NSg/C/P NPr/J/P D/P NSg    P  NSg/VX V/J        NSg/J/P
>>>>>>> 90a66a9c
> law    .
# NSg/V+ .
>
#
> Section . 3 .
# NSg/V+  . # .
>
#
> He       shall from time      to time     give  to the Congress Information of
# NPr/ISg+ VX    P    N🅪Sg/V/J+ P  N🅪Sg/V/J NSg/V P  D   NPr/V+   NᴹSg        P
> the State of the Union    , and recommend to their Consideration such   Measures as
# D   NSg/V P  D+  NPr/V/J+ . V/C NSg/V     P  D$+   NSg+          NSg/I+ NPl/V+   NSg/R
> he       shall judge  necessary and expedient ; he       may    , on  extraordinary Occasions ,
# NPr/ISg+ VX    NSg/V+ NSg/J     V/C NSg/J     . NPr/ISg+ NPr/VX . J/P NSg/J         NPl/V+    .
> convene both   Houses , or    either of them     , and in      Case  of Disagreement between
# V       I/C/Dq NPl/V+ . NPr/C I/C    P  NSg/IPl+ . V/C NPr/J/P NPr/V P  NSg+         NSg/P
> them     , with Respect to the Time      of Adjournment , he       may    adjourn them     to such  Time
# NSg/IPl+ . P    NSg/V+  P  D   N🅪Sg/V/J+ P  NSg         . NPr/ISg+ NPr/VX V       NSg/IPl+ P  NSg/I N🅪Sg/V/J+
> as    he       shall think proper ; he       shall receive Ambassadors and other   public
# NSg/R NPr/ISg+ VX    NSg/V NSg/J  . NPr/ISg+ VX    NSg/V   NPl         V/C NSg/V/J NSg/V/J
> Ministers ; he       shall take  Care   that         the Laws   be     faithfully executed , and shall
# NPl/V+    . NPr/ISg+ VX    NSg/V NSg/V+ NSg/I/C/Ddem D   NPl/V+ NSg/VX R          V/J      . V/C VX
> Commission all          the Officers of the United States   .
# NSg/V      NSg/I/J/C/Dq D   NPl/V    P  D   V/J    NPrPl/V+ .
>
#
> Section . 4 .
# NSg/V+  . # .
>
#
> The President , Vice       President and all          civil Officers of the
# D+  NSg/V+    . NSg/V/J/P+ NSg/V+    V/C NSg/I/J/C/Dq J     NPl/V    P  D+
> United States   , shall be     removed from Office on  Impeachment for , and Conviction
# V/J    NPrPl/V+ . VX    NSg/VX V/J     P    NSg/V+ J/P N🅪Sg        C/P . V/C NSg+
> of , Treason , Bribery , or    other   high    Crimes and Misdemeanors .
# P  . NSg     . NSg     . NPr/C NSg/V/J NSg/V/J NPl/V+ V/C NPl          .
>
#
> Article . III .
# NSg/V+  . W?  .
>
#
> Section . 1 .
# NSg/V+  . # .
>
#
> The judicial Power   of the United States   , shall be     vested in
# D   NSg/J    NSg/V/J P  D+  V/J    NPrPl/V+ . VX    NSg/VX V/J    NPr/J/P
> one       supreme Court    , and in      such  inferior Courts as    the Congress may    from time      to
# NSg/I/V/J NSg/V/J NSg/V/J+ . V/C NPr/J/P NSg/I NSg/J+   NPl/V+ NSg/R D+  NPr/V+   NPr/VX P    N🅪Sg/V/J+ P
> time     ordain and establish . The Judges   , both   of the supreme and inferior Courts ,
# N🅪Sg/V/J V      V/C V         . D+  NPrPl/V+ . I/C/Dq P  D   NSg/V/J V/C NSg/J+   NPl/V+ .
> shall hold    their Offices during good     Behaviour  , and shall , at    stated Times  ,
# VX    NSg/V/J D$+   NPl/V+  V/P    NPr/V/J+ N🅪Sg/Comm+ . V/C VX    . NSg/P V/J    NPl/V+ .
> receive for their Services , a    Compensation , which shall not   be     diminished
# NSg/V   C/P D$+   NPl/V+   . D/P+ NSg+         . I/C+  VX    NSg/C NSg/VX V/J
> during their Continuance in      Office .
# V/P    D$+   NSg         NPr/J/P NSg/V+ .
>
#
> Section . 2 .
# NSg/V+  . # .
>
#
> The judicial Power    shall extend to all           Cases  , in      Law   and
# D+  NSg/J+   NSg/V/J+ VX    NSg/V  P  NSg/I/J/C/Dq+ NPl/V+ . NPr/J/P NSg/V V/C
> Equity , arising under   this    Constitution , the Laws  of the United States   , and
# NSg+   . V       NSg/J/P I/Ddem+ NPr+         . D   NPl/V P  D+  V/J    NPrPl/V+ . V/C
> Treaties made , or    which shall be     made , under   their Authority ; — to all           Cases
# NPl/V+   V    . NPr/C I/C+  VX    NSg/VX V    . NSg/J/P D$+   NSg+      . . P  NSg/I/J/C/Dq+ NPl/V+
> affecting Ambassadors , other    public   Ministers and Consuls ; — to all          Cases of
# V/J       NPl+        . NSg/V/J+ NSg/V/J+ NPl/V+    V/C NPl     . . P  NSg/I/J/C/Dq NPl/V P
> admiralty and maritime Jurisdiction ; — to Controversies to which the United
# NPr       V/C J        NSg+         . . P  NPl           P  I/C+  D   V/J
> States   shall be     a   Party    ; — to Controversies between two or    more         States   ; — between
# NPrPl/V+ VX    NSg/VX D/P NSg/V/J+ . . P  NPl           NSg/P   NSg NPr/C NPr/I/V/J/Dq NPrPl/V+ . . NSg/P
> Citizens of different States   , — between Citizens of the same State  claiming
# NPl      P  NSg/J     NPrPl/V+ . . NSg/P   NPl      P  D   I/J  NSg/V+ V
> Lands  under   Grants of different States   .
# NPl/V+ NSg/J/P NPl/V  P  NSg/J     NPrPl/V+ .
>
#
> In      all           Cases  affecting Ambassadors , other    public   Ministers and Consuls , and
# NPr/J/P NSg/I/J/C/Dq+ NPl/V+ V/J       NPl+        . NSg/V/J+ NSg/V/J+ NPl/V+    V/C NPl     . V/C
> those  in      which a   State  shall be     Party    , the supreme Court    shall have   original
# I/Ddem NPr/J/P I/C+  D/P NSg/V+ VX    NSg/VX NSg/V/J+ . D   NSg/V/J NSg/V/J+ VX    NSg/VX NSg/J
> Jurisdiction . In      all          the other    Cases  before mentioned , the supreme  Court    shall
# NSg+         . NPr/J/P NSg/I/J/C/Dq D+  NSg/V/J+ NPl/V+ C/P    V/J       . D+  NSg/V/J+ NSg/V/J+ VX
> have   appellate Jurisdiction , both   as    to Law   and Fact , with such  Exceptions , and
# NSg/VX J         NSg+         . I/C/Dq NSg/R P  NSg/V V/C NSg+ . P    NSg/I NPl+       . V/C
> under   such  Regulations as    the Congress shall make  .
# NSg/J/P NSg/I NPl+        NSg/R D   NPr/V+   VX    NSg/V .
>
#
> The Trial   of all           Crimes , except in      Cases  of Impeachment , shall be     by      Jury     ; and
# D   NSg/V/J P  NSg/I/J/C/Dq+ NPl/V+ . V/C/P  NPr/J/P NPl/V+ P  N🅪Sg        . VX    NSg/VX NSg/J/P NSg/V/J+ . V/C
> such  Trial    shall be     held in      the State  where the said Crimes shall have   been
# NSg/I NSg/V/J+ VX    NSg/VX V    NPr/J/P D   NSg/V+ NSg/C D   V/J  NPl/V+ VX    NSg/VX NSg/V
> committed ; but     when    not   committed within  any    State  , the Trial    shall be     at    such
# V/J       . NSg/C/P NSg/I/C NSg/C V/J       NSg/J/P I/R/Dq NSg/V+ . D   NSg/V/J+ VX    NSg/VX NSg/P NSg/I
> Place or    Places as    the Congress may    by      Law    have   directed .
# NSg/V NPr/C NPl/V+ NSg/R D   NPr/V+   NPr/VX NSg/J/P NSg/V+ NSg/VX V/J      .
>
#
> Section . 3 .
# NSg/V+  . # .
>
#
> Treason against the United States   , shall consist only  in
<<<<<<< HEAD
# NSg     C/P     D   V/J    NPrPl/V+ . VX    NSg/V   J/R/C NPr/J/P
> levying War    against them     , or    in      adhering to their Enemies , giving them     Aid   and
# V       NSg/V+ C/P     NSg/IPl+ . NPr/C NPr/J/P V        P  D$+   NPl/V+  . V      NSg/IPl+ NSg/V V/C
> Comfort . No     Person shall be     convicted of Treason unless on  the Testimony of two
# NSg/V+  . NPr/P+ NSg/V+ VX    NSg/VX V/J       P  NSg     C      J/P D   NSg       P  NSg
> Witnesses to the same overt Act    , or    on  Confession in      open    Court    .
# NPl/V+    P  D   I/J  NSg/J NPr/V+ . NPr/C J/P NSg+       NPr/J/P NSg/V/J NSg/V/J+ .
=======
# NSg     C/P     D+  V/J+   NPrPl/V+ . VX    NSg/V   J/R/C NPr/J/P
> levying War     against them     , or    in      adhering to their Enemies , giving them     Aid    and
# V       N🅪Sg/V+ C/P     NSg/IPl+ . NPr/C NPr/J/P V        P  D$+   NPl/V+  . V      NSg/IPl+ N🅪Sg/V V/C
> Comfort . No     Person shall be     convicted of Treason unless on  the Testimony of two
# NSg/V+  . NPr/P+ NSg/V+ VX    NSg/VX V/J       P  NSg     C      J/P D   NSg       P  NSg+
> Witnesses to the same overt  Act    , or    on  Confession in      open     Court    .
# NPl/V+    P  D   I/J  NSg/J+ NPr/V+ . NPr/C J/P N🅪Sg+      NPr/J/P NSg/V/J+ NSg/V/J+ .
>>>>>>> 90a66a9c
>
#
> The Congress shall have   Power    to declare the Punishment of Treason , but     no
# D+  NPr/V+   VX    NSg/VX NSg/V/J+ P  V       D   N🅪Sg       P  NSg     . NSg/C/P NPr/P
> Attainder of Treason shall work   Corruption of Blood   , or    Forfeiture except
# NSg       P  NSg     VX    NSg/V+ NSg        P  NᴹSg/V+ . NPr/C NSg        V/C/P
> during the Life  of the Person attainted .
# V/P    D   NSg/V P  D   NSg/V+ ?         .
>
#
> Section . 4 .
# NSg/V+  . # .
>
#
> The right   of the people to be     secure in      their persons , houses ,
# D   NPr/V/J P  D+  NPl/V+ P  NSg/VX V/J    NPr/J/P D$+   NPl/V+  . NPl/V+ .
> papers , and effects , against unreasonable searches and seizures , shall not   be
# NPl/V+ . V/C NPl/V+  . C/P     J            NPl/V    V/C NPl/V+   . VX    NSg/C NSg/VX
> violated , and no    warrants shall issue  , but     upon probable cause   , supported by
# V/J      . V/C NPr/P NPl/V+   VX    NSg/V+ . NSg/C/P P    NSg/J    NSg/V/C . V/J       NSg/J/P
> oath   or    affirmation , and particularly describing the place  to be     searched , and
# NSg/V+ NPr/C NSg         . V/C R            V          D   NSg/V+ P  NSg/VX V/J      . V/C
> the persons or    things to be     seized .
# D   NPl/V+  NPr/C NPl/V+ P  NSg/VX V/J    .
>
#
> No     person shall be     held to answer for a    capital , or    otherwise infamous crime  ,
# NPr/P+ NSg/V+ VX    NSg/VX V    P  NSg/V  C/P D/P+ NSg/J+  . NPr/C J         V/J+     NSg/V+ .
> unless on  a   presentment or    indictment of a   grand jury     , except in      cases  arising
# C      J/P D/P NSg         NPr/C NSg        P  D/P NSg/J NSg/V/J+ . V/C/P  NPr/J/P NPl/V+ V
> in      the land   or    naval forces , or    in      the militia , when    in      actual service in      time
<<<<<<< HEAD
# NPr/J/P D   NPr🅪/V NPr/C J     NPl/V+ . NPr/C NPr/J/P D   NSg     . NSg/I/C NPr/J/P NSg/J  NSg/V+  NPr/J/P N🅪Sg/V/J
> of war   or    public  danger    ; nor   shall any    person be     subject for the same offense
# P  NSg/V NPr/C NSg/V/J N🅪Sg/V/J+ . NSg/C VX    I/R/Dq NSg/V+ NSg/VX NSg/V/J C/P D   I/J  NSg+
=======
# NPr/J/P D+  NPr🅪/V NPr/C J+    NPl/V+ . NPr/C NPr/J/P D   NSg     . NSg/I/C NPr/J/P NSg/J  NSg/V   NPr/J/P N🅪Sg/V/J
> of war    or    public  danger     ; nor   shall any     person be     subject for the same offense
# P  N🅪Sg/V NPr/C NSg/V/J N🅪Sg/V/JC+ . NSg/C VX    I/R/Dq+ NSg/V  NSg/VX NSg/V/J C/P D+  I/J+ NSg
>>>>>>> 90a66a9c
> to be     twice put   in      jeopardy of life  or    limb   ; nor   shall be     compelled in      any
# P  NSg/VX W?    NSg/V NPr/J/P NSg/V    P  NSg/V NPr/C NSg/V+ . NSg/C VX    NSg/VX V/J       NPr/J/P I/R/Dq
> criminal case   to be     a   witness against himself , nor   be     deprived of life   ,
# NSg/J    NPr/V+ P  NSg/VX D/P NSg/V+  C/P     ISg+    . NSg/C NSg/VX V/J      P  NSg/V+ .
> liberty , or    property , without due   process of law    ; nor   shall private property be
# NSg+    . NPr/C NSg/V+   . C/P     NSg/J NSg/V   P  NSg/V+ . NSg/C VX    NSg/V/J NSg/V+   NSg/VX
> taken for public  use    , without just compensation .
# V/J   C/P NSg/V/J NSg/V+ . C/P     V/J  NSg+         .
>
#
> In      all          criminal prosecutions , the accused shall enjoy the right   to a   speedy and
# NPr/J/P NSg/I/J/C/Dq NSg/J    W?           . D+  V/J+    VX    V     D   NPr/V/J P  D/P V/J    V/C
> public  trial    , by      an  impartial jury    of the state  and district wherein the crime
# NSg/V/J NSg/V/J+ . NSg/J/P D/P J         NSg/V/J P  D   NSg/V+ V/C NSg/V/J+ C       D   NSg/V+
> shall have   been  committed , which district shall have   been  previously
# VX    NSg/VX NSg/V V/J       . I/C+  NSg/V/J+ VX    NSg/VX NSg/V R
> ascertained by      law    , and to be     informed of the nature and cause   of the
# V/J         NSg/J/P NSg/V+ . V/C P  NSg/VX V/J      P  D   NSg/V+ V/C NSg/V/C P  D
> accusation ; to be     confronted with the witnesses against him  ; to have   compulsory
<<<<<<< HEAD
# NSg        . P  NSg/VX V/J        P    D   NPl/V+    C/P     ISg+ . P  NSg/VX NSg/J
> process for obtaining witnesses in      his     favor     , and to have   the assistance of
# NSg/V+  C/P V         NPl/V+    NPr/J/P ISg/D$+ NSg/V/Am+ . V/C P  NSg/VX D   NSg        P
=======
# NSg        . P  NSg/VX V/J        P    D+  NPl/V+    C/P     ISg+ . P  NSg/VX NSg/J
> process for obtaining witnesses in      his     favor      , and to have   the assistance of
# NSg/V   C/P V         NPl/V+    NPr/J/P ISg/D$+ N🅪Sg/V/Am+ . V/C P  NSg/VX D   NSg        P
>>>>>>> 90a66a9c
> counsel for his     defense   .
# NSg/V+  C/P ISg/D$+ NSg/V/Am+ .
>
#
> In      suits at    common   law    , where the value  in      controversy shall exceed twenty
# NPr/J/P NPl/V NSg/P NSg/V/J+ NSg/V+ . NSg/C D   NSg/V+ NPr/J/P NSg+        VX    V      NSg+
> dollars , the right   of trial    by      jury     shall be     preserved , and no     fact tried by      a
# NPl+    . D   NPr/V/J P  NSg/V/J+ NSg/J/P NSg/V/J+ VX    NSg/VX V/J       . V/C NPr/P+ NSg+ V/J   NSg/J/P D/P+
> jury     , shall be     otherwise reexamined in      any    court   of the United States   , than
# NSg/V/J+ . VX    NSg/VX J         V/J        NPr/J/P I/R/Dq NSg/V/J P  D   V/J    NPrPl/V+ . C/P
> according to the rules of the common  law    .
# V/J       P  D   NPl/V P  D   NSg/V/J NSg/V+ .
>
#
> Excessive bail   shall not   be     required , nor   excessive fines imposed , nor   cruel
# J+        NSg/V+ VX    NSg/C NSg/VX V/J      . NSg/C J         NPl/V V/J     . NSg/C NSg/V/J
> and unusual punishments inflicted .
# V/C NSg/J   NPl+        V/J       .
>
#
> Article . IV     .
# NSg/V+  . NSg/J+ .
>
#
> Section . 1 .
# NSg/V+  . # .
>
#
> Full    Faith and Credit shall be     given     in      each State  to the
# NSg/V/J NPr   V/C NSg/V+ VX    NSg/VX NSg/V/J/P NPr/J/P Dq   NSg/V+ P  D
> public  Acts    , Records , and judicial Proceedings of every other    State  . And the
# NSg/V/J NPrPl/V . NPl/V+  . V/C NSg/J    W?          P  Dq+   NSg/V/J+ NSg/V+ . V/C D+
> Congress may    by      general Laws   prescribe the Manner in      which such  Acts     , Records
# NPr/V+   NPr/VX NSg/J/P NSg/V/J NPl/V+ V         D+  NSg+   NPr/J/P I/C+  NSg/I NPrPl/V+ . NPl/V
> and Proceedings shall be     proved , and the Effect thereof .
# V/C +           VX    NSg/VX V/J    . V/C D+  NSg/V+ W?      .
>
#
> Section . 2 .
# NSg/V+  . # .
>
#
> All           persons born    or    naturalized in      the United States   , and
# NSg/I/J/C/Dq+ NPl/V+  NPr/V/J NPr/C V/J         NPr/J/P D   V/J    NPrPl/V+ . V/C
> subject  to the jurisdiction thereof , are citizens of the United States   and of
# NSg/V/J+ P  D   NSg+         W?      . V   NPl      P  D   V/J    NPrPl/V+ V/C P
> the State  wherein they reside  . No     State  shall make  or    enforce any     law    which
# D   NSg/V+ C       IPl+ NSg/V/J . NPr/P+ NSg/V+ VX    NSg/V NPr/C V       I/R/Dq+ NSg/V+ I/C+
> shall abridge the privileges or    immunities of citizens of the United States   ;
# VX    V       D   NPl/V+     NPr/C ?          P  NPl      P  D   V/J    NPrPl/V+ .
> nor   shall any    State  deprive any    person of life   , liberty , or    property , without
# NSg/C VX    I/R/Dq NSg/V+ V       I/R/Dq NSg/V  P  NSg/V+ . NSg+    . NPr/C NSg/V+   . C/P
> due   process of law    ; nor   deny to any    person within  its     jurisdiction the equal
# NSg/J NSg/V   P  NSg/V+ . NSg/C V    P  I/R/Dq NSg/V+ NSg/J/P ISg/D$+ NSg          D   NSg/V/J
> protection of the laws   .
<<<<<<< HEAD
# NSg        P  D   NPl/V+ .
>
#
> The right   of citizens of the United States   , who    are eighteen years of age     or
# D   NPr/V/J P  NPl      P  D+  V/J    NPrPl/V+ . NPr/I+ V   NSg      NPl   P  N🅪Sg/V+ NPr/C
> older , to vote  shall not   be     denied or    abridged by      the United States   or    by      any
# J     . P  NSg/V VX    NSg/C NSg/VX V/J    NPr/C V/J      NSg/J/P D   V/J    NPrPl/V+ NPr/C NSg/J/P I/R/Dq
> State  on  account of age     , sex    , race   , color        , or    previous condition of servitude .
# NSg/V+ J/P NSg/V   P  N🅪Sg/V+ . NSg/V+ . NSg/V+ . N🅪Sg/V/J/Am+ . NPr/C NSg/J    NSg/V+    P  NSg       .
=======
# N🅪Sg       P  D+  NPl/V+ .
>
#
> The right   of citizens of the United States   , who    are eighteen years of age    or
# D   NPr/V/J P  NPl      P  D+  V/J+   NPrPl/V+ . NPr/I+ V   NSg      NPl   P  N🅪Sg/V NPr/C
> older , to vote  shall not   be     denied or    abridged by      the United States  or    by      any
# JC    . P  NSg/V VX    NSg/C NSg/VX V/J    NPr/C V/J      NSg/J/P D+  V/J+   NPrPl/V NPr/C NSg/J/P I/R/Dq
> State on  account of age    , sex    , race   , color        , or    previous condition of servitude .
# NSg/V J/P NSg/V   P  N🅪Sg/V . NSg/V+ . NSg/V+ . N🅪Sg/V/J/Am+ . NPr/C NSg/J    NSg/V     P  NSg+      .
>>>>>>> 90a66a9c
>
#
> A    Person charged in      any     State  with Treason , Felony , or    other   Crime  , who    shall
# D/P+ NSg/V+ V/J     NPr/J/P I/R/Dq+ NSg/V+ P    NSg     . NSg    . NPr/C NSg/V/J NSg/V+ . NPr/I+ VX
> flee from Justice , and be     found in      another State  , shall on  Demand of the
# V    P    NPr🅪+   . V/C NSg/VX NSg/V NPr/J/P I/D     NSg/V+ . VX    J/P NSg/V  P  D
> executive Authority of the State  from which he       fled , be     delivered up        , to be
# NSg/J     NSg       P  D   NSg/V+ P    I/C+  NPr/ISg+ J    . NSg/VX V/J       NSg/V/J/P . P  NSg/VX
> removed to the State  having Jurisdiction of the Crime  .
# V/J     P  D   NSg/V+ V      NSg          P  D   NSg/V+ .
>
#
> Neither slavery nor   involuntary servitude , except as    a   punishment for crime
# I/C     NSg/J+  NSg/C J           NSg       . V/C/P  NSg/R D/P N🅪Sg       C/P NSg/V+
> whereof the party    shall have   been  duly convicted , shall exist within  the United
# C       D   NSg/V/J+ VX    NSg/VX NSg/V W?   V/J       . VX    V     NSg/J/P D   V/J
> States   , or    any    place  subject  to their jurisdiction . No     Person held to Service
# NPrPl/V+ . NPr/C I/R/Dq NSg/V+ NSg/V/J+ P  D$+   NSg+         . NPr/P+ NSg/V+ V    P  NSg/V
> or    Labour      in      one        State  , under   the Laws   thereof , escaping into another , shall ,
# NPr/C NPr/V/Comm+ NPr/J/P NSg/I/V/J+ NSg/V+ . NSg/J/P D+  NPl/V+ W?      . V        P    I/D     . VX    .
> in      Consequence of any    Law   or    Regulation therein , be     discharged from such
# NPr/J/P NSg/V       P  I/R/Dq NSg/V NPr/C N🅪Sg/J+    W?      . NSg/VX V/J        P    NSg/I
> Service or    Labour      , but     shall be     delivered up        on  Claim of the Party    to whom such
# NSg/V   NPr/C NPr/V/Comm+ . NSg/C/P VX    NSg/VX V/J       NSg/V/J/P J/P NSg/V P  D   NSg/V/J+ P  I+   NSg/I
> Service or    Labour      may    be     due   .
# NSg/V   NPr/C NPr/V/Comm+ NPr/VX NSg/VX NSg/J .
>
#
> Section . 3 .
# NSg/V+  . # .
>
#
> New      States   may    be     admitted by      the Congress into this    Union    ; but
# NSg/V/J+ NPrPl/V+ NPr/VX NSg/VX V/J      NSg/J/P D+  NPr/V+   P    I/Ddem+ NPr/V/J+ . NSg/C/P
> no     new      State  shall be     formed or    erected within  the Jurisdiction of any     other
# NPr/P+ NSg/V/J+ NSg/V+ VX    NSg/VX V/J    NPr/C V/J     NSg/J/P D   NSg          P  I/R/Dq+ NSg/V/J+
> State  ; nor   any     State  be     formed by      the Junction of two or    more         States   , or    Parts
# NSg/V+ . NSg/C I/R/Dq+ NSg/V+ NSg/VX V/J    NSg/J/P D   NSg/V    P  NSg NPr/C NPr/I/V/J/Dq NPrPl/V+ . NPr/C NPl/V
> of States   , without the Consent of the Legislatures of the States   concerned as
# P  NPrPl/V+ . C/P     D   NSg/V   P  D   NPl          P  D   NPrPl/V+ V/J       NSg/R
> well    as    of the Congress .
# NSg/V/J NSg/R P  D   NPr/V+   .
>
#
> The Congress shall have   Power    to dispose of and make  all          needful Rules and
# D+  NPr/V+   VX    NSg/VX NSg/V/J+ P  NSg/V   P  V/C NSg/V NSg/I/J/C/Dq NSg/J   NPl/V V/C
> Regulations respecting the Territory or    other   Property belonging to the United
# NPl+        V          D   NSg+      NPr/C NSg/V/J NSg/V+   NSg/V     P  D   V/J
> States   ; and nothing  in      this   Constitution shall be     so        construed as    to Prejudice
# NPrPl/V+ . V/C NSg/I/J+ NPr/J/P I/Ddem NPr+         VX    NSg/VX NSg/I/J/C V/J       NSg/R P  NSg/V/J+
> any    Claims of the United States   , or    of any    particular State  .
# I/R/Dq NPl/V  P  D   V/J    NPrPl/V+ . NPr/C P  I/R/Dq NSg/J      NSg/V+ .
>
#
> Section . 4 .
# NSg/V+  . # .
>
#
> The United States   shall guarantee to every State  in      this    Union
# D+  V/J    NPrPl/V+ VX    NSg/V     P  Dq    NSg/V+ NPr/J/P I/Ddem+ NPr/V/J+
> a   Republican Form  of Government , and shall protect each of them     against
# D/P NSg/J      NSg/V P  NSg+       . V/C VX    V       Dq   P  NSg/IPl+ C/P
> Invasion ; and on  Application of the Legislature , or    of the Executive ( when    the
# NSg+     . V/C J/P NSg         P  D+  NSg+        . NPr/C P  D   NSg/J     . NSg/I/C D+
> Legislature cannot be     convened ) against domestic Violence .
# NSg+        NSg/V  NSg/VX V/J      . C/P     NSg/J    NSg/V+   .
>
#
> Section . 5 .
# NSg/V+  . # .
>
#
> The validity of the public  debt of the United States   ,
# D   NSg      P  D   NSg/V/J N🅪Sg P  D+  V/J    NPrPl/V+ .
> authorized by      law    , including debts incurred for payment of pensions and
# V/J        NSg/J/P NSg/V+ . V         NPl+  V        C/P N🅪Sg    P  NPl/V    V/C
> bounties for services in      suppressing insurrection or    rebellion , shall not   be
# NPl/V    C/P NPl/V+   NPr/J/P V           NSg          NPr/C NSg+      . VX    NSg/C NSg/VX
> questioned . But     neither the United States   nor   any     State  shall assume or    pay     any
<<<<<<< HEAD
# V/J        . NSg/C/P I/C     D   V/J    NPrPl/V+ NSg/C I/R/Dq+ NSg/V+ VX    V      NPr/C NSg/V/J I/R/Dq
> debt or    obligation incurred in      aid   of insurrection or    rebellion against the
# N🅪Sg NPr/C NSg+       V        NPr/J/P NSg/V P  NSg          NPr/C NSg+      C/P     D
> United States   , or    any    claim  for the loss   or    emancipation of any    slave  ; but     all
# V/J    NPrPl/V+ . NPr/C I/R/Dq NSg/V+ C/P D   NSg/V+ NPr/C NSg          P  I/R/Dq NSg/V+ . NSg/C/P NSg/I/J/C/Dq
> such  debts , obligations and claims shall be     held illegal and void     .
# NSg/I NPl+  . W?          V/C NPl/V+ VX    NSg/VX V    NSg/J   V/C NSg/V/J+ .
=======
# V/J        . NSg/C/P I/C     D+  V/J+   NPrPl/V+ NSg/C I/R/Dq+ NSg/V+ VX    V      NPr/C NSg/V/J I/R/Dq
> debt or    obligation incurred in      aid    of insurrection or    rebellion against the
# N🅪Sg NPr/C NSg+       V        NPr/J/P N🅪Sg/V P  NSg          NPr/C NSg+      C/P     D+
> United States   , or    any    claim for the loss  or    emancipation of any     slave  ; but     all
# V/J+   NPrPl/V+ . NPr/C I/R/Dq NSg/V C/P D+  NSg/V NPr/C NSg          P  I/R/Dq+ NSg/V+ . NSg/C/P NSg/I/J/C/Dq+
> such   debts , obligations and claims shall be     held illegal and void     .
# NSg/I+ NPl   . W?          V/C NPl/V+ VX    NSg/VX V    NSg/J+  V/C NSg/V/J+ .
>>>>>>> 90a66a9c
>
#
> Article . V.
# NSg/V+  . ?
>
#
> The Congress , whenever two thirds of both   Houses shall deem  it       necessary , shall
# D+  NPr/V+   . C        NSg NPl/V  P  I/C/Dq NPl/V+ VX    NSg/V NPr/ISg+ NSg/J     . VX
> propose Amendments to this    Constitution , or    , on  the Application of the
# NSg/V   NPl+       P  I/Ddem+ NPr+         . NPr/C . J/P D   NSg         P  D
> Legislatures of two thirds of the several States   , shall call  a   Convention for
# NPl          P  NSg NPl/V  P  D   J/Dq    NPrPl/V+ . VX    NSg/V D/P NSg+       C/P
> proposing Amendments , which , in      either Case   , shall be     valid to all          Intents and
# V         NPl+       . I/C+  . NPr/J/P I/C    NPr/V+ . VX    NSg/VX J     P  NSg/I/J/C/Dq NPl     V/C
> Purposes , as    Part    of this   Constitution , when    ratified by      the Legislatures of
# NPl/V+   . NSg/R NSg/V/J P  I/Ddem NPr+         . NSg/I/C V/J      NSg/J/P D   NPl          P
> three fourths of the several States   , or    by      Conventions in      three fourths
# NSg   NSg     P  D   J/Dq    NPrPl/V+ . NPr/C NSg/J/P NPl+        NPr/J/P NSg   NSg
> thereof , as    the one        or    the other   Mode of Ratification may    be     proposed by      the
# W?      . NSg/R D   NSg/I/V/J+ NPr/C D   NSg/V/J NSg  P  NSg+         NPr/VX NSg/VX V/J      NSg/J/P D
> Congress ; Provided that         no    Amendment which may    be     made prior to the Year One
# NPr/V+   . V/J/C    NSg/I/C/Ddem NPr/P NSg+      I/C+  NPr/VX NSg/VX V    NSg/J P  D   NSg+ NSg/I/V/J+
> thousand eight hundred and eight shall in      any    Manner affect the first   and
# NSg      NSg/J NSg     V/C NSg/J VX+   NPr/J/P I/R/Dq NSg+   NSg/V  D   NSg/V/J V/C
> fourth  Clauses in      the Ninth   Section of the first   Article ; and that         no    State  ,
# NPr/V/J NPl/V+  NPr/J/P D   NSg/V/J NSg/V   P  D   NSg/V/J NSg/V+  . V/C NSg/I/C/Ddem NPr/P NSg/V+ .
> without its     Consent , shall be     deprived of its     equal   Suffrage in      the Senate .
# C/P     ISg/D$+ NSg/V   . VX    NSg/VX V/J      P  ISg/D$+ NSg/V/J NSg+     NPr/J/P D   NPr+   .
>
#
> Article . VI  .
# NSg/V+  . NPr .
>
#
> All           Debts contracted and Engagements entered into , before the Adoption of this
# NSg/I/J/C/Dq+ NPl+  V/J        V/C NPl         V/J     P    . C/P    D   NSg      P  I/Ddem
> Constitution , shall be     as    valid against the United States   under   this
# NPr+         . VX    NSg/VX NSg/R J     C/P     D   V/J    NPrPl/V+ NSg/J/P I/Ddem
> Constitution , as    under   the Confederation .
# NPr+         . NSg/R NSg/J/P D   NSg/J         .
>
#
> This    Constitution , and the Laws  of the United States   which shall be     made in
# I/Ddem+ NPr+         . V/C D   NPl/V P  D+  V/J    NPrPl/V+ I/C+  VX    NSg/VX V    NPr/J/P
> Pursuance thereof ; and all          Treaties made , or    which shall be     made , under   the
# NSg       W?      . V/C NSg/I/J/C/Dq NPl/V+   V    . NPr/C I/C+  VX    NSg/VX V    . NSg/J/P D
> Authority of the United States   , shall be     the supreme Law   of the Land    ; and the
# NSg       P  D   V/J    NPrPl/V+ . VX    NSg/VX D   NSg/V/J NSg/V P  D   NPr🅪/V+ . V/C D
> Judges   in      every State  shall be     bound   thereby , any    Thing  in      the Constitution or
# NPrPl/V+ NPr/J/P Dq    NSg/V+ VX    NSg/VX NSg/V/J W?      . I/R/Dq NSg/V+ NPr/J/P D   NPr+         NPr/C
> Laws  of any    State  to the Contrary notwithstanding .
# NPl/V P  I/R/Dq NSg/V+ P  D   NSg/V/J+ C/P             .
>
#
> The Senators and Representatives before mentioned , and the Members of the
# D   NPl      V/C NPl+            C/P    V/J       . V/C D   NPl/V   P  D+
> several State  Legislatures , and all          executive and judicial Officers , both   of
<<<<<<< HEAD
# J/Dq+   NSg/V+ NPl          . V/C NSg/I/J/C/Dq NSg/J     V/C NSg/J    NPl/V+   . I/C/Dq P
> the United States   and of the several States   , shall be     bound   by      Oath   or
# D   V/J    NPrPl/V+ V/C P  D   J/Dq    NPrPl/V+ . VX    NSg/VX NSg/V/J NSg/J/P NSg/V+ NPr/C
> Affirmation , to support this   Constitution ; but     no    religious Test   shall ever be
# NSg         . P  NSg/V   I/Ddem NPr+         . NSg/C/P NPr/P NSg/J     NSg/V+ VX    J    NSg/VX
=======
# J/Dq+   NSg/V+ NPl          . V/C NSg/I/J/C/Dq NSg/J     V/C NSg/J+   NPl/V+   . I/C/Dq P
> the United States  and of the several States   , shall be     bound   by      Oath  or
# D+  V/J+   NPrPl/V V/C P  D+  J/Dq+   NPrPl/V+ . VX    NSg/VX NSg/V/J NSg/J/P NSg/V NPr/C
> Affirmation , to support this    Constitution ; but     no     religious Test   shall ever be
# NSg         . P  N🅪Sg/V  I/Ddem+ NPr+         . NSg/C/P NPr/P+ NSg/J     NSg/V+ VX    J    NSg/VX
>>>>>>> 90a66a9c
> required as    a   Qualification to any    Office or    public  Trust    under   the United
# V/J      NSg/R D/P NSg+          P  I/R/Dq NSg/V+ NPr/C NSg/V/J N🅪Sg/V/J NSg/J/P D   V/J
> States   .
# NPrPl/V+ .
>
#
> A   well    regulated militia , being   necessary to the security of a   free    state  , the
# D/P NSg/V/J V/J       NSg     . NSg/V/C NSg/J     P  D   NSg      P  D/P NSg/V/J NSg/V+ . D
> right   of the people to keep  and bear     arms   , shall not   be     infringed .
<<<<<<< HEAD
# NPr/V/J P  D   NSg/V+ P  NSg/V V/C NSg/V/J+ NPl/V+ . VX    NSg/C NSg/VX V/J       .
=======
# NPr/V/J P  D+  NPl/V+ P  NSg/V V/C NSg/V/J+ NPl/V+ . VX    NSg/C NSg/VX V/J       .
>>>>>>> 90a66a9c
>
#
> Section . 1 .
# NSg/V+  . # .
>
#
> The enumeration in      the Constitution , of certain rights , shall
# D   N🅪Sg        NPr/J/P D   NPr+         . P  I/J     NPl/V+ . VX
> not   be     construed to deny or    disparage others retained by      the people .
<<<<<<< HEAD
# NSg/C NSg/VX V/J       P  V    NPr/C NSg/V     NPl/V+ V/J      NSg/J/P D   NSg/V+ .
=======
# NSg/C NSg/VX V/J       P  V    NPr/C NSg/V     NPl/V+ V/J      NSg/J/P D+  NPl/V+ .
>>>>>>> 90a66a9c
>
#
> The powers   not   delegated to the United States   by      the Constitution , nor
# D+  NPrPl/V+ NSg/C V/J       P  D   V/J    NPrPl/V+ NSg/J/P D   NPr+         . NSg/C
> prohibited by      it       to the states   , are reserved to the states   respectively , or    to
# V/J        NSg/J/P NPr/ISg+ P  D   NPrPl/V+ . V   V/J      P  D   NPrPl/V+ R            . NPr/C P
> the people .
<<<<<<< HEAD
# D   NSg/V+ .
=======
# D+  NPl/V+ .
>>>>>>> 90a66a9c
>
#
> Article . VII .
# NSg/V+  . NSg .
>
#
> The Ratification of the Conventions of nine States   , shall be     sufficient for the
# D   NSg          P  D   NPl         P  NSg+ NPrPl/V+ . VX    NSg/VX J          C/P D
> Establishment of this   Constitution between the States   so        ratifying the Same .
# NSg           P  I/Ddem NPr          NSg/P   D+  NPrPl/V+ NSg/I/J/C V         D   I/J  .
>
#
> The Word   " the " , being   interlined between the seventh and eight Lines of the
# D+  NSg/V+ . D   . . NSg/V/C V/J        NSg/P   D   NSg/J   V/C NSg/J NPl/V P  D
> first   Page   , The Word   " Thirty " being   partly written on  an  Erazure in      the
# NSg/V/J NPr/V+ . D   NSg/V+ . NSg    . NSg/V/C W?     V/J     J/P D/P ?       NPr/J/P D
> fifteenth Line  of the first   Page   . The Words  " is tried " being   interlined between
# NSg/J+    NSg/V P  D   NSg/V/J NPr/V+ . D+  NPl/V+ . VL V/J   . NSg/V/C V/J        NSg/P
> the thirty second  and thirty third   Lines of the first   Page  and the Word   " the "
# D   NSg    NSg/V/J V/C NSg    NSg/V/J NPl/V P  D   NSg/V/J NPr/V V/C D   NSg/V+ . D   .
> being   interlined between the forty third   and forty fourth  Lines of the second
# NSg/V/C V/J        NSg/P   D   NSg/J NSg/V/J V/C NSg/J NPr/V/J NPl/V P  D   NSg/V/J
> Page   .
# NPr/V+ .
>
#
> done    in      Convention by      the Unanimous Consent of the States   present the
# NSg/V/J NPr/J/P NSg+       NSg/J/P D   J         NSg/V   P  D+  NPrPl/V+ NSg/V/J D
> Seventeenth Day  of September in      the Year of our Lord     one       thousand seven hundred
# NSg/J       NPr🅪 P  NPr+      NPr/J/P D   NSg  P  D$+ NPr/V/J+ NSg/I/V/J NSg      NSg   NSg
> and Eighty seven and of the Independence of the United States  of America the
# V/C NSg    NSg   V/C P  D   NPr          P  D   V/J    NPrPl/V P  NPr+    D
> Twelfth In      witness whereof We   have   hereunto subscribed our Names  ,
# NSg/J   NPr/J/P NSg/V   C       IPl+ NSg/VX W?       V/J        D$+ NPl/V+ .
>
#
> Article . VIII .
# NSg/V+  . W?   .
>
#
> Section 1 .
# NSg/V+  # .
>
#
> The transportation or    importation into any    State  , Territory , or
# D+  NᴹSg+          NPr/C NSg         P    I/R/Dq NSg/V+ . NSg+      . NPr/C
> possession of the United States   for delivery or    use   therein of intoxicating
# NSg/V      P  D   V/J    NPrPl/V+ C/P NSg/V/J+ NPr/C NSg/V W?      P  V
> liquors , in      violation of the laws   thereof , is hereby prohibited .
# NPl/V   . NPr/J/P NSg       P  D   NPl/V+ W?      . VL W?     V/J        .<|MERGE_RESOLUTION|>--- conflicted
+++ resolved
@@ -1,32 +1,17 @@
 > <!-- source: https://github.com/JesseKPhillips/USA-Constitution/blob/4cfdd130709fa7e8db998383b6917ba33b402ec6/Constitution.md -->
 # Unlintable
-<<<<<<< HEAD
 >            The Constitution Of The United States   Of America
 # Unlintable D   NPr+         P  D   V/J    NPrPl/V+ P  NPr+
 >
 #
 > We   the People of the United States   , in      Order  to form  a   more         perfect  Union    ,
-# IPl+ D   NSg/V  P  D+  V/J    NPrPl/V+ . NPr/J/P NSg/V+ P  NSg/V D/P NPr/I/V/J/Dq NSg/V/J+ NPr/V/J+ .
+# IPl+ D   NPl/V  P  D+  V/J    NPrPl/V+ . NPr/J/P NSg/V+ P  NSg/V D/P NPr/I/V/J/Dq NSg/V/J+ NPr/V/J+ .
 > establish Justice , insure domestic Tranquility , provide for the common  defence   ,
 # V         NPr🅪+   . V      NSg/J    NSg         . V       C/P D   NSg/V/J NSg/Comm+ .
 > promote the general Welfare , and secure the Blessings of Liberty to ourselves
 # NSg/V   D   NSg/V/J NSg/V+  . V/C V/J    D   W?        P  NSg+    P  IPl+
 > and our Posterity , do     ordain and establish this   Constitution for the United
 # V/C D$+ NᴹSg+     . NSg/VX V      V/C V         I/Ddem NPr+         C/P D   V/J
-=======
->            The Constitution Of The United States  Of America
-# Unlintable D   NPr          P  D   V/J    NPrPl/V P  NPr+
->
-#
-> We   the People of the United States   , in      Order  to form  a   more         perfect  Union   ,
-# IPl+ D   NPl/V  P  D+  V/J+   NPrPl/V+ . NPr/J/P NSg/V+ P  NSg/V D/P NPr/I/V/J/Dq NSg/V/J+ NPr/V/J .
-> establish Justice , insure domestic Tranquility , provide for the common   defence   ,
-# V         NPr🅪+   . V      NSg/J+   NSg         . V       C/P D+  NSg/V/J+ NSg/Comm+ .
-> promote the general  Welfare , and secure the Blessings of Liberty to ourselves
-# NSg/V   D+  NSg/V/J+ NSg/V+  . V/C V/J    D   W?        P  NSg+    P  IPl+
-> and our Posterity , do     ordain and establish this    Constitution for the United
-# V/C D$+ NᴹSg+     . NSg/VX V      V/C V         I/Ddem+ NPr          C/P D   V/J
->>>>>>> 90a66a9c
 > States  of America .
 # NPrPl/V P  NPr+    .
 >
@@ -48,11 +33,7 @@
 > religion , or    prohibiting the free    exercise thereof ; or    abridging the freedom of
 # NSg/V+   . NPr/C V           D+  NSg/V/J NSg/V+   W?      . NPr/C V         D   N🅪Sg    P
 > speech  , or    of the press  ; or    the right   of the people peaceably to assemble , and
-<<<<<<< HEAD
-# N🅪Sg/V+ . NPr/C P  D   NSg/V+ . NPr/C D   NPr/V/J P  D   NSg/V+ R         P  V        . V/C
-=======
-# N🅪Sg/V+ . NPr/C P  D+  NSg/V+ . NPr/C D   NPr/V/J P  D+  NPl/V+ R         P  V        . V/C
->>>>>>> 90a66a9c
+# N🅪Sg/V+ . NPr/C P  D   NSg/V+ . NPr/C D   NPr/V/J P  D   NPl/V+ R         P  V        . V/C
 > to petition the government for a   redress of grievances .
 # P  NSg/V    D   NSg+       C/P D/P NSg/V   P  NPl        .
 >
@@ -64,23 +45,13 @@
 > United States   , or    under   any    State  , who    , having previously taken an  oath   , as    a
 # V/J    NPrPl/V+ . NPr/C NSg/J/P I/R/Dq NSg/V+ . NPr/I+ . V      R          V/J   D/P NSg/V+ . NSg/R D/P
 > member of Congress , or    as    an  officer of the United States   , or    as    a   member of
-<<<<<<< HEAD
-# NSg/V  P  NPr/V+   . NPr/C NSg/R D/P NSg/V/J P  D   V/J    NPrPl/V+ . NPr/C NSg/R D/P NSg/V  P
+# NSg/V  P  NPr/V+   . NPr/C NSg/R D/P NSg/V   P  D   V/J    NPrPl/V+ . NPr/C NSg/R D/P NSg/V  P
 > any    State  legislature , or    as    an  executive or    judicial officer of any    State  , to
-# I/R/Dq NSg/V+ NSg+        . NPr/C NSg/R D/P NSg/J     NPr/C NSg/J    NSg/V/J P  I/R/Dq NSg/V+ . P
+# I/R/Dq NSg/V+ NSg+        . NPr/C NSg/R D/P NSg/J     NPr/C NSg/J    NSg/V   P  I/R/Dq NSg/V+ . P
 > support the Constitution of the United States   , shall have   engaged in
-# NSg/V   D   NPr          P  D   V/J    NPrPl/V+ . VX    NSg/VX V/J     NPr/J/P
-> insurrection or    rebellion against the same , or    given     aid   or    comfort to the
-# NSg          NPr/C NSg+      C/P     D   I/J  . NPr/C NSg/V/J/P NSg/V NPr/C NSg/V+  P  D
-=======
-# NSg/V  P  NPr/V+   . NPr/C NSg/R D/P NSg/V   P  D+  V/J+   NPrPl/V+ . NPr/C NSg/R D/P NSg/V  P
-> any     State  legislature , or    as    an  executive or    judicial officer of any     State  , to
-# I/R/Dq+ NSg/V+ NSg+        . NPr/C NSg/R D/P NSg/J     NPr/C NSg/J    NSg/V   P  I/R/Dq+ NSg/V+ . P
-> support the Constitution of the United States   , shall have   engaged in
-# N🅪Sg/V  D   NPr          P  D+  V/J+   NPrPl/V+ . VX    NSg/VX V/J     NPr/J/P
+# N🅪Sg/V  D   NPr          P  D   V/J    NPrPl/V+ . VX    NSg/VX V/J     NPr/J/P
 > insurrection or    rebellion against the same , or    given     aid    or    comfort to the
-# NSg          NPr/C NSg       C/P     D   I/J  . NPr/C NSg/V/J/P N🅪Sg/V NPr/C NSg/V+  P  D+
->>>>>>> 90a66a9c
+# NSg          NPr/C NSg+      C/P     D   I/J  . NPr/C NSg/V/J/P N🅪Sg/V NPr/C NSg/V+  P  D
 > enemies thereof . But     Congress may    , by      a   vote  of two - thirds of each House  ,
 # NPl/V+  W?      . NSg/C/P NPr/V+   NPr/VX . NSg/J/P D/P NSg/V P  NSg . NPl/V  P  Dq+  NPr/V+ .
 > remove such   disability .
@@ -101,13 +72,8 @@
 #
 > The House of Representatives shall be     composed of Members
 # D   NPr/V P  NPl+            VX    NSg/VX V/J      P  NPl/V+
-<<<<<<< HEAD
 > chosen   every second   Year by      the People of the several States   , and the Electors
-# NᴹSg/V/J Dq+   NSg/V/J+ NSg+ NSg/J/P D   NSg/V  P  D+  J/Dq+   NPrPl/V+ . V/C D   NPl
-=======
-> chosen   every second  Year by      the People of the several States   , and the Electors
-# NᴹSg/V/J Dq+   NSg/V/J NSg  NSg/J/P D   NPl/V  P  D+  J/Dq+   NPrPl/V+ . V/C D   NPl
->>>>>>> 90a66a9c
+# NᴹSg/V/J Dq+   NSg/V/J+ NSg+ NSg/J/P D   NPl/V  P  D+  J/Dq+   NPrPl/V+ . V/C D   NPl
 > in      each State  shall have   the Qualifications requisite for Electors of the most
 # NPr/J/P Dq   NSg/V+ VX    NSg/VX D   +              NSg/J+    C/P NPl      P  D   NSg/I/J/Dq
 > numerous Branch of the State  Legislature .
@@ -125,15 +91,9 @@
 >
 #
 > Representatives shall be     apportioned among the several States   according to
-<<<<<<< HEAD
 # NPl+            VX    NSg/VX V/J         P     D   J/Dq    NPrPl/V+ V/J       P
-> their respective numbers  , counting the whole number  of persons in      each State  ,
-# D$+   J          NPrPl/V+ . V        D   NSg/J NSg/V/J P  NPl/V+  NPr/J/P Dq   NSg/V+ .
-=======
-# NPl+            VX    NSg/VX V/J         P     D+  J/Dq+   NPrPl/V+ V/J       P
 > their respective numbers  , counting the whole number   of persons in      each State  ,
-# D$+   J+         NPrPl/V+ . V        D   NSg/J NSg/V/JC P  NPl/V+  NPr/J/P Dq+  NSg/V+ .
->>>>>>> 90a66a9c
+# D$+   J          NPrPl/V+ . V        D   NSg/J NSg/V/JC P  NPl/V+  NPr/J/P Dq   NSg/V+ .
 > excluding Indians not   taxed . But     when    the right    to vote  at    any    election for the
 # V         NPl+    NSg/C V/J   . NSg/C/P NSg/I/C D+  NPr/V/J+ P  NSg/V NSg/P I/R/Dq NSg+     C/P D
 > choice of electors for President and Vice       President of the United States   ,
@@ -141,7 +101,6 @@
 > Representatives in      Congress , the Executive and Judicial officers of a   State  , or
 # NPl+            NPr/J/P NPr/V+   . D   NSg/J     V/C NSg/J    NPl/V    P  D/P NSg/V+ . NPr/C
 > the members of the Legislature thereof , is denied to any    of the male
-<<<<<<< HEAD
 # D   NPl/V   P  D   NSg+        W?      . VL V/J    P  I/R/Dq P  D   NPr/J+
 > inhabitants of such  State  , being    twenty - one       years of age     , and citizens of the
 # NPl         P  NSg/I NSg/V+ . NSg/V/C+ NSg    . NSg/I/V/J NPl   P  N🅪Sg/V+ . V/C NPl      P  D
@@ -149,35 +108,16 @@
 # V/J    NPrPl/V+ . NPr/C NPr/J/P I/R/Dq NSg/J+ V/J      . V/C/P  C/P NᴹSg+         NPr/J/P NSg+      .
 > or    other   crime  , the basis of representation therein shall be     reduced in      the
 # NPr/C NSg/V/J NSg/V+ . D   NSg   P  NSg+           W?      VX    NSg/VX V/J     NPr/J/P D
-> proportion which the number  of such  male   citizens shall bear    to the whole
-# NSg/V+     I/C+  D   NSg/V/J P  NSg/I NPr/J+ NPl+     VX    NSg/V/J P  D   NSg/J
-> number  of male   citizens twenty - one       years of age     in      such  State  . The actual
-# NSg/V/J P  NPr/J+ NPl+     NSg    . NSg/I/V/J NPl   P  N🅪Sg/V+ NPr/J/P NSg/I NSg/V+ . D   NSg/J
+> proportion which the number   of such  male   citizens shall bear    to the whole
+# NSg/V+     I/C+  D   NSg/V/JC P  NSg/I NPr/J+ NPl+     VX    NSg/V/J P  D   NSg/J
+> number   of male   citizens twenty - one       years of age     in      such  State  . The actual
+# NSg/V/JC P  NPr/J+ NPl+     NSg    . NSg/I/V/J NPl   P  N🅪Sg/V+ NPr/J/P NSg/I NSg/V+ . D   NSg/J
 > Enumeration shall be     made within  three Years after the first   Meeting of the
-# N🅪Sg        VX    NSg/VX V    NSg/J/P NSg   NPl+  J/P   D   NSg/V/J NSg/V   P  D
+# N🅪Sg        VX    NSg/VX V    NSg/J/P NSg   NPl+  JC/P  D   NSg/V/J NSg/V   P  D
 > Congress of the United States   , and within  every subsequent Term    of ten Years ,
 # NPr/V    P  D   V/J    NPrPl/V+ . V/C NSg/J/P Dq    NSg/J      NSg/V/J P  NSg NPl+  .
-> in      such  Manner as    they shall by      Law    direct . The Number  of Representatives shall
-# NPr/J/P NSg/I NSg+   NSg/R IPl+ VX    NSg/J/P NSg/V+ V/J    . D   NSg/V/J P  NPl+            VX
-=======
-# D   NPl/V   P  D+  NSg+        W?      . VL V/J    P  I/R/Dq P  D   NPr/J+
-> inhabitants of such   State  , being    twenty - one       years of age     , and citizens of the
-# NPl         P  NSg/I+ NSg/V+ . NSg/V/C+ NSg    . NSg/I/V/J NPl   P  N🅪Sg/V+ . V/C NPl      P  D+
-> United States   , or    in      any     way    abridged , except for participation in      rebellion ,
-# V/J+   NPrPl/V+ . NPr/C NPr/J/P I/R/Dq+ NSg/J+ V/J      . V/C/P  C/P NᴹSg+         NPr/J/P NSg+      .
-> or    other    crime  , the basis of representation therein shall be     reduced in      the
-# NPr/C NSg/V/J+ NSg/V+ . D   NSg   P  NSg+           W?      VX    NSg/VX V/J     NPr/J/P D+
-> proportion which the number   of such  male   citizens shall bear    to the whole
-# NSg/V+     I/C+  D   NSg/V/JC P  NSg/I NPr/J+ NPl+     VX    NSg/V/J P  D   NSg/J
-> number   of male   citizens twenty - one       years of age     in      such   State  . The actual
-# NSg/V/JC P  NPr/J+ NPl+     NSg    . NSg/I/V/J NPl   P  N🅪Sg/V+ NPr/J/P NSg/I+ NSg/V+ . D   NSg/J
-> Enumeration shall be     made within  three Years after the first   Meeting of the
-# N🅪Sg        VX    NSg/VX V    NSg/J/P NSg   NPl+  JC/P  D   NSg/V/J NSg/V   P  D
-> Congress of the United States   , and within  every subsequent Term    of ten  Years ,
-# NPr/V    P  D+  V/J+   NPrPl/V+ . V/C NSg/J/P Dq    NSg/J      NSg/V/J P  NSg+ NPl+  .
 > in      such  Manner as    they shall by      Law    direct . The Number   of Representatives shall
-# NPr/J/P NSg/I NSg+   NSg/R IPl+ VX    NSg/J/P NSg/V+ V/J+   . D   NSg/V/JC P  NPl+            VX
->>>>>>> 90a66a9c
+# NPr/J/P NSg/I NSg+   NSg/R IPl+ VX    NSg/J/P NSg/V+ V/J    . D   NSg/V/JC P  NPl+            VX
 > not   exceed one       for every thirty Thousand , but     each State  shall have   at    Least
 # NSg/C V      NSg/I/V/J C/P Dq    NSg    NSg      . NSg/C/P Dq+  NSg/V+ VX    NSg/VX NSg/P NSg/J+
 > one        Representative ; and until such  enumeration shall be     made , the State of New
@@ -198,17 +138,10 @@
 # NSg+      W?      VX    NSg/V+ NPl/V P  NSg+     P  NSg/V NSg/I NPl       .
 >
 #
-<<<<<<< HEAD
 > The House of Representatives shall chuse their Speaker and other   Officers ; and
-# D   NPr/V P  NPl+            VX    ?     D$+   NSg/J   V/C NSg/V/J NPl/V+   . V/C
+# D   NPr/V P  NPl+            VX    ?     D$+   NSg     V/C NSg/V/J NPl/V+   . V/C
 > shall have   the sole    Power    of Impeachment .
 # VX    NSg/VX D   NSg/V/J NSg/V/J+ P  N🅪Sg        .
-=======
-> The House of Representatives shall chuse their Speaker and other    Officers ; and
-# D   NPr/V P  NPl+            VX    ?     D$+   NSg     V/C NSg/V/J+ NPl/V+   . V/C
-> shall have   the sole    Power   of Impeachment .
-# VX    NSg/VX D   NSg/V/J NSg/V/J P  N🅪Sg+       .
->>>>>>> 90a66a9c
 >
 #
 > Section . 3 .
@@ -218,15 +151,9 @@
 > The Senate of the United States   shall be     composed of two
 # D   NPr    P  D+  V/J    NPrPl/V+ VX    NSg/VX V/J      P  NSg
 > Senators from each State  , elected by      the people thereof , for six years ; and
-<<<<<<< HEAD
-# NPl+     P    Dq+  NSg/V+ . NSg/V/J NSg/J/P D+  NSg/V+ W?      . C/P NSg NPl+  . V/C
+# NPl+     P    Dq+  NSg/V+ . NSg/V/J NSg/J/P D+  NPl/V+ W?      . C/P NSg NPl+  . V/C
 > each Senator shall have   one       vote   . The electors in      each State  shall have   the
 # Dq   NSg+    VX    NSg/VX NSg/I/V/J NSg/V+ . D   NPl      NPr/J/P Dq   NSg/V+ VX    NSg/VX D
-=======
-# NPl+     P    Dq+  NSg/V+ . NSg/V/J NSg/J/P D+  NPl/V+ W?      . C/P NSg NPl+  . V/C
-> each Senator shall have   one        vote   . The electors in      each State  shall have   the
-# Dq+  NSg+    VX    NSg/VX NSg/I/V/J+ NSg/V+ . D   NPl      NPr/J/P Dq+  NSg/V+ VX    NSg/VX D+
->>>>>>> 90a66a9c
 > qualifications requisite for electors of the most       numerous branch of the State
 # +              NSg/J+    C/P NPl      P  D   NSg/I/J/Dq J        NPr/V  P  D   NSg/V+
 > legislatures .
@@ -251,13 +178,8 @@
 # NPl/V P  NSg+     P  NSg/V NSg/I NPl       . V/J/C    . NSg/I/C/Ddem D   NSg         P  I/R/Dq
 > State  may    empower the executive thereof to make  temporary appointments until
 # NSg/V+ NPr/VX V       D   NSg/J     W?      P  NSg/V NSg/J     NPl+         C/P
-<<<<<<< HEAD
 > the people fill  the vacancies by      election as    the legislature may    direct .
-# D   NSg/V+ NSg/V D   NPl       NSg/J/P NSg+     NSg/R D   NSg+        NPr/VX V/J    .
-=======
-> the people fill  the vacancies by      election as    the legislature may     direct .
-# D+  NPl/V+ NSg/V D   NPl       NSg/J/P NSg+     NSg/R D+  NSg+        NPr/VX+ V/J    .
->>>>>>> 90a66a9c
+# D   NPl/V+ NSg/V D   NPl       NSg/J/P NSg+     NSg/R D   NSg+        NPr/VX V/J    .
 >
 #
 > No     Person shall be     a    Senator who    shall not   have   attained to the Age    of thirty
@@ -334,21 +256,12 @@
 # Dq+  NPr/V+ VX    NSg/VX D   NSg/V P  D+  NPl+      . NPl/V   V/C
 > Qualifications of its     own      Members , and a   Majority of each shall constitute a
 # W?             P  ISg/D$+ NSg/V/J+ NPl/V+  . V/C D/P NSg      P  Dq+  VX    NSg/V      D/P
-<<<<<<< HEAD
-> Quorum to do     Business ; but     a   smaller Number   may    adjourn from day   to day  , and
-# NSg    P  NSg/VX N🅪Sg/J+  . NSg/C/P D/P J       NSg/V/J+ NPr/VX V       P    NPr🅪+ P  NPr🅪 . V/C
+> Quorum to do     Business ; but     a   smaller Number    may    adjourn from day   to day  , and
+# NSg    P  NSg/VX N🅪Sg/J+  . NSg/C/P D/P NSg/JC  NSg/V/JC+ NPr/VX V       P    NPr🅪+ P  NPr🅪 . V/C
 > may    be     authorized to compel the Attendance of absent    Members , in      such  Manner ,
 # NPr/VX NSg/VX V/J        P  V      D   NSg        P  NSg/V/J/P NPl/V+  . NPr/J/P NSg/I NSg+   .
 > and under   such  Penalties as    each House  may    provide .
 # V/C NSg/J/P NSg/I NPl+      NSg/R Dq   NPr/V+ NPr/VX V       .
-=======
-> Quorum to do     Business ; but     a    smaller Number    may    adjourn from day   to day  , and
-# NSg    P  NSg/VX N🅪Sg/J+  . NSg/C/P D/P+ NSg/JC+ NSg/V/JC+ NPr/VX V       P    NPr🅪+ P  NPr🅪 . V/C
-> may    be     authorized to compel the Attendance of absent     Members , in      such   Manner ,
-# NPr/VX NSg/VX V/J        P  V      D   NSg        P  NSg/V/J/P+ NPl/V+  . NPr/J/P NSg/I+ NSg+   .
-> and under   such  Penalties as    each House  may     provide .
-# V/C NSg/J/P NSg/I NPl+      NSg/R Dq+  NPr/V+ NPr/VX+ V       .
->>>>>>> 90a66a9c
 >
 #
 > Each House  may    determine the Rules of its     Proceedings , punish its     Members for
@@ -383,17 +296,10 @@
 # D   NPl      V/C NPl+            VX    NSg/V   D/P NSg+
 > for their Services , to be     ascertained by      Law    , and paid out         of the Treasury of
 # C/P D$+   NPl/V+   . P  NSg/VX V/J         NSg/J/P NSg/V+ . V/C V/J  NSg/V/J/R/P P  D   NPr      P
-<<<<<<< HEAD
 > the United States   . They shall in      all           Cases  , except Treason , Felony and Breach
 # D   V/J    NPrPl/V+ . IPl+ VX    NPr/J/P NSg/I/J/C/Dq+ NPl/V+ . V/C/P  NSg     . NSg    V/C NSg/V
-> of the Peace  , be     privileged from Arrest during their Attendance at    the Session
-# P  D   NPr/V+ . NSg/VX V/J        P    NSg/V+ V/P    D$+   NSg+       NSg/P D   NSg/V
-=======
-> the United States   . They shall in      all          Cases  , except Treason , Felony and Breach
-# D+  V/J+   NPrPl/V+ . IPl+ VX    NPr/J/P NSg/I/J/C/Dq NPl/V+ . V/C/P  NSg     . NSg    V/C NSg/V
 > of the Peace   , be     privileged from Arrest during their Attendance at    the Session
-# P  D+  NPr🅪/V+ . NSg/VX V/J        P    NSg/V+ V/P    D$+   NSg+       NSg/P D   NSg/V
->>>>>>> 90a66a9c
+# P  D   NPr🅪/V+ . NSg/VX V/J        P    NSg/V+ V/P    D$+   NSg+       NSg/P D   NSg/V
 > of their respective Houses , and in      going   to and returning from the same ; and
 # P  D$+   J          NPl/V+ . V/C NPr/J/P NSg/V/J P  V/C V         P    D   I/J  . V/C
 > for any    Speech or    Debate in      either House  , they shall not   be     questioned in      any
@@ -441,11 +347,7 @@
 > Objections to that          House  in      which it       shall have   originated , who    shall enter the
 # NPl+       P  NSg/I/C/Ddem+ NPr/V+ NPr/J/P I/C+  NPr/ISg+ VX    NSg/VX V/J        . NPr/I+ VX    NSg/V D+
 > Objections at    large on  their Journal  , and proceed to reconsider it       . If    after
-<<<<<<< HEAD
-# NPl+       NSg/P NSg/J J/P D$+   NSg/V/J+ . V/C V       P  V          NPr/ISg+ . NSg/C J/P
-=======
-# NPl        NSg/P NSg/J J/P D$+   NSg/V/J+ . V/C V       P  V          NPr/ISg+ . NSg/C JC/P
->>>>>>> 90a66a9c
+# NPl+       NSg/P NSg/J J/P D$+   NSg/V/J+ . V/C V       P  V          NPr/ISg+ . NSg/C JC/P
 > such  Reconsideration two thirds of that         House  shall agree to pass  the Bill   , it
 # NSg/I NSg             NSg NPl/V  P  NSg/I/C/Ddem NPr/V+ VX    V     P  NSg/V D   NPr/V+ . NPr/ISg+
 > shall be     sent  , together with the Objections , to the other   House  , by      which it
@@ -461,15 +363,9 @@
 > any     Bill   shall not   be     returned by      the President within  ten Days ( Sundays
 # I/R/Dq+ NPr/V+ VX    NSg/C NSg/VX V/J      NSg/J/P D   NSg/V     NSg/J/P NSg NPl  . NPl/V+
 > excepted ) after it       shall have   been  presented to him  , the Same shall be     a   Law   ,
-<<<<<<< HEAD
-# V/J      . J/P   NPr/ISg+ VX    NSg/VX NSg/V V/J       P  ISg+ . D   I/J  VX    NSg/VX D/P NSg/V .
+# V/J      . JC/P  NPr/ISg+ VX    NSg/VX NSg/V V/J       P  ISg+ . D   I/J  VX    NSg/VX D/P NSg/V .
 > in      like        Manner as    if    he       had signed it       , unless the Congress by      their Adjournment
 # NPr/J/P NSg/V/J/C/P NSg+   NSg/R NSg/C NPr/ISg+ V   V/J    NPr/ISg+ . C      D+  NPr/V+   NSg/J/P D$+   NSg
-=======
-# V/J      . JC/P  NPr/ISg+ VX    NSg/VX NSg/V V/J       P  ISg+ . D   I/J  VX    NSg/VX D/P NSg/V .
-> in      like        Manner as    if    he       had signed it      , unless the Congress by      their Adjournment
-# NPr/J/P NSg/V/J/C/P NSg+   NSg/R NSg/C NPr/ISg+ V   V/J    NPr/ISg . C      D   NPr/V    NSg/J/P D$+   NSg
->>>>>>> 90a66a9c
 > prevent its     Return , in      which Case   it       shall not   be     a   Law    .
 # V       ISg/D$+ NSg/V  . NPr/J/P I/C+  NPr/V+ NPr/ISg+ VX    NSg/C NSg/VX D/P NSg/V+ .
 >
@@ -563,15 +459,9 @@
 >
 #
 > To promote the Progress of Science and useful Arts   , by      securing for limited
-<<<<<<< HEAD
-# P  NSg/V   D   NSg/V    P  NSg/V   V/C J+     NPl/V+ . NSg/J/P V        C/P NSg/V/J
+# P  NSg/V   D   NSg/V    P  N🅪Sg/V  V/C J+     NPl/V+ . NSg/J/P V        C/P NSg/V/J
 > Times  to Authors and Inventors the exclusive Right   to their respective Writings
 # NPl/V+ P  NPl/V   V/C NPl       D   NSg/J     NPr/V/J P  D$+   J          W?
-=======
-# P  NSg/V   D   NSg/V    P  N🅪Sg/V+ V/C J+     NPl/V+ . NSg/J/P V        C/P NSg/V/J
-> Times to Authors and Inventors the exclusive Right   to their respective Writings
-# NPl/V P  NPl/V   V/C NPl       D   NSg/J     NPr/V/J P  D$+   J          W?
->>>>>>> 90a66a9c
 > and Discoveries ;
 # V/C NPl+        .
 >
@@ -598,12 +488,8 @@
 #
 >
 #
-> To declare War    , grant  Letters of Marque and Reprisal , and make  Rules  concerning
-<<<<<<< HEAD
-# P  V       NSg/V+ . NPr/V+ NPl/V   P  NSg    V/C NSg+     . V/C NSg/V NPl/V+ NSg/V/J/P
-=======
-# P  V       N🅪Sg/V . NPr/V+ NPl/V   P  NSg    V/C NSg+     . V/C NSg/V NPl/V+ NSg/V/J/P
->>>>>>> 90a66a9c
+> To declare War     , grant  Letters of Marque and Reprisal , and make  Rules  concerning
+# P  V       N🅪Sg/V+ . NPr/V+ NPl/V   P  NSg    V/C NSg+     . V/C NSg/V NPl/V+ NSg/V/J/P
 > Captures on  Land   and Water   ;
 # NPl/V    J/P NPr🅪/V V/C N🅪Sg/V+ .
 >
@@ -612,13 +498,8 @@
 #
 >
 #
-<<<<<<< HEAD
 > To raise and support Armies , but     no    Appropriation of Money   to that          Use   shall be
-# P  NSg/V V/C NSg/V+  NPl+   . NSg/C/P NPr/P NSg           P  N🅪Sg/J+ P  NSg/I/C/Ddem+ NSg/V VX    NSg/VX
-=======
-> To raise and support Armies , but     no    Appropriation of Money  to that          Use   shall be
-# P  NSg/V V/C N🅪Sg/V+ NPl+   . NSg/C/P NPr/P NSg           P  N🅪Sg/J P  NSg/I/C/Ddem+ NSg/V VX    NSg/VX
->>>>>>> 90a66a9c
+# P  NSg/V V/C N🅪Sg/V+ NPl+   . NSg/C/P NPr/P NSg           P  N🅪Sg/J+ P  NSg/I/C/Ddem+ NSg/V VX    NSg/VX
 > for a   longer Term    than two  Years ;
 # C/P D/P NSg/JC NSg/V/J C/P  NSg+ NPl+  .
 >
@@ -692,15 +573,9 @@
 > Execution the foregoing Powers   , and all          other   Powers   vested by      this
 # NSg+      D   V         NPrPl/V+ . V/C NSg/I/J/C/Dq NSg/V/J NPrPl/V+ V/J    NSg/J/P I/Ddem
 > Constitution in      the Government of the United States   , or    in      any    Department or
-<<<<<<< HEAD
 # NPr+         NPr/J/P D   NSg        P  D   V/J    NPrPl/V+ . NPr/C NPr/J/P I/R/Dq NSg        NPr/C
-> Officer  thereof .
-# NSg/V/J+ W?      .
-=======
-# NPr          NPr/J/P D   NSg        P  D+  V/J+   NPrPl/V+ . NPr/C NPr/J/P I/R/Dq NSg        NPr/C
 > Officer thereof .
-# NSg/V+  +       .
->>>>>>> 90a66a9c
+# NSg/V+  W?      .
 >
 #
 >
@@ -729,13 +604,8 @@
 # NPr/J/P NPl/V P  NSg+      NPr/C NSg      D   NSg/V/J N🅪Sg/V+ NPr/VX NSg/V   NPr/ISg+ .
 >
 #
-<<<<<<< HEAD
-> No    Bill  of Attainder or    ex       post     facto Law    shall be     passed .
-# NPr/P NPr/V P  NSg       NPr/C NSg/V/J+ NPr/V/P+ ?     NSg/V+ VX    NSg/VX V/J    .
-=======
-> No    Bill  of Attainder or    ex       post      facto Law    shall be      passed .
-# NPr/P NPr/V P  NSg       NPr/C NSg/V/J+ NPr🅪/V/P+ ?     NSg/V+ VX+   NSg/VX+ V/J    .
->>>>>>> 90a66a9c
+> No    Bill  of Attainder or    ex       post      facto Law    shall be     passed .
+# NPr/P NPr/V P  NSg       NPr/C NSg/V/J+ NPr🅪/V/P+ ?     NSg/V+ VX    NSg/VX V/J    .
 >
 #
 > No    Capitation , or    other   direct , Tax     shall be     laid , unless in      Proportion to the
@@ -800,21 +670,12 @@
 # NPr/P+ NSg/V+ VX    NSg/V P    I/R/Dq NSg/V+ . NSg/V+   . NPr/C
 > Confederation ; grant  Letters of Marque and Reprisal ; coin   Money   ; emit Bills of
 # NSg/J         . NPr/V+ NPl/V   P  NSg    V/C NSg+     . NSg/V+ N🅪Sg/J+ . V    NPl/V P
-<<<<<<< HEAD
 > Credit ; make  any    Thing  but     gold     and silver    Coin   a   Tender  in      Payment of Debts ;
 # NSg/V+ . NSg/V I/R/Dq NSg/V+ NSg/C/P NᴹSg/V/J V/C NᴹSg/V/J+ NSg/V+ D/P NSg/V/J NPr/J/P N🅪Sg    P  NPl+  .
-> pass  any    Bill  of Attainder , ex       post     facto Law    , or    Law    impairing the Obligation
-# NSg/V I/R/Dq NPr/V P  NSg       . NSg/V/J+ NPr/V/P+ ?     NSg/V+ . NPr/C NSg/V+ V         D   NSg
+> pass  any    Bill  of Attainder , ex       post      facto Law    , or    Law    impairing the Obligation
+# NSg/V I/R/Dq NPr/V P  NSg       . NSg/V/J+ NPr🅪/V/P+ ?     NSg/V+ . NPr/C NSg/V+ V         D   NSg
 > of Contracts , or    grant any    Title  of Nobility .
 # P  NPl/V+    . NPr/C NPr/V I/R/Dq NSg/V+ P  NSg      .
-=======
-> Credit ; make  any     Thing  but     gold     and silver    Coin   a   Tender  in      Payment of Debts ;
-# NSg/V+ . NSg/V I/R/Dq+ NSg/V+ NSg/C/P NᴹSg/V/J V/C NᴹSg/V/J+ NSg/V+ D/P NSg/V/J NPr/J/P N🅪Sg    P  NPl+  .
-> pass  any    Bill  of Attainder , ex       post      facto Law    , or    Law    impairing the Obligation
-# NSg/V I/R/Dq NPr/V P  NSg       . NSg/V/J+ NPr🅪/V/P+ ?     NSg/V+ . NPr/C NSg/V+ V         D   NSg
-> of Contracts , or    grant any    Title of Nobility .
-# P  NPl/V+    . NPr/C NPr/V I/R/Dq NSg/V P  NSg+     .
->>>>>>> 90a66a9c
 >
 #
 > No     State  shall , without the Consent of the Congress , lay     any    Imposts or    Duties
@@ -831,25 +692,14 @@
 # P  D   NPr/V+   .
 >
 #
-<<<<<<< HEAD
 > No     State  shall , without the Consent of Congress , lay     any    Duty of Tonnage , keep
 # NPr/P+ NSg/V+ VX    . C/P     D   NSg/V   P  NPr/V+   . NSg/V/J I/R/Dq NSg  P  NSg+    . NSg/V
-> Troops , or    Ships of War    in      time     of Peace  , enter into any    Agreement or    Compact
-# NPl/V+ . NPr/C NPl/V P  NSg/V+ NPr/J/P N🅪Sg/V/J P  NPr/V+ . NSg/V P    I/R/Dq NSg+      NPr/C NSg/V/J
-> with another State  , or    with a    foreign Power    , or    engage in      War    , unless actually
-# P    I/D+    NSg/V+ . NPr/C P    D/P+ NSg/J+  NSg/V/J+ . NPr/C V      NPr/J/P NSg/V+ . C      R
-> invaded , or    in      such  imminent Danger    as    will   not   admit of delay    .
-# V/J     . NPr/C NPr/J/P NSg/I J        N🅪Sg/V/J+ NSg/R NPr/VX NSg/C V     P  NSg/V/J+ .
-=======
-> No    State shall , without the Consent of Congress , lay     any    Duty of Tonnage , keep
-# NPr/P NSg/V VX    . C/P     D   NSg/V   P  NPr/V+   . NSg/V/J I/R/Dq NSg  P  NSg+    . NSg/V
 > Troops , or    Ships of War     in      time     of Peace   , enter into any    Agreement or    Compact
-# NPl/V+ . NPr/C NPl/V P  N🅪Sg/V+ NPr/J/P N🅪Sg/V/J P  NPr🅪/V+ . NSg/V P    I/R/Dq NSg       NPr/C NSg/V/J
+# NPl/V+ . NPr/C NPl/V P  N🅪Sg/V+ NPr/J/P N🅪Sg/V/J P  NPr🅪/V+ . NSg/V P    I/R/Dq NSg+      NPr/C NSg/V/J
 > with another State  , or    with a    foreign Power    , or    engage in      War     , unless actually
 # P    I/D+    NSg/V+ . NPr/C P    D/P+ NSg/J+  NSg/V/J+ . NPr/C V      NPr/J/P N🅪Sg/V+ . C      R
 > invaded , or    in      such  imminent Danger     as    will   not   admit of delay    .
 # V/J     . NPr/C NPr/J/P NSg/I J        N🅪Sg/V/JC+ NSg/R NPr/VX NSg/C V     P  NSg/V/J+ .
->>>>>>> 90a66a9c
 >
 #
 > Article . II .
@@ -863,7 +713,6 @@
 > The executive Power    shall be     vested in      a   President of the
 # D+  NSg/J+    NSg/V/J+ VX    NSg/VX V/J    NPr/J/P D/P NSg/V     P  D
 > United States  of America . He       shall hold    his     Office during the Term    of four
-<<<<<<< HEAD
 # V/J    NPrPl/V P  NPr+    . NPr/ISg+ VX    NSg/V/J ISg/D$+ NSg/V+ V/P    D   NSg/V/J P  NSg+
 > Years ending at    noon   on  the 20th day  of January , and , together with the Vice
 # NPl+  NSg/V  NSg/P NSg/V+ J/P D   #    NPr🅪 P  NPr+    . V/C . J        P    D+  NSg/V/J/P+
@@ -873,25 +722,10 @@
 #
 > Each State  shall appoint , in      such  Manner as    the Legislature thereof may    direct ,
 # Dq+  NSg/V+ VX    V       . NPr/J/P NSg/I NSg+   NSg/R D   NSg+        W?      NPr/VX V/J    .
-> a   Number   of Electors , equal   to the whole Number  of Senators and Representatives
-# D/P NSg/V/J+ P  NPl      . NSg/V/J P  D   NSg/J NSg/V/J P  NPl      V/C NPl+
+> a   Number    of Electors , equal   to the whole Number   of Senators and Representatives
+# D/P NSg/V/JC+ P  NPl      . NSg/V/J P  D   NSg/J NSg/V/JC P  NPl      V/C NPl+
 > to which the State  may    be     entitled in      the Congress : but     no    Senator or
 # P  I/C+  D   NSg/V+ NPr/VX NSg/VX V/J      NPr/J/P D   NPr/V+   . NSg/C/P NPr/P NSg     NPr/C
-=======
-# V/J    NPrPl/V P  NPr+    . NPr/ISg+ VX    NSg/V/J ISg/D$+ NSg/V+ V/P    D   NSg/V/J P  NSg
-> Years ending at    noon  on  the 20th day  of January , and , together with the Vice
-# NPl+  NSg/V  NSg/P NSg/V J/P D   #    NPr🅪 P  NPr+    . V/C . J        P    D+  NSg/V/J/P+
-> President , chosen   for the same Term     , be     elected , as     follows
-# NSg/V+    . NᴹSg/V/J C/P D+  I/J+ NSg/V/J+ . NSg/VX NSg/V/J . NSg/R+ NPl/V
->
-#
-> Each State shall appoint , in      such  Manner as    the Legislature thereof may    direct ,
-# Dq+  NSg/V VX    V       . NPr/J/P NSg/I NSg    NSg/R D+  NSg+        W?      NPr/VX V/J    .
-> a   Number   of Electors , equal   to the whole Number   of Senators and Representatives
-# D/P NSg/V/JC P  NPl      . NSg/V/J P  D   NSg/J NSg/V/JC P  NPl      V/C NPl+
-> to which the State  may    be     entitled in      the Congress : but     no     Senator or
-# P  I/C+  D+  NSg/V+ NPr/VX NSg/VX V/J      NPr/J/P D+  NPr/V+   . NSg/C/P NPr/P+ NSg     NPr/C
->>>>>>> 90a66a9c
 > Representative , or    Person holding an  Office of Trust    or    Profit   under   the United
 # NSg/J+         . NPr/C NSg/V+ NSg/V   D/P NSg/V  P  N🅪Sg/V/J NPr/C NSg/V/J+ NSg/J/P D   V/J
 > States   , shall be     appointed an  Elector .
@@ -909,49 +743,27 @@
 > an  inhabitant of the same state  with themselves ; they shall name  in      their
 # D/P NSg/J      P  D   I/J  NSg/V+ P    IPl+       . IPl+ VX    NSg/V NPr/J/P D$+
 > ballots the person voted for as    President , and in      distinct ballots the person
-<<<<<<< HEAD
 # NPl/V   D   NSg/V+ V/J   C/P NSg/R NSg/V+    . V/C NPr/J/P V/J      NPl/V   D   NSg/V+
 > voted for as    Vice       - President , and they shall make  distinct lists of all          persons
 # V/J   C/P NSg/R NSg/V/J/P+ . NSg/V+    . V/C IPl+ VX    NSg/V V/J      NPl/V P  NSg/I/J/C/Dq NPl/V+
 > voted for as    President , and all          persons voted for as    Vice       - President and of the
 # V/J   C/P NSg/R NSg/V+    . V/C NSg/I/J/C/Dq NPl/V+  V/J   C/P NSg/R NSg/V/J/P+ . NSg/V     V/C P  D
-> number  of votes  for each , which lists  they shall sign   and certify , and transmit
-# NSg/V/J P  NPl/V+ C/P Dq   . I/C+  NPl/V+ IPl+ VX    NSg/V+ V/C V       . V/C V
-=======
-# NPl/V   D+  NSg/V+ V/J   C/P NSg/R NSg/V+    . V/C NPr/J/P V/J      NPl/V   D+  NSg/V+
-> voted for as    Vice      - President , and they shall make  distinct lists of all           persons
-# V/J   C/P NSg/R NSg/V/J/P . NSg/V+    . V/C IPl+ VX    NSg/V V/J      NPl/V P  NSg/I/J/C/Dq+ NPl/V+
-> voted for as    President , and all           persons voted for as    Vice       - President and of the
-# V/J   C/P NSg/R NSg/V+    . V/C NSg/I/J/C/Dq+ NPl/V+  V/J   C/P NSg/R NSg/V/J/P+ . NSg/V     V/C P  D
-> number   of votes for each , which lists  they shall sign   and certify , and transmit
-# NSg/V/JC P  NPl/V C/P Dq+  . I/C+  NPl/V+ IPl+ VX    NSg/V+ V/C V       . V/C V
->>>>>>> 90a66a9c
+> number   of votes  for each , which lists  they shall sign   and certify , and transmit
+# NSg/V/JC P  NPl/V+ C/P Dq   . I/C+  NPl/V+ IPl+ VX    NSg/V+ V/C V       . V/C V
 > sealed to the seat  of the government of the United States   , directed to the
 # V/J    P  D   NSg/V P  D   NSg        P  D   V/J    NPrPl/V+ . V/J      P  D
 > President of the Senate ; — The President of the Senate shall , in      the presence of
 # NSg/V     P  D   NPr+   . . D   NSg/V     P  D   NPr+   VX    . NPr/J/P D   NSg/V    P
 > the Senate and House of Representatives , open    all          the certificates and the
-<<<<<<< HEAD
 # D   NPr+   V/C NPr/V P  NPl+            . NSg/V/J NSg/I/J/C/Dq D   NPl/V+       V/C D
-> votes  shall then    be     counted ; — The person having the greatest Number  of votes  for
-# NPl/V+ VX    NSg/J/C NSg/VX V/J     . . D   NSg/V+ V      D   W?       NSg/V/J P  NPl/V+ C/P
-> President , shall be     the President , if    such  number   be     a   majority of the whole
-# NSg/V+    . VX    NSg/VX D   NSg/V+    . NSg/C NSg/I NSg/V/J+ NSg/VX D/P NSg      P  D   NSg/J
-> number   of Electors appointed ; and if    no    person have   such  majority , then    from
-# NSg/V/J+ P  NPl      V/J       . V/C NSg/C NPr/P NSg/V+ NSg/VX NSg/I NSg+     . NSg/J/C P
+> votes  shall then    be     counted ; — The person having the greatest Number   of votes  for
+# NPl/V+ VX    NSg/J/C NSg/VX V/J     . . D   NSg/V+ V      D   JS       NSg/V/JC P  NPl/V+ C/P
+> President , shall be     the President , if    such  number    be     a   majority of the whole
+# NSg/V+    . VX    NSg/VX D   NSg/V+    . NSg/C NSg/I NSg/V/JC+ NSg/VX D/P NSg      P  D   NSg/J
+> number    of Electors appointed ; and if    no    person have   such  majority , then    from
+# NSg/V/JC+ P  NPl      V/J       . V/C NSg/C NPr/P NSg/V+ NSg/VX NSg/I NSg+     . NSg/J/C P
 > the persons having the highest numbers  not   exceeding three on  the list  of those
-# D   NPl/V+  V      D   W?      NPrPl/V+ NSg/C NSg/V/J   NSg   J/P D   NSg/V P  I/Ddem
-=======
-# D+  NPr    V/C NPr/V P  NPl+            . NSg/V/J NSg/I/J/C/Dq D   NPl/V        V/C D+
-> votes  shall then    be     counted ; — The person having the greatest Number   of votes for
-# NPl/V+ VX    NSg/J/C NSg/VX V/J     . . D+  NSg/V+ V      D   JS       NSg/V/JC P  NPl/V C/P
-> President , shall be     the President , if    such  number    be     a   majority of the whole
-# NSg/V+    . VX    NSg/VX D   NSg/V     . NSg/C NSg/I NSg/V/JC+ NSg/VX D/P NSg      P  D   NSg/J
-> number   of Electors appointed ; and if    no     person have   such   majority , then    from
-# NSg/V/JC P  NPl      V/J       . V/C NSg/C NPr/P+ NSg/V+ NSg/VX NSg/I+ NSg+     . NSg/J/C P
-> the persons having the highest numbers  not   exceeding three on  the list  of those
-# D+  NPl/V+  V      D+  JS+     NPrPl/V+ NSg/C NSg/V/J   NSg   J/P D   NSg/V P  I/Ddem
->>>>>>> 90a66a9c
+# D   NPl/V+  V      D   JS      NPrPl/V+ NSg/C NSg/V/J   NSg   J/P D   NSg/V P  I/Ddem
 > voted for as    President , the House of Representatives shall choose  immediately ,
 # V/J+  C/P NSg/R NSg/V+    . D   NPr/V P  NPl+            VX    NSg/V/C R           .
 > by      ballot , the President . But     in      choosing the President , the votes  shall be
@@ -990,33 +802,18 @@
 # D   NPr🅪  P  I/R/Dq P  D   NPl/V+  P    I+   D   NPr+   NPr/VX NSg/V/C D/P NSg/V/J/P+
 > President whenever the right   of choice shall have   devolved upon them     . ] The
 # NSg/V+    C        D   NPr/V/J P  NSg/J+ VX    NSg/VX V/J      P    NSg/IPl+ . . D+
-<<<<<<< HEAD
-> person having the greatest number  of votes  as    Vice       - President , shall be     the
-# NSg/V+ V      D   W?       NSg/V/J P  NPl/V+ NSg/R NSg/V/J/P+ . NSg/V+    . VX    NSg/VX D
-> Vice       - President , if    such   number   be     a   majority of the whole number  of Electors
-# NSg/V/J/P+ . NSg/V+    . NSg/C NSg/I+ NSg/V/J+ NSg/VX D/P NSg      P  D   NSg/J NSg/V/J P  NPl
+> person having the greatest number   of votes  as    Vice       - President , shall be     the
+# NSg/V+ V      D   JS       NSg/V/JC P  NPl/V+ NSg/R NSg/V/J/P+ . NSg/V+    . VX    NSg/VX D
+> Vice       - President , if    such   number    be     a   majority of the whole number   of Electors
+# NSg/V/J/P+ . NSg/V+    . NSg/C NSg/I+ NSg/V/JC+ NSg/VX D/P NSg      P  D   NSg/J NSg/V/JC P  NPl
 > appointed , and if    no    person have   a   majority , then    from the two highest numbers
-# V/J       . V/C NSg/C NPr/P NSg/V+ NSg/VX D/P NSg+     . NSg/J/C P    D   NSg W?      NPrPl/V+
+# V/J       . V/C NSg/C NPr/P NSg/V+ NSg/VX D/P NSg+     . NSg/J/C P    D   NSg JS      NPrPl/V+
 > on  the list   , the Senate shall choose  the Vice       - President ; a   quorum for the
 # J/P D   NSg/V+ . D   NPr+   VX    NSg/V/C D   NSg/V/J/P+ . NSg/V+    . D/P NSg    C/P D
-> purpose shall consist of two - thirds of the whole number  of Senators , and a
-# NSg/V+  VX    NSg/V   P  NSg . NPl/V  P  D   NSg/J NSg/V/J P  NPl+     . V/C D/P
-> majority of the whole number   shall be     necessary to a   choice . But     no     person
-# NSg      P  D   NSg/J NSg/V/J+ VX    NSg/VX NSg/J     P  D/P NSg/J+ . NSg/C/P NPr/P+ NSg/V+
-=======
-> person having the greatest number   of votes as    Vice      - President , shall be     the
-# NSg/V+ V      D   JS       NSg/V/JC P  NPl/V NSg/R NSg/V/J/P . NSg/V+    . VX    NSg/VX D
-> Vice      - President , if    such  number    be     a   majority of the whole number   of Electors
-# NSg/V/J/P . NSg/V+    . NSg/C NSg/I NSg/V/JC+ NSg/VX D/P NSg      P  D   NSg/J NSg/V/JC P  NPl
-> appointed , and if    no     person have   a   majority , then    from the two highest numbers
-# V/J       . V/C NSg/C NPr/P+ NSg/V+ NSg/VX D/P NSg+     . NSg/J/C P    D   NSg JS      NPrPl/V
-> on  the list   , the Senate shall choose  the Vice       - President ; a   quorum for the
-# J/P D+  NSg/V+ . D+  NPr+   VX    NSg/V/C D   NSg/V/J/P+ . NSg/V+    . D/P NSg    C/P D+
 > purpose shall consist of two - thirds of the whole number   of Senators , and a
 # NSg/V+  VX    NSg/V   P  NSg . NPl/V  P  D   NSg/J NSg/V/JC P  NPl+     . V/C D/P
-> majority of the whole  number    shall be     necessary to a    choice . But     no     person
-# NSg      P  D+  NSg/J+ NSg/V/JC+ VX    NSg/VX NSg/J     P  D/P+ NSg/J+ . NSg/C/P NPr/P+ NSg/V+
->>>>>>> 90a66a9c
+> majority of the whole number    shall be     necessary to a   choice . But     no     person
+# NSg      P  D   NSg/J NSg/V/JC+ VX    NSg/VX NSg/J     P  D/P NSg/J+ . NSg/C/P NPr/P+ NSg/V+
 > constitutionally ineligible to the office of President shall be     eligible to
 # R                NSg/J      P  D   NSg/V  P  NSg/V+    VX    NSg/VX NSg/J    P
 > that         of Vice       - President of the United States   .
@@ -1078,15 +875,9 @@
 >
 #
 > Whenever there is a   vacancy in      the office of the Vice       President , the President
-<<<<<<< HEAD
 # C        +     VL D/P NSg+    NPr/J/P D   NSg/V  P  D+  NSg/V/J/P+ NSg/V+    . D+  NSg/V+
 > shall nominate a    Vice       President who    shall take  office upon confirmation by      a
-# VX    V/J      D/P+ NSg/V/J/P+ NSg/V+    NPr/I+ VX    NSg/V NSg/V+ P    NSg+         NSg/J/P D/P
-=======
-# C        +     VL D/P NSg     NPr/J/P D   NSg/V  P  D+  NSg/V/J/P+ NSg/V+    . D+  NSg/V+
-> shall nominate a   Vice       President who    shall take  office upon confirmation by      a
-# VX    V/J      D/P NSg/V/J/P+ NSg/V+    NPr/I+ VX    NSg/V NSg/V+ P    N🅪Sg+        NSg/J/P D/P
->>>>>>> 90a66a9c
+# VX    V/J      D/P+ NSg/V/J/P+ NSg/V+    NPr/I+ VX    NSg/V NSg/V+ P    N🅪Sg+        NSg/J/P D/P
 > majority vote  of both   Houses of Congress .
 # NSg+     NSg/V P  I/C/Dq NPl/V  P  NPr/V+   .
 >
@@ -1094,15 +885,9 @@
 > Whenever the President transmits to the President pro     tempore of the Senate and
 # C        D+  NSg/V+    V         P  D   NSg/V+    NSg/J/P ?       P  D   NPr+   V/C
 > the Speaker of the House of Representatives his     written declaration that          he       is
-<<<<<<< HEAD
-# D   NSg/J   P  D   NPr/V P  NPl+            ISg/D$+ V/J     NSg+        NSg/I/C/Ddem+ NPr/ISg+ VL
+# D   NSg     P  D   NPr/V P  NPl+            ISg/D$+ V/J     NSg+        NSg/I/C/Ddem+ NPr/ISg+ VL
 > unable  to discharge the powers   and duties of his     office , and until he       transmits
 # NSg/V/J P  NSg/V     D   NPrPl/V+ V/C NPl    P  ISg/D$+ NSg/V+ . V/C C/P   NPr/ISg+ V
-=======
-# D   NSg     P  D   NPr/V P  NPl+            ISg/D$+ V/J     NSg+        NSg/I/C/Ddem+ NPr/ISg+ VL
-> unable  to discharge the powers  and duties of his     office , and until he       transmits
-# NSg/V/J P  NSg/V     D+  NPrPl/V V/C NPl    P  ISg/D$+ NSg/V+ . V/C C/P   NPr/ISg+ V
->>>>>>> 90a66a9c
 > to them     a   written declaration to the contrary , such  powers  and duties shall be
 # P  NSg/IPl+ D/P V/J     NSg+        P  D   NSg/V/J+ . NSg/I NPrPl/V V/C NPl+   VX    NSg/VX
 > discharged by      the Vice       President as    Acting   President .
@@ -1114,11 +899,7 @@
 > the executive departments or    of such  other    body   as    Congress may    by      law    provide ,
 # D   NSg/J     NPl+        NPr/C P  NSg/I NSg/V/J+ NSg/V+ NSg/R NPr/V+   NPr/VX NSg/J/P NSg/V+ V       .
 > transmit to the President pro     tempore of the Senate and the Speaker of the
-<<<<<<< HEAD
-# V        P  D+  NSg/V+    NSg/J/P ?       P  D   NPr+   V/C D   NSg/J   P  D
-=======
-# V        P  D+  NSg/V+    NSg/J/P ?       P  D+  NPr+   V/C D   NSg     P  D
->>>>>>> 90a66a9c
+# V        P  D+  NSg/V+    NSg/J/P ?       P  D   NPr+   V/C D   NSg     P  D
 > House of Representatives their written declaration that         the President is unable
 # NPr/V P  NPl+            D$+   V/J     NSg+        NSg/I/C/Ddem D   NSg/V+    VL NSg/V/J
 > to discharge the powers   and duties of his     office , the Vice       President shall
@@ -1130,15 +911,9 @@
 > Thereafter , when    the President transmits to the President pro     tempore of the
 # NSg        . NSg/I/C D+  NSg/V+    V         P  D   NSg/V+    NSg/J/P ?       P  D
 > Senate and the Speaker of the House of Representatives his     written declaration
-<<<<<<< HEAD
-# NPr+   V/C D   NSg/J   P  D   NPr/V P  NPl+            ISg/D$+ V/J     NSg+
+# NPr+   V/C D   NSg     P  D   NPr/V P  NPl+            ISg/D$+ V/J     NSg+
 > that         no    inability exists , he       shall resume the powers   and duties of his     office
 # NSg/I/C/Ddem NPr/P N🅪Sg+     V      . NPr/ISg+ VX    NSg/V  D   NPrPl/V+ V/C NPl    P  ISg/D$+ NSg/V+
-=======
-# NPr+   V/C D   NSg     P  D   NPr/V P  NPl+            ISg/D$+ V/J     NSg+
-> that         no     inability exists , he       shall resume the powers  and duties of his     office
-# NSg/I/C/Ddem NPr/P+ N🅪Sg+     V      . NPr/ISg+ VX    NSg/V  D+  NPrPl/V V/C NPl    P  ISg/D$+ NSg/V+
->>>>>>> 90a66a9c
 > unless the Vice       President and a   majority of either the principal officers of
 # C      D   NSg/V/J/P+ NSg/V+    V/C D/P NSg      P  I/C    D   NSg/J     NPl/V    P
 > the executive department or    of such  other   body   as    Congress may    by      law    provide ,
@@ -1146,15 +921,9 @@
 > transmit within  four days to the President pro     tempore of the Senate and the
 # V        NSg/J/P NSg  NPl+ P  D   NSg/V+    NSg/J/P ?       P  D   NPr+   V/C D
 > Speaker of the House of Representatives their written declaration that         the
-<<<<<<< HEAD
-# NSg/J   P  D   NPr/V P  NPl+            D$+   V/J     NSg+        NSg/I/C/Ddem D
+# NSg     P  D   NPr/V P  NPl+            D$+   V/J     NSg+        NSg/I/C/Ddem D
 > President is unable  to discharge the powers   and duties of his     office . Thereupon
 # NSg/V+    VL NSg/V/J P  NSg/V     D   NPrPl/V+ V/C NPl    P  ISg/D$+ NSg/V+ . W?
-=======
-# NSg     P  D   NPr/V P  NPl+            D$+   V/J     NSg+        NSg/I/C/Ddem D+
-> President is unable  to discharge the powers  and duties of his     office . Thereupon
-# NSg/V+    VL NSg/V/J P  NSg/V     D+  NPrPl/V V/C NPl    P  ISg/D$+ NSg/V+ . W?
->>>>>>> 90a66a9c
 > Congress shall decide the issue  , assembling within  forty - eight hours for that
 # NPr/V+   VX    V      D   NSg/V+ . V          NSg/J/P NSg/J . NSg/J NPl+  C/P NSg/I/C/Ddem
 > purpose if    not   in      session . If    the Congress , within  twenty - one       days after
@@ -1162,15 +931,9 @@
 > receipt of the latter written declaration , or    , if    Congress is not   in      session ,
 # NSg/V   P  D+  NSg/J+ V/J     NSg+        . NPr/C . NSg/C NPr/V+   VL NSg/C NPr/J/P NSg/V+  .
 > within  twenty - one       days after Congress is required to assemble , determines by
-<<<<<<< HEAD
-# NSg/J/P NSg    . NSg/I/V/J NPl  J/P   NPr/V+   VL V/J      P  V        . V          NSg/J/P
+# NSg/J/P NSg    . NSg/I/V/J NPl  JC/P  NPr/V+   VL V/J      P  V        . V          NSg/J/P
 > two - thirds vote  of both   Houses that         the President is unable  to discharge the
 # NSg . NPl/V  NSg/V P  I/C/Dq NPl/V+ NSg/I/C/Ddem D+  NSg/V+    VL NSg/V/J P  NSg/V     D
-=======
-# NSg/J/P NSg    . NSg/I/V/J NPl  JC/P  NPr/V+   VL V/J      P  V        . V          NSg/J/P
-> two - thirds vote  of both    Houses that         the President is unable  to discharge the
-# NSg . NPl/V  NSg/V P  I/C/Dq+ NPl/V+ NSg/I/C/Ddem D+  NSg/V+    VL NSg/V/J P  NSg/V     D+
->>>>>>> 90a66a9c
 > powers  and duties of his     office , the Vice       President shall continue to discharge
 # NPrPl/V V/C NPl    P  ISg/D$+ NSg/V+ . D+  NSg/V/J/P+ NSg/V+    VX    NSg/V    P  NSg/V
 > the same as    Acting   President ; otherwise , the President shall resume the powers
@@ -1196,19 +959,11 @@
 >
 #
 > Before he       enter on  the Execution of his     Office , he       shall take  the following
-<<<<<<< HEAD
 # C/P    NPr/ISg+ NSg/V J/P D   NSg       P  ISg/D$+ NSg/V+ . NPr/ISg+ VX    NSg/V D   NSg/V/J/P
 > Oath   or    Affirmation : - - " I    do     solemnly swear   ( or    affirm ) that         I    will   faithfully
 # NSg/V+ NPr/C NSg         . . . . ISg+ NSg/VX R        NSg/V/J . NPr/C V      . NSg/I/C/Ddem ISg+ NPr/VX R
-> execute the Office of President of the United States   , and will   to the best     of
-# V       D   NSg/V  P  NSg/V     P  D   V/J    NPrPl/V+ . V/C NPr/VX P  D   NPr/VX/J P
-=======
-# C/P+   NPr/ISg+ NSg/V J/P D   NSg       P  ISg/D$+ NSg/V+ . NPr/ISg+ VX    NSg/V D+  NSg/V/J/P+
-> Oath  or    Affirmation : - - " I    do     solemnly swear   ( or    affirm ) that         I    will   faithfully
-# NSg/V NPr/C NSg         . . . . ISg+ NSg/VX R        NSg/V/J . NPr/C V      . NSg/I/C/Ddem ISg+ NPr/VX R
 > execute the Office of President of the United States   , and will   to the best      of
-# V       D   NSg/V  P  NSg/V     P  D+  V/J+   NPrPl/V+ . V/C NPr/VX P  D   NPr/VX/JS P
->>>>>>> 90a66a9c
+# V       D   NSg/V  P  NSg/V     P  D   V/J    NPrPl/V+ . V/C NPr/VX P  D   NPr/VX/JS P
 > my  Ability , preserve , protect and defend the Constitution of the United
 # D$+ N🅪Sg+   . NSg/V    . V       V/C NSg/V  D   NPr          P  D   V/J
 > States   . "
@@ -1248,23 +1003,13 @@
 >
 #
 > The President shall be     Commander in      Chief   of the Army and Navy
-<<<<<<< HEAD
-# D+  NSg/V+    VX    NSg/VX NSg/J     NPr/J/P NSg/V/J P  D   NSg  V/C NSg/J
-=======
-# D+  NSg/V+    VX    NSg/VX NSg       NPr/J/P NSg/V/J P  D+  NSg  V/C NSg/J
->>>>>>> 90a66a9c
+# D+  NSg/V+    VX    NSg/VX NSg       NPr/J/P NSg/V/J P  D   NSg  V/C NSg/J
 > of the United States   , and of the Militia of the several States   , when    called
 # P  D+  V/J    NPrPl/V+ . V/C P  D   NSg     P  D   J/Dq    NPrPl/V+ . NSg/I/C V/J
 > into the actual Service of the United States   ; he       may    require the Opinion , in
-<<<<<<< HEAD
 # P    D   NSg/J  NSg/V   P  D   V/J    NPrPl/V+ . NPr/ISg+ NPr/VX NSg/V   D   NSg+    . NPr/J/P
-> writing , of the principal Officer  in      each of the executive Departments , upon
-# NSg/V   . P  D   NSg/J     NSg/V/J+ NPr/J/P Dq   P  D   NSg/J     NPl+        . P
-=======
-# P    D   NSg/J  NSg/V   P  D+  V/J+   NPrPl/V+ . NPr/ISg+ NPr/VX NSg/V   D+  NSg+    . NPr/J/P
 > writing , of the principal Officer in      each of the executive Departments , upon
-# NSg/V   . P  D   NSg/J     NSg/V   NPr/J/P Dq   P  D+  NSg/J+    NPl+        . P
->>>>>>> 90a66a9c
+# NSg/V   . P  D   NSg/J     NSg/V+  NPr/J/P Dq   P  D   NSg/J     NPl+        . P
 > any    Subject  relating to the Duties of their respective Offices , and he       shall
 # I/R/Dq NSg/V/J+ V        P  D   NPl    P  D$+   J          NPl/V+  . V/C NPr/ISg+ VX
 > have   Power    to grant Reprieves and Pardons for Offences against the United
@@ -1301,17 +1046,10 @@
 # P  D$+   NSg/J/P NSg/V+  .
 >
 #
-<<<<<<< HEAD
-> No     soldier  shall , in      time     of peace  be     quartered in      any     house  , without the
-# NPr/P+ NSg/V/J+ VX    . NPr/J/P N🅪Sg/V/J P  NPr/V+ NSg/VX V/J       NPr/J/P I/R/Dq+ NPr/V+ . C/P     D
-> consent of the owner , nor   in      time     of war    , but     in      a    manner to be     prescribed by
-# NSg/V   P  D+  NSg+  . NSg/C NPr/J/P N🅪Sg/V/J P  NSg/V+ . NSg/C/P NPr/J/P D/P+ NSg+   P  NSg/VX V/J        NSg/J/P
-=======
-> No    soldier shall , in      time     of peace   be     quartered in      any     house  , without the
-# NPr/P NSg/V/J VX    . NPr/J/P N🅪Sg/V/J P  NPr🅪/V+ NSg/VX V/J       NPr/J/P I/R/Dq+ NPr/V+ . C/P     D
-> consent of the owner , nor   in      time     of war     , but     in      a   manner to be     prescribed by
-# NSg/V   P  D+  NSg+  . NSg/C NPr/J/P N🅪Sg/V/J P  N🅪Sg/V+ . NSg/C/P NPr/J/P D/P NSg    P  NSg/VX V/J        NSg/J/P
->>>>>>> 90a66a9c
+> No     soldier  shall , in      time     of peace   be     quartered in      any     house  , without the
+# NPr/P+ NSg/V/J+ VX    . NPr/J/P N🅪Sg/V/J P  NPr🅪/V+ NSg/VX V/J       NPr/J/P I/R/Dq+ NPr/V+ . C/P     D
+> consent of the owner , nor   in      time     of war     , but     in      a    manner to be     prescribed by
+# NSg/V   P  D+  NSg+  . NSg/C NPr/J/P N🅪Sg/V/J P  N🅪Sg/V+ . NSg/C/P NPr/J/P D/P+ NSg+   P  NSg/VX V/J        NSg/J/P
 > law    .
 # NSg/V+ .
 >
@@ -1421,23 +1159,13 @@
 >
 #
 > Treason against the United States   , shall consist only  in
-<<<<<<< HEAD
 # NSg     C/P     D   V/J    NPrPl/V+ . VX    NSg/V   J/R/C NPr/J/P
-> levying War    against them     , or    in      adhering to their Enemies , giving them     Aid   and
-# V       NSg/V+ C/P     NSg/IPl+ . NPr/C NPr/J/P V        P  D$+   NPl/V+  . V      NSg/IPl+ NSg/V V/C
+> levying War     against them     , or    in      adhering to their Enemies , giving them     Aid    and
+# V       N🅪Sg/V+ C/P     NSg/IPl+ . NPr/C NPr/J/P V        P  D$+   NPl/V+  . V      NSg/IPl+ N🅪Sg/V V/C
 > Comfort . No     Person shall be     convicted of Treason unless on  the Testimony of two
 # NSg/V+  . NPr/P+ NSg/V+ VX    NSg/VX V/J       P  NSg     C      J/P D   NSg       P  NSg
 > Witnesses to the same overt Act    , or    on  Confession in      open    Court    .
-# NPl/V+    P  D   I/J  NSg/J NPr/V+ . NPr/C J/P NSg+       NPr/J/P NSg/V/J NSg/V/J+ .
-=======
-# NSg     C/P     D+  V/J+   NPrPl/V+ . VX    NSg/V   J/R/C NPr/J/P
-> levying War     against them     , or    in      adhering to their Enemies , giving them     Aid    and
-# V       N🅪Sg/V+ C/P     NSg/IPl+ . NPr/C NPr/J/P V        P  D$+   NPl/V+  . V      NSg/IPl+ N🅪Sg/V V/C
-> Comfort . No     Person shall be     convicted of Treason unless on  the Testimony of two
-# NSg/V+  . NPr/P+ NSg/V+ VX    NSg/VX V/J       P  NSg     C      J/P D   NSg       P  NSg+
-> Witnesses to the same overt  Act    , or    on  Confession in      open     Court    .
-# NPl/V+    P  D   I/J  NSg/J+ NPr/V+ . NPr/C J/P N🅪Sg+      NPr/J/P NSg/V/J+ NSg/V/J+ .
->>>>>>> 90a66a9c
+# NPl/V+    P  D   I/J  NSg/J NPr/V+ . NPr/C J/P N🅪Sg+      NPr/J/P NSg/V/J NSg/V/J+ .
 >
 #
 > The Congress shall have   Power    to declare the Punishment of Treason , but     no
@@ -1469,15 +1197,9 @@
 > unless on  a   presentment or    indictment of a   grand jury     , except in      cases  arising
 # C      J/P D/P NSg         NPr/C NSg        P  D/P NSg/J NSg/V/J+ . V/C/P  NPr/J/P NPl/V+ V
 > in      the land   or    naval forces , or    in      the militia , when    in      actual service in      time
-<<<<<<< HEAD
 # NPr/J/P D   NPr🅪/V NPr/C J     NPl/V+ . NPr/C NPr/J/P D   NSg     . NSg/I/C NPr/J/P NSg/J  NSg/V+  NPr/J/P N🅪Sg/V/J
-> of war   or    public  danger    ; nor   shall any    person be     subject for the same offense
-# P  NSg/V NPr/C NSg/V/J N🅪Sg/V/J+ . NSg/C VX    I/R/Dq NSg/V+ NSg/VX NSg/V/J C/P D   I/J  NSg+
-=======
-# NPr/J/P D+  NPr🅪/V NPr/C J+    NPl/V+ . NPr/C NPr/J/P D   NSg     . NSg/I/C NPr/J/P NSg/J  NSg/V   NPr/J/P N🅪Sg/V/J
-> of war    or    public  danger     ; nor   shall any     person be     subject for the same offense
-# P  N🅪Sg/V NPr/C NSg/V/J N🅪Sg/V/JC+ . NSg/C VX    I/R/Dq+ NSg/V  NSg/VX NSg/V/J C/P D+  I/J+ NSg
->>>>>>> 90a66a9c
+> of war    or    public  danger     ; nor   shall any    person be     subject for the same offense
+# P  N🅪Sg/V NPr/C NSg/V/J N🅪Sg/V/JC+ . NSg/C VX    I/R/Dq NSg/V+ NSg/VX NSg/V/J C/P D   I/J  NSg+
 > to be     twice put   in      jeopardy of life  or    limb   ; nor   shall be     compelled in      any
 # P  NSg/VX W?    NSg/V NPr/J/P NSg/V    P  NSg/V NPr/C NSg/V+ . NSg/C VX    NSg/VX V/J       NPr/J/P I/R/Dq
 > criminal case   to be     a   witness against himself , nor   be     deprived of life   ,
@@ -1497,15 +1219,9 @@
 > ascertained by      law    , and to be     informed of the nature and cause   of the
 # V/J         NSg/J/P NSg/V+ . V/C P  NSg/VX V/J      P  D   NSg/V+ V/C NSg/V/C P  D
 > accusation ; to be     confronted with the witnesses against him  ; to have   compulsory
-<<<<<<< HEAD
 # NSg        . P  NSg/VX V/J        P    D   NPl/V+    C/P     ISg+ . P  NSg/VX NSg/J
-> process for obtaining witnesses in      his     favor     , and to have   the assistance of
-# NSg/V+  C/P V         NPl/V+    NPr/J/P ISg/D$+ NSg/V/Am+ . V/C P  NSg/VX D   NSg        P
-=======
-# NSg        . P  NSg/VX V/J        P    D+  NPl/V+    C/P     ISg+ . P  NSg/VX NSg/J
 > process for obtaining witnesses in      his     favor      , and to have   the assistance of
-# NSg/V   C/P V         NPl/V+    NPr/J/P ISg/D$+ N🅪Sg/V/Am+ . V/C P  NSg/VX D   NSg        P
->>>>>>> 90a66a9c
+# NSg/V+  C/P V         NPl/V+    NPr/J/P ISg/D$+ N🅪Sg/V/Am+ . V/C P  NSg/VX D   NSg        P
 > counsel for his     defense   .
 # NSg/V+  C/P ISg/D$+ NSg/V/Am+ .
 >
@@ -1561,27 +1277,15 @@
 > due   process of law    ; nor   deny to any    person within  its     jurisdiction the equal
 # NSg/J NSg/V   P  NSg/V+ . NSg/C V    P  I/R/Dq NSg/V+ NSg/J/P ISg/D$+ NSg          D   NSg/V/J
 > protection of the laws   .
-<<<<<<< HEAD
-# NSg        P  D   NPl/V+ .
+# N🅪Sg       P  D   NPl/V+ .
 >
 #
 > The right   of citizens of the United States   , who    are eighteen years of age     or
 # D   NPr/V/J P  NPl      P  D+  V/J    NPrPl/V+ . NPr/I+ V   NSg      NPl   P  N🅪Sg/V+ NPr/C
 > older , to vote  shall not   be     denied or    abridged by      the United States   or    by      any
-# J     . P  NSg/V VX    NSg/C NSg/VX V/J    NPr/C V/J      NSg/J/P D   V/J    NPrPl/V+ NPr/C NSg/J/P I/R/Dq
+# JC    . P  NSg/V VX    NSg/C NSg/VX V/J    NPr/C V/J      NSg/J/P D   V/J    NPrPl/V+ NPr/C NSg/J/P I/R/Dq
 > State  on  account of age     , sex    , race   , color        , or    previous condition of servitude .
 # NSg/V+ J/P NSg/V   P  N🅪Sg/V+ . NSg/V+ . NSg/V+ . N🅪Sg/V/J/Am+ . NPr/C NSg/J    NSg/V+    P  NSg       .
-=======
-# N🅪Sg       P  D+  NPl/V+ .
->
-#
-> The right   of citizens of the United States   , who    are eighteen years of age    or
-# D   NPr/V/J P  NPl      P  D+  V/J+   NPrPl/V+ . NPr/I+ V   NSg      NPl   P  N🅪Sg/V NPr/C
-> older , to vote  shall not   be     denied or    abridged by      the United States  or    by      any
-# JC    . P  NSg/V VX    NSg/C NSg/VX V/J    NPr/C V/J      NSg/J/P D+  V/J+   NPrPl/V NPr/C NSg/J/P I/R/Dq
-> State on  account of age    , sex    , race   , color        , or    previous condition of servitude .
-# NSg/V J/P NSg/V   P  N🅪Sg/V . NSg/V+ . NSg/V+ . N🅪Sg/V/J/Am+ . NPr/C NSg/J    NSg/V     P  NSg+      .
->>>>>>> 90a66a9c
 >
 #
 > A    Person charged in      any     State  with Treason , Felony , or    other   Crime  , who    shall
@@ -1661,23 +1365,13 @@
 > bounties for services in      suppressing insurrection or    rebellion , shall not   be
 # NPl/V    C/P NPl/V+   NPr/J/P V           NSg          NPr/C NSg+      . VX    NSg/C NSg/VX
 > questioned . But     neither the United States   nor   any     State  shall assume or    pay     any
-<<<<<<< HEAD
 # V/J        . NSg/C/P I/C     D   V/J    NPrPl/V+ NSg/C I/R/Dq+ NSg/V+ VX    V      NPr/C NSg/V/J I/R/Dq
-> debt or    obligation incurred in      aid   of insurrection or    rebellion against the
-# N🅪Sg NPr/C NSg+       V        NPr/J/P NSg/V P  NSg          NPr/C NSg+      C/P     D
+> debt or    obligation incurred in      aid    of insurrection or    rebellion against the
+# N🅪Sg NPr/C NSg+       V        NPr/J/P N🅪Sg/V P  NSg          NPr/C NSg+      C/P     D
 > United States   , or    any    claim  for the loss   or    emancipation of any    slave  ; but     all
 # V/J    NPrPl/V+ . NPr/C I/R/Dq NSg/V+ C/P D   NSg/V+ NPr/C NSg          P  I/R/Dq NSg/V+ . NSg/C/P NSg/I/J/C/Dq
 > such  debts , obligations and claims shall be     held illegal and void     .
 # NSg/I NPl+  . W?          V/C NPl/V+ VX    NSg/VX V    NSg/J   V/C NSg/V/J+ .
-=======
-# V/J        . NSg/C/P I/C     D+  V/J+   NPrPl/V+ NSg/C I/R/Dq+ NSg/V+ VX    V      NPr/C NSg/V/J I/R/Dq
-> debt or    obligation incurred in      aid    of insurrection or    rebellion against the
-# N🅪Sg NPr/C NSg+       V        NPr/J/P N🅪Sg/V P  NSg          NPr/C NSg+      C/P     D+
-> United States   , or    any    claim for the loss  or    emancipation of any     slave  ; but     all
-# V/J+   NPrPl/V+ . NPr/C I/R/Dq NSg/V C/P D+  NSg/V NPr/C NSg          P  I/R/Dq+ NSg/V+ . NSg/C/P NSg/I/J/C/Dq+
-> such   debts , obligations and claims shall be     held illegal and void     .
-# NSg/I+ NPl   . W?          V/C NPl/V+ VX    NSg/VX V    NSg/J+  V/C NSg/V/J+ .
->>>>>>> 90a66a9c
 >
 #
 > Article . V.
@@ -1735,19 +1429,11 @@
 > The Senators and Representatives before mentioned , and the Members of the
 # D   NPl      V/C NPl+            C/P    V/J       . V/C D   NPl/V   P  D+
 > several State  Legislatures , and all          executive and judicial Officers , both   of
-<<<<<<< HEAD
 # J/Dq+   NSg/V+ NPl          . V/C NSg/I/J/C/Dq NSg/J     V/C NSg/J    NPl/V+   . I/C/Dq P
 > the United States   and of the several States   , shall be     bound   by      Oath   or
 # D   V/J    NPrPl/V+ V/C P  D   J/Dq    NPrPl/V+ . VX    NSg/VX NSg/V/J NSg/J/P NSg/V+ NPr/C
 > Affirmation , to support this   Constitution ; but     no    religious Test   shall ever be
-# NSg         . P  NSg/V   I/Ddem NPr+         . NSg/C/P NPr/P NSg/J     NSg/V+ VX    J    NSg/VX
-=======
-# J/Dq+   NSg/V+ NPl          . V/C NSg/I/J/C/Dq NSg/J     V/C NSg/J+   NPl/V+   . I/C/Dq P
-> the United States  and of the several States   , shall be     bound   by      Oath  or
-# D+  V/J+   NPrPl/V V/C P  D+  J/Dq+   NPrPl/V+ . VX    NSg/VX NSg/V/J NSg/J/P NSg/V NPr/C
-> Affirmation , to support this    Constitution ; but     no     religious Test   shall ever be
-# NSg         . P  N🅪Sg/V  I/Ddem+ NPr+         . NSg/C/P NPr/P+ NSg/J     NSg/V+ VX    J    NSg/VX
->>>>>>> 90a66a9c
+# NSg         . P  N🅪Sg/V  I/Ddem NPr+         . NSg/C/P NPr/P NSg/J     NSg/V+ VX    J    NSg/VX
 > required as    a   Qualification to any    Office or    public  Trust    under   the United
 # V/J      NSg/R D/P NSg+          P  I/R/Dq NSg/V+ NPr/C NSg/V/J N🅪Sg/V/J NSg/J/P D   V/J
 > States   .
@@ -1757,11 +1443,7 @@
 > A   well    regulated militia , being   necessary to the security of a   free    state  , the
 # D/P NSg/V/J V/J       NSg     . NSg/V/C NSg/J     P  D   NSg      P  D/P NSg/V/J NSg/V+ . D
 > right   of the people to keep  and bear     arms   , shall not   be     infringed .
-<<<<<<< HEAD
-# NPr/V/J P  D   NSg/V+ P  NSg/V V/C NSg/V/J+ NPl/V+ . VX    NSg/C NSg/VX V/J       .
-=======
-# NPr/V/J P  D+  NPl/V+ P  NSg/V V/C NSg/V/J+ NPl/V+ . VX    NSg/C NSg/VX V/J       .
->>>>>>> 90a66a9c
+# NPr/V/J P  D   NPl/V+ P  NSg/V V/C NSg/V/J+ NPl/V+ . VX    NSg/C NSg/VX V/J       .
 >
 #
 > Section . 1 .
@@ -1771,11 +1453,7 @@
 > The enumeration in      the Constitution , of certain rights , shall
 # D   N🅪Sg        NPr/J/P D   NPr+         . P  I/J     NPl/V+ . VX
 > not   be     construed to deny or    disparage others retained by      the people .
-<<<<<<< HEAD
-# NSg/C NSg/VX V/J       P  V    NPr/C NSg/V     NPl/V+ V/J      NSg/J/P D   NSg/V+ .
-=======
-# NSg/C NSg/VX V/J       P  V    NPr/C NSg/V     NPl/V+ V/J      NSg/J/P D+  NPl/V+ .
->>>>>>> 90a66a9c
+# NSg/C NSg/VX V/J       P  V    NPr/C NSg/V     NPl/V+ V/J      NSg/J/P D   NPl/V+ .
 >
 #
 > The powers   not   delegated to the United States   by      the Constitution , nor
@@ -1783,11 +1461,7 @@
 > prohibited by      it       to the states   , are reserved to the states   respectively , or    to
 # V/J        NSg/J/P NPr/ISg+ P  D   NPrPl/V+ . V   V/J      P  D   NPrPl/V+ R            . NPr/C P
 > the people .
-<<<<<<< HEAD
-# D   NSg/V+ .
-=======
-# D+  NPl/V+ .
->>>>>>> 90a66a9c
+# D   NPl/V+ .
 >
 #
 > Article . VII .
