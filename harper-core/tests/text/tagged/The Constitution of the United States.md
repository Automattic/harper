> <!-- source: https://github.com/JesseKPhillips/USA-Constitution/blob/4cfdd130709fa7e8db998383b6917ba33b402ec6/Constitution.md -->
# Unlintable
>            The Constitution Of The United States Of America
# Unlintable D   NPrSg        P  D   W?     NPrSg  P  NPr
>
#
> We  the People of the United States , in          Order to form  a   more      perfect Union     ,
# IPl D   NSg    P  D   W?     NPrSg  . NPrSg/V/J/P NSg/V P  NSg/V D/P NPrSg/I/J NSg/V/J NPrSg/V/J .
> establish Justice , insure domestic Tranquility , provide for the common defence ,
# V         NPrSg   . V      NSg/J    NSg         . V       C/P D   NSg/J  ?       .
> promote the general Welfare , and secure the Blessings of Liberty to ourselves
# NSg/V   D   NSg/J   NSg/V   . V/C V/J    D   W?        P  NSg     P  I
> and our Posterity , do     ordain and establish this Constitution for the United
# V/C D   NSg       . NSg/VX V      V/C V         I/D  NPrSg        C/P D   W?
> States of America .
# NPrSg  P  NPr     .
>
#
> Article . I.
# NSg/V   . ?
>
#
> Section . 1 .
# NSg/V   . # .
>
#
> All       legislative Powers herein granted shall be     vested in a
# NSg/I/J/C NSg/J       NPrSg  W?     W?      VX    NSg/VX W?     P  D/P
> Congress of the United States , which shall consist of a   Senate and House   of
# NPrSg    P  D   W?     NPrSg  . I/C   VX    NSg/V   P  D/P NPrSg  V/C NPrSg/V P
> Representatives . Congress shall make  no      law respecting an  establishment of
# NPl             . NPrSg/V  VX    NSg/V NPrSg/P NSg V          D/P NSg           P
> religion , or      prohibiting the free  exercise thereof ; or      abridging the freedom of
# NSg/V    . NPrSg/C V           D   NSg/J NSg/V    W?      . NPrSg/C V         D   NSg     P
> speech , or      of the press ; or      the right   of the people peaceably to assemble , and
# NSg/V  . NPrSg/C P  D   NSg   . NPrSg/C D   NPrSg/J P  D   NSg    R         P  V        . V/C
> to petition the government for a   redress of grievances .
# P  NSg/V    D   NSg        C/P D/P NSg     P  NPl        .
>
#
> No      person shall be     a   Senator or      Representative in          Congress , or      elector of
# NPrSg/P NSg    VX    NSg/VX D/P NSg     NPrSg/C NSg/J          NPrSg/V/J/P NPrSg/V  . NPrSg/C NSg     P
> President and Vice      President , or      hold    any   office , civil or      military , under   the
# NSg/V     V/C NSg/V/J/P NSg/V     . NPrSg/C NSg/V/J I/R/D NSg/V  . J     NPrSg/C NSg/J    . NSg/J/P D
> United States , or      under   any   State , who     , having previously taken an  oath , as    a
# W?     NPrSg  . NPrSg/C NSg/J/P I/R/D NSg/V . NPrSg/I . V      J/R        V/J   D/P NSg  . NSg/R D/P
> member of Congress , or      as    an  officer of the United States , or      as    a   member of
# NSg    P  NPrSg/V  . NPrSg/C NSg/R D/P NSg/J   P  D   W?     NPrSg  . NPrSg/C NSg/R D/P NSg    P
> any   State legislature , or      as    an  executive or      judicial officer of any   State , to
# I/R/D NSg/V NSg         . NPrSg/C NSg/R D/P NSg/J     NPrSg/C NSg/J    NSg/V/J P  I/R/D NSg/V . P
> support the Constitution of the United States , shall have   engaged in
# NSg/V   D   NPrSg        P  D   W?     NPrSg  . VX    NSg/VX W?      NPrSg/V/J/P
> insurrection or      rebellion against the same , or      given     aid   or      comfort to the
# NSg          NPrSg/C NSg       C/P     D   I/J  . NPrSg/C NSg/V/J/P NSg/V NPrSg/C NSg/V   P  D
<<<<<<< HEAD
> enemies thereof . But     Congress may      , by a   vote  of two - thirds of each House   ,
# NPl     W?      . NSg/C/P NPrSg/V  NPrSg/VX . P  D/P NSg/V P  NSg . NPl    P  D    NPrSg/V .
=======
> enemies thereof . But     Congress may      , by      a   vote of two - thirds of each House   ,
# NPl     W?      . NSg/C/P NPrSg/V  NPrSg/VX . NSg/J/P D/P NSg  P  NSg . NPl    P  D    NPrSg/V .
>>>>>>> 08927bda
> remove such  disability .
# NSg/V  NSg/I NSg        .
>
#
> The terms of Senators and Representatives shall end   at        noon  on the 3 d       day   of
# D   NPl   P  NPl      V/C NPl             VX    NSg/V NSg/I/V/P NSg/V P  D   # NPrSg/J NPrSg P
> January , of the years in          which such  terms end   ; and the terms of their
# NPr     . P  D   NPl   NPrSg/V/J/P I/C   NSg/I NPl   NSg/V . V/C D   NPl   P  D
> successors shall then    begin .
# NPl        VX    NSg/J/C NSg/V .
>
#
> Section . 2 .
# NSg/V   . # .
>
#
<<<<<<< HEAD
> The House   of Representatives shall be     composed of Members
# D   NPrSg/V P  NPl             VX    NSg/VX W?       P  NPl
> chosen every second  Year by the People of the several States , and the Electors
# V/J    D     NSg/V/J NSg  P  D   NSg/V  P  D   J/D     NPrSg  . V/C D   NPl
> in each State shall have   the Qualifications requisite for Electors of the most
# P  D    NSg/V VX    NSg/VX D   W?             NSg/J     C/P NPl      P  D   NSg/I/J
=======
> The House of Representatives shall be     composed of Members
# D   NPrSg P  NPl             VX    NSg/VX W?       P  NPl
> chosen every second  Year by      the People of the several States , and the Electors
# V/J    D     NSg/V/J NSg  NSg/J/P D   NSg    P  D   J/D     NPrSg  . V/C D   NPl
> in          each State shall have   the Qualifications requisite for Electors of the most
# NPrSg/V/J/P D    NSg/V VX    NSg/VX D   W?             NSg/J     C/P NPl      P  D   NSg/I/J
>>>>>>> 08927bda
> numerous Branch  of the State Legislature .
# J        NPrSg/V P  D   NSg   NSg         .
>
#
> No      Person shall be     a   Representative who     shall not   have   attained to the Age of
# NPrSg/P NSg    VX    NSg/VX D/P NSg/J          NPrSg/I VX    NSg/C NSg/VX W?       P  D   NSg P
> twenty five Years , and been  seven Years a   Citizen of the United States , and who
# NSg    NSg  NPl   . V/C NSg/V NSg   NPl   D/P NSg     P  D   W?     NPrSg  . V/C NPrSg/I
> shall not   , when    elected , be     an  Inhabitant of that    State in          which he      shall be
# VX    NSg/C . NSg/I/C NSg/V/J . NSg/VX D/P NSg/J      P  N/I/C/D NSg/V NPrSg/V/J/P I/C   NPr/ISg VX    NSg/VX
> chosen .
# V/J    .
>
#
> Representatives shall be     apportioned among the several States according to
# NPl             VX    NSg/VX W?          P     D   J/D     NPrSg  V/J       P
<<<<<<< HEAD
> their respective numbers , counting the whole number  of persons in each State ,
# D     J          NPrPl   . V        D   NSg/J NSg/V/J P  NPl     P  D    NSg/V .
> excluding Indians not   taxed . But     when    the right     to vote  at any   election for the
# V         NPl     NSg/C W?    . NSg/C/P NSg/I/C D   NPrSg/V/J P  NSg/V P  I/R/D NSg      C/P D
=======
> their respective numbers , counting the whole number  of persons in          each State ,
# D     J          NPrPl   . V        D   NSg/J NSg/V/J P  NPl     NPrSg/V/J/P D    NSg/V .
> excluding Indians not   taxed . But     when    the right   to vote  at        any   election for the
# V         NPl     NSg/C W?    . NSg/C/P NSg/I/C D   NPrSg/J P  NSg/V NSg/I/V/P I/R/D NSg      C/P D
>>>>>>> 08927bda
> choice of electors for President and Vice      President of the United States ,
# NSg/J  P  NPl      C/P NSg/V     V/C NSg/V/J/P NSg/V     P  D   W?     NPrSg  .
> Representatives in          Congress , the Executive and Judicial officers of a   State , or
# NPl             NPrSg/V/J/P NPrSg/V  . D   NSg/J     V/C NSg/J    W?       P  D/P NSg   . NPrSg/C
> the members of the Legislature thereof , is denied to any   of the male
# D   NPl     P  D   NSg         W?      . VL W?     P  I/R/D P  D   NPrSg/J
> inhabitants of such  State , being   twenty - one       years of age   , and citizens of the
# NPl         P  NSg/I NSg/V . NSg/V/C NSg    . NSg/I/V/J NPl   P  NSg/V . V/C NPl      P  D
<<<<<<< HEAD
> United States , or      in any   way   abridged , except for participation in          rebellion ,
# W?     NPrSg  . NPrSg/C P  I/R/D NSg/J W?       . V/C/P  C/P NSg           NPrSg/V/J/P NSg       .
> or      other   crime , the basis of representation therein shall be     reduced in the
# NPrSg/C NSg/V/J NSg/V . D   NSg   P  NSg            W?      VX    NSg/VX W?      P  D
> proportion which the number  of such  male    citizens shall bear    to the whole
# NSg/V      I/C   D   NSg/V/J P  NSg/I NPrSg/J NPl      VX    NSg/V/J P  D   NSg/J
=======
> United States , or      in          any   way   abridged , except for participation in          rebellion ,
# W?     NPrSg  . NPrSg/C NPrSg/V/J/P I/R/D NSg/J W?       . V/C/P  C/P NSg           NPrSg/V/J/P NSg       .
> or      other   crime , the basis of representation therein shall be     reduced in          the
# NPrSg/C NSg/V/J NSg/V . D   NSg   P  NSg            W?      VX    NSg/VX W?      NPrSg/V/J/P D
> proportion which the number of such  male    citizens shall bear    to the whole
# NSg        I/C   D   NSg/J  P  NSg/I NPrSg/J NPl      VX    NSg/V/J P  D   NSg/J
>>>>>>> 08927bda
> number  of male    citizens twenty - one       years of age   in          such  State . The actual
# NSg/V/J P  NPrSg/J NPl      NSg    . NSg/I/V/J NPl   P  NSg/V NPrSg/V/J/P NSg/I NSg/V . D   NSg/J
> Enumeration shall be     made  within three Years after the first Meeting of the
# NSg         VX    NSg/VX NSg/V N/J/P  NSg   NPl   J/P   D   NSg/J NSg/V   P  D
> Congress of the United States , and within every subsequent Term    of ten Years ,
# NPrSg    P  D   W?     NPrSg  . V/C N/J/P  D     NSg/J      NSg/V/J P  NSg NPl   .
> in          such  Manner as    they shall by      Law   direct . The Number of Representatives shall
# NPrSg/V/J/P NSg/I NSg    NSg/R IPl  VX    NSg/J/P NSg/V V/J    . D   NSg/J  P  NPl             VX
> not   exceed one       for every thirty Thousand , but     each State shall have   at        Least
# NSg/C V      NSg/I/V/J C/P D     NSg    NSg      . NSg/C/P D    NSg/V VX    NSg/VX NSg/I/V/P NSg/J
> one       Representative ; and until such  enumeration shall be     made  , the State of New
# NSg/I/V/J NSg/J          . V/C C/P   NSg/I NSg         VX    NSg/VX NSg/V . D   NSg   P  NSg/V/J
> Hampshire shall be     entitled to chuse three , Massachusetts eight , Rhode - Island
# NPrSg     VX    NSg/VX W?       P  ?     NSg   . NPr           NSg/J . NPr   . NSg/V
> and Providence Plantations one       , Connecticut five , New     - York six , New     Jersey
# V/C NPrSg      NPl         NSg/I/V/J . NPr         NSg  . NSg/V/J . NPr  NSg . NSg/V/J NPrSg
> four , Pennsylvania eight , Delaware one       , Maryland six , Virginia ten , North
# NSg  . NPr          NSg/J . NPrSg    NSg/I/V/J . NPr      NSg . NPr      NSg . NPrSg/V/J
> Carolina five , South     Carolina five , and Georgia three .
# NPr      NSg  . NPrSg/V/J NPr      NSg  . V/C NPr     NSg   .
>
#
> When    vacancies happen in the Representation from any   State , the Executive
# NSg/I/C NPl       V      P  D   NSg            P    I/R/D NSg/V . D   NSg/J
> Authority thereof shall issue Writs of Election to fill  such  Vacancies .
# NSg       W?      VX    NSg/V NPl   P  NSg      P  NSg/V NSg/I NPl       .
>
#
> The House of Representatives shall chuse their Speaker and other   Officers ; and
# D   NPrSg P  NPl             VX    ?     D     NSg/J   V/C NSg/V/J W?       . V/C
> shall have   the sole  Power   of Impeachment .
# VX    NSg/VX D   NSg/J NSg/V/J P  NSg         .
>
#
> Section . 3 .
# NSg/V   . # .
>
#
> The Senate of the United States shall be     composed of two
# D   NPrSg  P  D   W?     NPrSg  VX    NSg/VX W?       P  NSg
<<<<<<< HEAD
> Senators from each State , elected by the people thereof , for six years ; and
# NPl      P    D    NSg/V . NSg/V/J P  D   NSg/V  W?      . C/P NSg NPl   . V/C
> each Senator shall have   one       vote  . The electors in each State shall have   the
# D    NSg     VX    NSg/VX NSg/I/V/J NSg/V . D   NPl      P  D    NSg/V VX    NSg/VX D
=======
> Senators from each State , elected by      the people thereof , for six years ; and
# NPl      P    D    NSg/V . NSg/V/J NSg/J/P D   NSg    W?      . C/P NSg NPl   . V/C
> each Senator shall have   one       vote  . The electors in          each State shall have   the
# D    NSg     VX    NSg/VX NSg/I/V/J NSg/V . D   NPl      NPrSg/V/J/P D    NSg/V VX    NSg/VX D
>>>>>>> 08927bda
> qualifications requisite for electors of the most    numerous branch  of the State
# W?             NSg/J     C/P NPl      P  D   NSg/I/J J        NPrSg/V P  D   NSg
> legislatures .
# NPl          .
>
#
> Immediately after they shall be     assembled in          Consequence of the first Election ,
# J/R         J/P   IPl  VX    NSg/VX W?        NPrSg/V/J/P NSg/V       P  D   NSg/J NSg      .
> they shall be     divided as    equally as    may      be     into three Classes . The Seats of the
# IPl  VX    NSg/VX V/J     NSg/R J/R     NSg/R NPrSg/VX NSg/VX P    NSg   NPl     . D   NPl   P  D
<<<<<<< HEAD
> Senators of the first   Class   shall be     vacated at the Expiration of the second
# NPl      P  D   NSg/V/J NSg/V/J VX    NSg/VX W?      P  D   NSg        P  D   NSg/V/J
> Year , of the second  Class   at the Expiration of the fourth    Year , and of the
# NSg  . P  D   NSg/V/J NSg/V/J P  D   NSg        P  D   NPrSg/V/J NSg  . V/C P  D
> third   Class   at the Expiration of the sixth   Year , so        that    one       third   may      be
# NSg/V/J NSg/V/J P  D   NSg        P  D   NSg/V/J NSg  . NSg/I/J/C N/I/C/D NSg/I/V/J NSg/V/J NPrSg/VX NSg/VX
> chosen every second  Year ; and when    vacancies happen in the representation of
# V/J    D     NSg/V/J NSg  . V/C NSg/I/C NPl       V      P  D   NSg            P
> any   State in the Senate , the executive authority of such  State shall issue
# I/R/D NSg/V P  D   NPrSg  . D   NSg/J     NSg       P  NSg/I NSg/V VX    NSg/V
=======
> Senators of the first Class   shall be     vacated at        the Expiration of the second
# NPl      P  D   NSg/J NSg/V/J VX    NSg/VX W?      NSg/I/V/P D   NSg        P  D   NSg/J
> Year , of the second Class   at        the Expiration of the fourth  Year , and of the
# NSg  . P  D   NSg/J  NSg/V/J NSg/I/V/P D   NSg        P  D   NPrSg/J NSg  . V/C P  D
> third Class   at        the Expiration of the sixth Year , so        that    one       third   may      be
# NSg/J NSg/V/J NSg/I/V/P D   NSg        P  D   NSg/J NSg  . NSg/I/J/C N/I/C/D NSg/I/V/J NSg/V/J NPrSg/VX NSg/VX
> chosen every second  Year ; and when    vacancies happen in          the representation of
# V/J    D     NSg/V/J NSg  . V/C NSg/I/C NPl       V      NPrSg/V/J/P D   NSg            P
> any   State in          the Senate , the executive authority of such  State shall issue
# I/R/D NSg/V NPrSg/V/J/P D   NPrSg  . D   NSg/J     NSg       P  NSg/I NSg/V VX    NSg/V
>>>>>>> 08927bda
> writs of election to fill  such  vacancies : Provided , That    the legislature of any
# NPl   P  NSg      P  NSg/V NSg/I NPl       . V/C      . N/I/C/D D   NSg         P  I/R/D
> State may      empower the executive thereof to make  temporary appointments until
# NSg/V NPrSg/VX V       D   NSg/J     W?      P  NSg/V NSg/J     NPl          C/P
> the people fill  the vacancies by      election as    the legislature may      direct .
# D   NSg    NSg/V D   NPl       NSg/J/P NSg      NSg/R D   NSg         NPrSg/VX V/J    .
>
#
> No      Person shall be     a   Senator who     shall not   have   attained to the Age of thirty
# NPrSg/P NSg    VX    NSg/VX D/P NSg     NPrSg/I VX    NSg/C NSg/VX W?       P  D   NSg P  NSg
> Years , and been  nine Years a   Citizen of the United States , and who     shall not   ,
# NPl   . V/C NSg/V NSg  NPl   D/P NSg     P  D   W?     NPrSg  . V/C NPrSg/I VX    NSg/C .
> when    elected , be     an  Inhabitant of that    State for which he      shall be     chosen .
# NSg/I/C NSg/V/J . NSg/VX D/P NSg/J      P  N/I/C/D NSg/V C/P I/C   NPr/ISg VX    NSg/VX V/J    .
>
#
> The Vice    President of the United States shall be     President of the Senate , but
# D   NSg/J/P NSg/V     P  D   W?     NPrSg  VX    NSg/VX NSg/V     P  D   NPrSg  . NSg/C/P
> shall have   no      Vote , unless they be     equally divided .
# VX    NSg/VX NPrSg/P NSg  . C      IPl  NSg/VX J/R     V/J     .
>
#
<<<<<<< HEAD
> The Senate shall chuse their other   Officers , and also a   President pro     tempore ,
# D   NPrSg  VX    ?     D     NSg/V/J W?       . V/C W?   D/P NSg/V     NSg/J/P ?       .
> in the Absence of the Vice      President , or      when    he      shall exercise the Office of
# P  D   NSg     P  D   NSg/V/J/P NSg/V     . NPrSg/C NSg/I/C NPr/ISg VX    NSg/V    D   NSg/V  P
=======
> The Senate shall chuse their other Officers , and also a   President pro     tempore ,
# D   NPrSg  VX    ?     D     NSg/J W?       . V/C W?   D/P NSg       NSg/J/P ?       .
> in          the Absence of the Vice    President , or      when    he      shall exercise the Office of
# NPrSg/V/J/P D   NSg     P  D   NSg/J/P NSg/V     . NPrSg/C NSg/I/C NPr/ISg VX    NSg/V    D   NSg    P
>>>>>>> 08927bda
> President of the United States .
# NSg/V     P  D   W?     NPrSg  .
>
#
> The Senate shall have   the sole  Power   to try     all       Impeachments . When    sitting for
# D   NPrSg  VX    NSg/VX D   NSg/J NSg/V/J P  NSg/V/J NSg/I/J/C NPl          . NSg/I/C NSg/V/J C/P
> that    Purpose , they shall be     on  Oath  or      Affirmation . When    the President of the
# N/I/C/D NSg/V   . IPl  VX    NSg/VX J/P NSg/V NPrSg/C NSg         . NSg/I/C D   NSg       P  D
> United States is tried , the Chief Justice shall preside : And no      Person shall be
# W?     NPrSg  VL V/J   . D   NSg/J NPrSg   VX    V       . V/C NPrSg/P NSg    VX    NSg/VX
> convicted without the Concurrence of two thirds of the Members present .
# W?        C/P     D   NSg         P  NSg NPl    P  D   NPl     NSg/V/J .
>
#
> Judgment in          Cases of impeachment shall not   extend further than to removal from
# NSg      NPrSg/V/J/P NPl   P  NSg         VX    NSg/C NSg/V  V/J     C/P  P  NSg     P
> Office , and disqualification to hold    and enjoy any   Office of honor    , Trust   or
# NSg/V  . V/C NSg              P  NSg/V/J V/C V     I/R/D NSg/V  P  NSg/V/Am . NSg/V/J NPrSg/C
> Profit  under   the United States : but     the Party convicted shall nevertheless be
# NSg/V/J NSg/J/P D   W?     NPrSg  . NSg/C/P D   NSg/J W?        VX    W?           NSg/VX
> liable and subject to Indictment , Trial   , Judgment and Punishment , according to
# J      V/C NSg/V/J P  NSg        . NSg/V/J . NSg      V/C NSg        . V/J       P
> Law   .
# NSg/V .
>
#
> Section . 4 .
# NSg/V   . # .
>
#
> The Times , Places and Manner of holding Elections for Senators
# D   NPl   . NPl    V/C NSg    P  NSg/V   NPl       C/P NPl
<<<<<<< HEAD
> and Representatives , shall be     prescribed in each State by the Legislature
# V/C NPl             . VX    NSg/VX W?         P  D    NSg/V P  D   NSg
> thereof ; but     the Congress may      at any   time  by      Law   make  or      alter such
# W?      . NSg/C/P D   NPrSg/V  NPrSg/VX P  I/R/D NSg/V NSg/J/P NSg/V NSg/V NPrSg/C NSg/V NSg/I
=======
> and Representatives , shall be     prescribed in          each State by      the Legislature
# V/C NPl             . VX    NSg/VX W?         NPrSg/V/J/P D    NSg/V NSg/J/P D   NSg
> thereof ; but     the Congress may      at        any   time  by      Law   make  or      alter such
# W?      . NSg/C/P D   NPrSg    NPrSg/VX NSg/I/V/P I/R/D NSg/V NSg/J/P NSg/V NSg/V NPrSg/C NSg/V NSg/I
>>>>>>> 08927bda
> Regulations , except as    to the Places of chusing Senators .
# NSg         . V/C/P  NSg/R P  D   NPl    P  ?       NPl      .
>
#
<<<<<<< HEAD
> The Congress shall assemble at        least once  in every year , and such  meeting shall
# D   NPrSg/V  VX    V        NSg/I/V/P NSg/J NSg/C P  D     NSg  . V/C NSg/I NSg/V   VX
> begin at        noon  on the 3 d       day   of January , unless they shall by      law   appoint a
# NSg/V NSg/I/V/P NSg/V P  D   # NPrSg/J NPrSg P  NPr     . C      IPl  VX    NSg/J/P NSg/V V       D/P
=======
> The Congress shall assemble at        least once  in          every year , and such  meeting shall
# D   NPrSg    VX    V        NSg/I/V/P NSg/J NSg/C NPrSg/V/J/P D     NSg  . V/C NSg/I NSg/V   VX
> begin at        noon  on  the 3 d       day   of January , unless they shall by      law   appoint a
# NSg/V NSg/I/V/P NSg/V J/P D   # NPrSg/J NPrSg P  NPr     . C      IPl  VX    NSg/J/P NSg/V V       D/P
>>>>>>> 08927bda
> different day   .
# NSg/J     NPrSg .
>
#
> Section . 5 .
# NSg/V   . # .
>
#
> Each House   shall be     the Judge of the Elections , Returns and
# D    NPrSg/V VX    NSg/VX D   NSg   P  D   NPl       . NPl     V/C
> Qualifications of its   own   Members , and a   Majority of each shall constitute a
# W?             P  ISg/D NSg/J NPl     . V/C D/P NSg      P  D    VX    NSg/V      D/P
> Quorum to do     Business ; but     a   smaller Number  may      adjourn from day   to day   , and
# NSg    P  NSg/VX NSg/J    . NSg/C/P D/P J       NSg/V/J NPrSg/VX V       P    NPrSg P  NPrSg . V/C
> may      be     authorized to compel the Attendance of absent    Members , in          such  Manner ,
# NPrSg/VX NSg/VX V/J        P  V      D   NSg        P  NSg/V/J/P NPl     . NPrSg/V/J/P NSg/I NSg    .
> and under   such  Penalties as    each House   may      provide .
# V/C NSg/J/P NSg/I NPl       NSg/R D    NPrSg/V NPrSg/VX V       .
>
#
> Each House   may      determine the Rules of its   Proceedings , punish its   Members for
# D    NPrSg/V NPrSg/VX V         D   NPl   P  ISg/D W?          . V      ISg/D NPl     C/P
> disorderly Behaviour , and , with the Concurrence of two thirds , expel a   Member .
# J/R        NSg/Br    . V/C . P    D   NSg         P  NSg NPl    . V     D/P NSg    .
>
#
> Each House   shall keep  a   Journal of its   Proceedings , and from time  to time
<<<<<<< HEAD
# D    NPrSg/V VX    NSg/V D/P NSg/V/J P  ISg/D W?          . V/C P    NSg/V P  NSg/V
> publish the same , excepting such  Parts as    may      in their Judgment require
# V       D   I/J  . V         NSg/I NPl   NSg/R NPrSg/VX P  D     NSg      NSg/V
> Secrecy ; and the Yeas and Nays of the Members of either House   on any   question
# NSg     . V/C D   NPl  V/C NPl  P  D   NPl     P  I/C    NPrSg/V P  I/R/D NSg/V
> shall , at the Desire of one       fifth   of those Present , be     entered on the Journal .
# VX    . P  D   NSg/V  P  NSg/I/V/J NSg/V/J P  I/D   NSg/V/J . NSg/VX W?      P  D   NSg/V/J .
=======
# D    NPrSg/V VX    NSg/V D/P NSg/J   P  ISg/D W?          . V/C P    NSg/V P  NSg/V
> publish the same , excepting such  Parts as    may      in          their Judgment require
# V       D   I/J  . V         NSg/I NPl   NSg/R NPrSg/VX NPrSg/V/J/P D     NSg      NSg/V
> Secrecy ; and the Yeas and Nays of the Members of either House   on  any   question
# NSg     . V/C D   NPl  V/C NPl  P  D   NPl     P  I/C    NPrSg/V J/P I/R/D NSg/V
> shall , at        the Desire of one       fifth   of those Present , be     entered on  the Journal .
# VX    . NSg/I/V/P D   NSg    P  NSg/I/V/J NSg/V/J P  I/D   NSg/V/J . NSg/VX W?      J/P D   NSg/J   .
>>>>>>> 08927bda
>
#
> Neither House   , during the Session of Congress , shall , without the Consent of
# I/C     NPrSg/V . V/P    D   NSg     P  NPrSg/V  . VX    . C/P     D   NSg     P
> the other , adjourn for more        than three days , nor   to any   other   Place than that
# D   NSg/J . V       C/P NPrSg/I/V/J C/P  NSg   NPl  . NSg/C P  I/R/D NSg/V/J NSg/V C/P  N/I/C/D
> in          which the two Houses shall be     sitting .
# NPrSg/V/J/P I/C   D   NSg NPl    VX    NSg/VX NSg/V/J .
>
#
> Section . 6 .
# NSg/V   . # .
>
#
> The Senators and Representatives shall receive a   Compensation
# D   NPl      V/C NPl             VX    NSg/V   D/P NSg
> for their Services , to be     ascertained by      Law   , and paid out         of the Treasury of
# C/P D     NPl      . P  NSg/VX W?          NSg/J/P NSg/V . V/C V/J  NSg/V/J/R/P P  D   NPrSg    P
> the United States . They shall in          all       Cases , except Treason , Felony and Breach
# D   W?     NPrSg  . IPl  VX    NPrSg/V/J/P NSg/I/J/C NPl   . V/C/P  NSg     . NSg    V/C NSg/V
<<<<<<< HEAD
> of the Peace   , be     privileged from Arrest during their Attendance at the Session
# P  D   NPrSg/V . NSg/VX V/J        P    NSg/V  V/P    D     NSg        P  D   NSg/V
=======
> of the Peace , be     privileged from Arrest during their Attendance at        the Session
# P  D   NPrSg . NSg/VX V/J        P    NSg/V  V/P    D     NSg        NSg/I/V/P D   NSg
>>>>>>> 08927bda
> of their respective Houses , and in          going   to and returning from the same ; and
# P  D     J          NPl    . V/C NPrSg/V/J/P NSg/V/J P  V/C V         P    D   I/J  . V/C
> for any   Speech or      Debate in          either House   , they shall not   be     questioned in any
# C/P I/R/D NSg/V  NPrSg/C NSg/V  NPrSg/V/J/P I/C    NPrSg/V . IPl  VX    NSg/C NSg/VX V          P  I/R/D
> other   Place .
# NSg/V/J NSg/V .
>
#
> No      Senator or      Representative shall , during the Time for which he      was elected ,
# NPrSg/P NSg     NPrSg/C NSg/J          VX    . V/P    D   NSg  C/P I/C   NPr/ISg V   NSg/V/J .
> be     appointed to any   civil Office under   the Authority of the United States ,
# NSg/VX W?        P  I/R/D J     NSg/V  NSg/J/P D   NSg       P  D   W?     NPrSg  .
> which shall have   been  created , or      the Emoluments whereof shall have   been
# I/C   VX    NSg/VX NSg/V W?      . NPrSg/C D   NPl        C       VX    NSg/VX NSg/V
> encreased during such  time  ; and no      Person holding any   Office under   the United
# ?         V/P    NSg/I NSg/V . V/C NPrSg/P NSg    NSg/V   I/R/D NSg/V  NSg/J/P D   W?
> States , shall be     a   Member of either House   during his   Continuance in          Office . No
# NPrSg  . VX    NSg/VX D/P NSg    P  I/C    NPrSg/V V/P    ISg/D NSg         NPrSg/V/J/P NSg/V  . NPrSg/P
> law , varying the compensation for the services of the Senators and
# NSg . NSg/V   D   NSg          C/P D   NPl      P  D   NPl      V/C
> Representatives , shall take  effect , until an  election of Representatives shall
# NPl             . VX    NSg/V NSg/V  . C/P   D/P NSg      P  NPl             VX
> have   intervened .
# NSg/VX W?         .
>
#
> Section . 7 .
# NSg/V   . # .
>
#
<<<<<<< HEAD
> All       Bills for raising Revenue shall originate in the House   of
# NSg/I/J/C NPl   C/P V       NSg     VX    V         P  D   NPrSg/V P
=======
> All       Bills for raising Revenue shall originate in          the House of
# NSg/I/J/C NPl   C/P V       NSg     VX    V         NPrSg/V/J/P D   NPrSg P
>>>>>>> 08927bda
> Representatives ; but     the Senate may      propose or      concur with Amendments as    on
# NPl             . NSg/C/P D   NPrSg  NPrSg/VX NSg/V   NPrSg/C V      P    NPl        NSg/R J/P
> other   Bills .
# NSg/V/J NPl   .
>
#
> Every Bill    which shall have   passed the House of Representatives and the Senate ,
# D     NPrSg/V I/C   VX    NSg/VX W?     D   NPrSg P  NPl             V/C D   NPrSg  .
> shall , before it        become a   Law , be     presented to the President of the United
# VX    . C/P    NPrSg/ISg V      D/P NSg . NSg/VX W?        P  D   NSg       P  D   W?
> States ; If    he      approve he      shall sign  it        , but     if    not   he      shall return it        , with his
# NPrSg  . NSg/C NPr/ISg V       NPr/ISg VX    NSg/V NPrSg/ISg . NSg/C/P NSg/C NSg/C NPr/ISg VX    NSg/V  NPrSg/ISg . P    ISg/D
> Objections to that    House   in          which it        shall have   originated , who     shall enter the
# NPl        P  N/I/C/D NPrSg/V NPrSg/V/J/P I/C   NPrSg/ISg VX    NSg/VX W?         . NPrSg/I VX    NSg/V D
<<<<<<< HEAD
> Objections at        large on their Journal , and proceed to reconsider it        . If    after
# NPl        NSg/I/V/P NSg/J P  D     NSg/V/J . V/C V       P  V          NPrSg/ISg . NSg/C J/P
> such  Reconsideration two thirds of that    House   shall agree to pass  the Bill    , it
# NSg/I NSg             NSg NPl    P  N/I/C/D NPrSg/V VX    V     P  NSg/V D   NPrSg/V . NPrSg/ISg
> shall be     sent  , together with the Objections , to the other   House   , by      which it
# VX    NSg/VX NSg/V . J        P    D   NPl        . P  D   NSg/V/J NPrSg/V . NSg/J/P I/C   NPrSg/ISg
=======
> Objections at        large on  their Journal , and proceed to reconsider it        . If    after
# NPl        NSg/I/V/P NSg/J J/P D     NSg/J   . V/C V       P  V          NPrSg/ISg . NSg/C J/P
> such  Reconsideration two thirds of that    House   shall agree to pass  the Bill  , it
# NSg/I NSg             NSg NPl    P  N/I/C/D NPrSg/V VX    V     P  NSg/V D   NPrSg . NPrSg/ISg
> shall be     sent  , together with the Objections , to the other House   , by      which it
# VX    NSg/VX NSg/V . J        P    D   NPl        . P  D   NSg/J NPrSg/V . NSg/J/P I/C   NPrSg/ISg
>>>>>>> 08927bda
> shall likewise be     reconsidered , and if    approved by      two thirds of that    House   , it
# VX    W?       NSg/VX W?           . V/C NSg/C V/J      NSg/J/P NSg NPl    P  N/I/C/D NPrSg/V . NPrSg/ISg
> shall become a   Law . But     in          all       such  Cases the Votes of both Houses shall be
# VX    V      D/P NSg . NSg/C/P NPrSg/V/J/P NSg/I/J/C NSg/I NPl   D   NPl   P  I/C  NPl    VX    NSg/VX
> determined by      yeas and Nays , and the Names of the Persons voting for and
# V/J        NSg/J/P NPl  V/C NPl  . V/C D   NPl   P  D   NPl     V      C/P V/C
<<<<<<< HEAD
> against the Bill    shall be     entered on the Journal of each House   respectively . If
# C/P     D   NPrSg/V VX    NSg/VX W?      P  D   NSg/V/J P  D    NPrSg/V J/R          . NSg/C
> any   Bill    shall not   be     returned by the President within ten Days ( Sundays
# I/R/D NPrSg/V VX    NSg/C NSg/VX W?       P  D   NSg/V     N/J/P  NSg NPl  . NPl
> excepted ) after it        shall have   been  presented to him , the Same shall be     a   Law   ,
# W?       . J/P   NPrSg/ISg VX    NSg/VX NSg/V W?        P  I   . D   I/J  VX    NSg/VX D/P NSg/V .
> in          like        Manner as    if    he      had signed it        , unless the Congress by their Adjournment
# NPrSg/V/J/P NSg/V/J/C/P NSg    NSg/R NSg/C NPr/ISg V   V/J    NPrSg/ISg . C      D   NPrSg/V  P  D     NSg
> prevent its   Return , in          which Case    it        shall not   be     a   Law   .
# V       ISg/D NSg/V  . NPrSg/V/J/P I/C   NPrSg/V NPrSg/ISg VX    NSg/C NSg/VX D/P NSg/V .
=======
> against the Bill  shall be     entered on  the Journal of each House   respectively . If
# C/P     D   NPrSg VX    NSg/VX W?      J/P D   NSg/J   P  D    NPrSg/V J/R          . NSg/C
> any   Bill    shall not   be     returned by      the President within ten Days ( Sundays
# I/R/D NPrSg/V VX    NSg/C NSg/VX W?       NSg/J/P D   NSg       N/J/P  NSg NPl  . NPl
> excepted ) after it        shall have   been  presented to him , the Same shall be     a   Law ,
# W?       . J/P   NPrSg/ISg VX    NSg/VX NSg/V W?        P  I   . D   I/J  VX    NSg/VX D/P NSg .
> in          like        Manner as    if    he      had signed it        , unless the Congress by      their Adjournment
# NPrSg/V/J/P NSg/V/J/C/P NSg    NSg/R NSg/C NPr/ISg V   V/J    NPrSg/ISg . C      D   NPrSg    NSg/J/P D     NSg
> prevent its   Return , in          which Case    it        shall not   be     a   Law .
# V       ISg/D NSg    . NPrSg/V/J/P I/C   NPrSg/V NPrSg/ISg VX    NSg/C NSg/VX D/P NSg .
>>>>>>> 08927bda
>
#
> Every Order , Resolution , or      Vote  to which the Concurrence of the Senate and
# D     NSg/V . W?         . NPrSg/C NSg/V P  I/C   D   NSg         P  D   NPrSg  V/C
<<<<<<< HEAD
> House   of Representatives may      be     necessary ( except on a   question of Adjournment )
# NPrSg/V P  NPl             NPrSg/VX NSg/VX NSg/J     . V/C/P  P  D/P NSg/V    P  NSg         .
=======
> House   of Representatives may      be     necessary ( except on  a   question of Adjournment )
# NPrSg/V P  NPl             NPrSg/VX NSg/VX NSg/J     . V/C/P  J/P D/P NSg      P  NSg         .
>>>>>>> 08927bda
> shall be     presented to the President of the United States ; and before the Same
# VX    NSg/VX W?        P  D   NSg       P  D   W?     NPrSg  . V/C C/P    D   I/J
> shall take  Effect , shall be     approved by      him , or      being   disapproved by      him , shall
# VX    NSg/V NSg/V  . VX    NSg/VX V/J      NSg/J/P I   . NPrSg/C NSg/V/C W?          NSg/J/P I   . VX
> be     repassed by      two thirds of the Senate and House   of Representatives , according
# NSg/VX ?        NSg/J/P NSg NPl    P  D   NPrSg  V/C NPrSg/V P  NPl             . V/J
<<<<<<< HEAD
> to the Rules and Limitations prescribed in the Case    of a   Bill    .
# P  D   NPl   V/C NSg         W?         P  D   NPrSg/V P  D/P NPrSg/V .
=======
> to the Rules and Limitations prescribed in          the Case  of a   Bill  .
# P  D   NPl   V/C NSg         W?         NPrSg/V/J/P D   NPrSg P  D/P NPrSg .
>>>>>>> 08927bda
>
#
> Section . 8 .
# NSg/V   . # .
>
#
> The Congress shall have   Power   To lay     and collect Taxes , Duties ,
# D   NPrSg    VX    NSg/VX NSg/V/J P  NSg/V/J V/C NSg/V/J NPl   . NPl    .
> Imposts and Excises , to pay     the Debts and provide for the common Defence and
# NPl     V/C NPl     . P  NSg/V/J D   NPl   V/C V       C/P D   NSg/J  ?       V/C
> general Welfare of the United States ; but     all       Duties , Imposts and Excises shall
# NSg/V/J NSg/V   P  D   W?     NPrSg  . NSg/C/P NSg/I/J/C NPl    . NPl     V/C NPl     VX
> be     uniform throughout the United States ;
# NSg/VX NSg/V/J P          D   W?     NPrSg  .
>
#
>
#
>
#
<<<<<<< HEAD
> To borrow Money on the credit of the United States ;
# P  NSg/V  NSg/J P  D   NSg/V  P  D   W?     NPrSg  .
=======
> To borrow Money on  the credit of the United States ;
# P  NSg/V  NSg/J J/P D   NSg    P  D   W?     NPrSg  .
>>>>>>> 08927bda
>
#
>
#
>
#
> To regulate Commerce with foreign Nations , and among the several States , and
# P  V        NSg/V    P    NSg/J   NPl     . V/C P     D   J/D     NPrSg  . V/C
> with the Indian  Tribes ;
# P    D   NPrSg/J NPl    .
>
#
>
#
>
#
<<<<<<< HEAD
> To establish an  uniform Rule  of Naturalization , and uniform Laws on the subject
# P  V         D/P NSg/V/J NSg/V P  NSg            . V/C NSg/V/J NPl  P  D   NSg/V/J
=======
> To establish an  uniform Rule  of Naturalization , and uniform Laws on  the subject
# P  V         D/P NSg/J   NSg/V P  NSg            . V/C NSg/V/J NPl  J/P D   NSg/J
>>>>>>> 08927bda
> of Bankruptcies throughout the United States ;
# P  NPl          P          D   W?     NPrSg  .
>
#
>
#
>
#
> To coin  Money , regulate the Value thereof , and of foreign Coin  , and fix   the
# P  NSg/V NSg/J . V        D   NSg   W?      . V/C P  NSg/J   NSg/V . V/C NSg/V D
> Standard of Weights and Measures ;
# NSg/J    P  NPl     V/C NPl      .
>
#
>
#
>
#
> To provide for the Punishment of counterfeiting the Securities and current Coin
# P  V       C/P D   NSg        P  V              D   NPl        V/C NSg/J   NSg/V
> of the United States ;
# P  D   W?     NPrSg  .
>
#
>
#
>
#
> To establish Post      Offices and post      Roads ;
# P  V         NPrSg/V/P NPl     V/C NPrSg/V/P NPl   .
>
#
>
#
>
#
> To promote the Progress of Science and useful Arts , by      securing for limited
# P  NSg/V   D   NSg      P  NSg/V   V/C J      NPl  . NSg/J/P V        C/P NSg/V/J
> Times to Authors and Inventors the exclusive Right     to their respective Writings
# NPl   P  NPl     V/C NPl       D   NSg/J     NPrSg/V/J P  D     J          W?
> and Discoveries ;
# V/C NPl         .
>
#
>
#
>
#
> To constitute Tribunals inferior to the supreme Court ;
# P  NSg/V      NPl       NSg/J    P  D   NSg/J   NSg/V .
>
#
>
#
>
#
<<<<<<< HEAD
> To define  and punish Piracies and Felonies committed on the high    Seas , and
# P  NSg/V/J V/C V      ?        V/C NPl      V/J       P  D   NSg/V/J NPl  . V/C
> Offences against the Law   of Nations ;
# NPl      C/P     D   NSg/V P  NPl     .
=======
> To define  and punish Piracies and Felonies committed on  the high  Seas , and
# P  NSg/V/J V/C V      ?        V/C NPl      V/J       J/P D   NSg/J NPl  . V/C
> Offences against the Law of Nations ;
# NPl      C/P     D   NSg P  NPl     .
>>>>>>> 08927bda
>
#
>
#
>
#
> To declare War   , grant   Letters of Marque and Reprisal , and make  Rules concerning
# P  V       NSg/V . NPrSg/V NPl     P  NSg    V/C NSg      . V/C NSg/V NPl   NSg/V/J/P
> Captures on  Land    and Water ;
# NPl      J/P NPrSg/V V/C NSg/V .
>
#
>
#
>
#
> To raise and support Armies , but     no      Appropriation of Money to that    Use   shall be
# P  NSg/V V/C NSg/V   NPl    . NSg/C/P NPrSg/P NSg           P  NSg/J P  N/I/C/D NSg/V VX    NSg/VX
> for a   longer Term    than two Years ;
# C/P D/P NSg/J  NSg/V/J C/P  NSg NPl   .
>
#
>
#
>
#
> To provide and maintain a   Navy  ;
# P  V       V/C V        D/P NSg/J .
>
#
>
#
>
#
> To make  Rules for the Government and Regulation of the land  and naval Forces ;
# P  NSg/V NPl   C/P D   NSg        V/C NSg/J      P  D   NPrSg V/C J     NPl    .
>
#
>
#
>
#
> To provide for calling forth the Militia to execute the Laws of the Union   ,
# P  V       C/P NSg/V   W?    D   NSg     P  V       D   NPl  P  D   NPrSg/J .
> suppress Insurrections and repel Invasions ;
# V        NPl           V/C V     NPl       .
>
#
>
#
>
#
> To provide for organizing , arming , and disciplining , the Militia , and for
# P  V       C/P V          . V      . V/C V            . D   NSg     . V/C C/P
<<<<<<< HEAD
> governing such  Part    of them as    may      be     employed in the Service of the United
# V         NSg/I NSg/V/J P  N/I  NSg/R NPrSg/VX NSg/VX W?       P  D   NSg/V   P  D   W?
=======
> governing such  Part    of them as    may      be     employed in          the Service of the United
# V         NSg/I NSg/V/J P  N/I  NSg/R NPrSg/VX NSg/VX W?       NPrSg/V/J/P D   NSg     P  D   W?
>>>>>>> 08927bda
> States , reserving to the States respectively , the Appointment of the Officers ,
# NPrSg  . V         P  D   NPrSg  J/R          . D   NSg         P  D   W?       .
> and the Authority of training the Militia according to the discipline
# V/C D   NSg       P  NSg/V    D   NSg     V/J       P  D   NSg
> prescribed by      Congress ;
# W?         NSg/J/P NPrSg/V  .
>
#
>
#
>
#
> To exercise exclusive Legislation in          all       Cases whatsoever , over      such  District
# P  NSg/V    NSg/J     NSg         NPrSg/V/J/P NSg/I/J/C NPl   I          . NSg/V/J/P NSg/I NSg/V/J
> ( not   exceeding ten Miles square  ) as    may      , by      Cession of particular States , and
# . NSg/C NSg/V/J   NSg NPrPl NSg/V/J . NSg/R NPrSg/VX . NSg/J/P NSg     P  NSg/J      NPrSg  . V/C
<<<<<<< HEAD
> the Acceptance of Congress , become the Seat  of the Government of the United
# D   NSg        P  NPrSg/V  . V      D   NSg/V P  D   NSg        P  D   W?
> States , and to exercise like        Authority over      all       Places purchased by the Consent
# NPrSg  . V/C P  NSg/V    NSg/V/J/C/P NSg       NSg/V/J/P NSg/I/J/C NPl    W?        P  D   NSg/V
=======
> the Acceptance of Congress , become the Seat of the Government of the United
# D   NSg        P  NPrSg/V  . V      D   NSg  P  D   NSg        P  D   W?
> States , and to exercise like        Authority over      all       Places purchased by      the Consent
# NPrSg  . V/C P  NSg/V    NSg/V/J/C/P NSg       NSg/V/J/P NSg/I/J/C NPl    W?        NSg/J/P D   NSg
>>>>>>> 08927bda
> of the Legislature of the State in          which the Same shall be     , for the Erection of
# P  D   NSg         P  D   NSg   NPrSg/V/J/P I/C   D   I/J  VX    NSg/VX . C/P D   NSg      P
> Forts , Magazines , Arsenals , dock  - Yards , and other   needful Buildings ; — And
# NPl   . NPl       . NPl      . NSg/V . NPl   . V/C NSg/V/J NSg/J   W?        . . V/C
>
#
>
#
>
#
> To make  all       Laws which shall be     necessary and proper for carrying into
# P  NSg/V NSg/I/J/C NPl  I/C   VX    NSg/VX NSg/J     V/C NSg/J  C/P V        P
<<<<<<< HEAD
> Execution the foregoing Powers , and all       other   Powers vested by this
# NSg       D   V         NPrSg  . V/C NSg/I/J/C NSg/V/J NPrSg  W?     P  I/D
> Constitution in the Government of the United States , or      in any   Department or
# NPrSg        P  D   NSg        P  D   W?     NPrSg  . NPrSg/C P  I/R/D NSg        NPrSg/C
=======
> Execution the foregoing Powers , and all       other   Powers vested by      this
# NSg       D   N/J       NPrSg  . V/C NSg/I/J/C NSg/V/J NPrSg  W?     NSg/J/P I/D
> Constitution in          the Government of the United States , or      in          any   Department or
# NPrSg        NPrSg/V/J/P D   NSg        P  D   W?     NPrSg  . NPrSg/C NPrSg/V/J/P I/R/D NSg        NPrSg/C
>>>>>>> 08927bda
> Officer thereof .
# NSg/V/J W?      .
>
#
>
#
>
#
> Section . 9 .
# NSg/V   . # .
>
#
> The Migration or      Importation of such  Persons as    any   of the
# D   NSg       NPrSg/C NSg         P  NSg/I NPl     NSg/R I/R/D P  D
<<<<<<< HEAD
> States now         existing shall think proper to admit , shall not   be     prohibited by the
# NPrSg  NPrSg/V/J/C V        VX    NSg/V NSg/J  P  V     . VX    NSg/C NSg/VX W?         P  D
> Congress prior to the Year one       thousand eight hundred and eight , but     a   Tax   or
# NPrSg/V  NSg/J P  D   NSg  NSg/I/V/J NSg      NSg/J NSg     V/C NSg/J . NSg/C/P D/P NSg/V NPrSg/C
=======
> States now         existing shall think proper to admit , shall not   be     prohibited by      the
# NPrSg  NPrSg/V/J/C V        VX    NSg/V NSg/J  P  V     . VX    NSg/C NSg/VX W?         NSg/J/P D
> Congress prior to the Year one       thousand eight hundred and eight , but     a   Tax or
# NPrSg    NSg/J P  D   NSg  NSg/I/V/J NSg      NSg/J NSg     V/C NSg/J . NSg/C/P D/P NSg NPrSg/C
>>>>>>> 08927bda
> duty may      be     imposed on  such  Importation , not   exceeding ten dollars for each
# NSg  NPrSg/VX NSg/VX W?      J/P NSg/I NSg         . NSg/C NSg/V/J   NSg NPl     C/P D
> Person .
# NSg/V  .
>
#
> The Privilege of the Writ of Habeas Corpus shall not   be     suspended , unless when
# D   NSg       P  D   NSg  P  ?      NSg    VX    NSg/C NSg/VX W?        . C      NSg/I/C
> in          Cases of Rebellion or      Invasion the public Safety may      require it        .
# NPrSg/V/J/P NPl   P  NSg       NPrSg/C NSg      D   NSg/J  NSg/V  NPrSg/VX NSg/V   NPrSg/ISg .
>
#
> No      Bill  of Attainder or      ex      post      facto Law   shall be     passed .
# NPrSg/P NPrSg P  NSg       NPrSg/C NSg/V/J NPrSg/V/P ?     NSg/V VX    NSg/VX W?     .
>
#
> No      Capitation , or      other   direct , Tax   shall be     laid , unless in          Proportion to the
# NPrSg/P NSg        . NPrSg/C NSg/V/J V/J    . NSg/V VX    NSg/VX V/J  . C      NPrSg/V/J/P NSg/V      P  D
> Census or      Enumeration herein before directed to be     taken . Congress shall have
# NSg    NPrSg/C NSg         W?     C/P    W?       P  NSg/VX V/J   . NPrSg/V  VX    NSg/VX
> power   to lay     and collect taxes on  incomes , from whatever source derived ,
# NSg/V/J P  NSg/V/J V/C NSg/V/J NPl   J/P NPl     . P    NSg/I/J  NSg/V  W?      .
> without apportionment among the several States , and without regard to any
# C/P     NSg           P     D   J/D     NPrSg  . V/C C/P     NSg/V  P  I/R/D
> census or      enumeration .
# NSg/V  NPrSg/C NSg         .
>
#
> No      Tax or      Duty shall be     laid on  Articles exported from any   State .
# NPrSg/P NSg NPrSg/C NSg  VX    NSg/VX V/J  J/P NPl      W?       P    I/R/D NSg/V .
>
#
<<<<<<< HEAD
> No      Preference shall be     given     by any   Regulation of Commerce or      Revenue to the
# NPrSg/P NSg/V      VX    NSg/VX NSg/V/J/P P  I/R/D NSg/J      P  NSg/V    NPrSg/C NSg     P  D
=======
> No      Preference shall be     given     by      any   Regulation of Commerce or      Revenue to the
# NPrSg/P NSg        VX    NSg/VX NSg/V/J/P NSg/J/P I/R/D NSg/J      P  NSg/V    NPrSg/C NSg     P  D
>>>>>>> 08927bda
> Ports of one       State over      those of another : nor   shall Vessels bound   to , or      from ,
# NPl   P  NSg/I/V/J NSg/V NSg/V/J/P I/D   P  I/D     . NSg/C VX    NPl     NSg/V/J P  . NPrSg/C P    .
> one       State , be     obliged to enter , clear   , or      pay     Duties in another .
# NSg/I/V/J NSg/V . NSg/VX W?      P  NSg/V . NSg/V/J . NPrSg/C NSg/V/J NPl    P  I/D     .
>
#
> No      Money shall be     drawn from the Treasury , but     in          Consequence of Appropriations
# NPrSg/P NSg/J VX    NSg/VX V/J   P    D   NPrSg    . NSg/C/P NPrSg/V/J/P NSg/V       P  W?
> made  by      Law   ; and a   regular Statement and Account of the Receipts and
# NSg/V NSg/J/P NSg/V . V/C D/P NSg/J   NSg/V/J   V/C NSg/V   P  D   NPl      V/C
> Expenditures of all       public  Money shall be     published from time  to time  .
# NPl          P  NSg/I/J/C NSg/V/J NSg/J VX    NSg/VX V/J       P    NSg/V P  NSg/V .
>
#
<<<<<<< HEAD
> No      Title of Nobility shall be     granted by the United States : And no      Person
# NPrSg/P NSg/V P  NSg      VX    NSg/VX W?      P  D   W?     NPrSg  . V/C NPrSg/P NSg/V
=======
> No      Title of Nobility shall be     granted by      the United States : And no      Person
# NPrSg/P NSg   P  NSg      VX    NSg/VX W?      NSg/J/P D   W?     NPrSg  . V/C NPrSg/P NSg
>>>>>>> 08927bda
> holding any   Office of Profit  or      Trust   under   them , shall , without the Consent of
# NSg/V   I/R/D NSg/V  P  NSg/V/J NPrSg/C NSg/V/J NSg/J/P N/I  . VX    . C/P     D   NSg     P
> the Congress , accept  of any   present , Emolument , Office , or      Title , of any   kind
# D   NPrSg    . NSg/V/J P  I/R/D NSg/V/J . NSg       . NSg/V  . NPrSg/C NSg/V . P  I/R/D NSg/J
> whatever , from any   King    , Prince  , or      foreign State .
# NSg/I/J  . P    I/R/D NPrSg/V . NPrSg/V . NPrSg/C NSg/J   NSg/V .
>
#
<<<<<<< HEAD
> The right     of citizens of the United States to vote  in any   primary or      other
# D   NPrSg/V/J P  NPl      P  D   W?     NPrSg  P  NSg/V P  I/R/D NSg/V/J NPrSg/C NSg/V/J
=======
> The right   of citizens of the United States to vote  in          any   primary or      other
# D   NPrSg/J P  NPl      P  D   W?     NPrSg  P  NSg/V NPrSg/V/J/P I/R/D NSg/V/J NPrSg/C NSg/V/J
>>>>>>> 08927bda
> election for President or      Vice      President , for electors for President or      Vice
# NSg      C/P NSg/V     NPrSg/C NSg/V/J/P NSg/V     . C/P NPl      C/P NSg/V     NPrSg/C NSg/V/J/P
> President , or      for Senator or      Representative in          Congress , shall not   be     denied or
# NSg/V     . NPrSg/C C/P NSg     NPrSg/C NSg/J          NPrSg/V/J/P NPrSg/V  . VX    NSg/C NSg/VX W?     NPrSg/C
> abridged by the United States or      any   State by      reason of failure to pay     any   poll
# W?       P  D   W?     NPrSg  NPrSg/C I/R/D NSg/V NSg/J/P NSg/V  P  NSg     P  NSg/V/J I/R/D NSg/V/J
> tax   or      other   tax   .
# NSg/V NPrSg/C NSg/V/J NSg/V .
>
#
> Section . 10 .
# NSg/V   . #  .
>
#
> No      State shall enter into any   Treaty , Alliance , or
# NPrSg/P NSg   VX    NSg/V P    I/R/D NSg/V  . NSg/V    . NPrSg/C
> Confederation ; grant   Letters of Marque and Reprisal ; coin  Money ; emit Bills of
# NSg/J         . NPrSg/V NPl     P  NSg    V/C NSg      . NSg/V NSg/J . V    NPl   P
> Credit ; make  any   Thing but     gold    and silver  Coin  a   Tender in          Payment of Debts ;
# NSg/V  . NSg/V I/R/D NSg/V NSg/C/P NSg/V/J V/C NSg/V/J NSg/V D/P NSg/J  NPrSg/V/J/P NSg     P  NPl   .
> pass  any   Bill    of Attainder , ex      post      facto Law   , or      Law   impairing the Obligation
# NSg/V I/R/D NPrSg/V P  NSg       . NSg/V/J NPrSg/V/P ?     NSg/V . NPrSg/C NSg/V V         D   NSg
> of Contracts , or      grant   any   Title of Nobility .
# P  NPl       . NPrSg/C NPrSg/V I/R/D NSg/V P  NSg      .
>
#
> No      State shall , without the Consent of the Congress , lay     any   Imposts or      Duties
# NPrSg/P NSg   VX    . C/P     D   NSg     P  D   NPrSg    . NSg/V/J I/R/D NPl     NPrSg/C NPl
> on  Imports or      Exports , except what  may      be     absolutely necessary for executing
# J/P NPl     NPrSg/C NPl     . V/C/P  NSg/I NPrSg/VX NSg/VX J/R        NSg/J     C/P V
<<<<<<< HEAD
> it's inspection Laws : and the net     Produce of all       Duties and Imposts , laid by
# W?   NSg        NPl  . V/C D   NSg/V/J NSg/V   P  NSg/I/J/C NPl    V/C NPl     . V/J  P
> any   State on  Imports or      Exports , shall be     for the Use   of the Treasury of the
# I/R/D NSg/V J/P NPl     NPrSg/C NPl     . VX    NSg/VX C/P D   NSg/V P  D   NPrSg    P  D
=======
> it's inspection Laws : and the net   Produce of all       Duties and Imposts , laid by
# W?   NSg        NPl  . V/C D   NSg/J NSg/V   P  NSg/I/J/C NPl    V/C NPl     . V/J  NSg/J/P
> any   State on  Imports or      Exports , shall be     for the Use of the Treasury of the
# I/R/D NSg/V J/P NPl     NPrSg/C NPl     . VX    NSg/VX C/P D   NSg P  D   NPrSg    P  D
>>>>>>> 08927bda
> United States ; and all       such  Laws shall be     subject to the Revision and Controul
# W?     NPrSg  . V/C NSg/I/J/C NSg/I NPl  VX    NSg/VX NSg/V/J P  D   NSg      V/C ?
> of the Congress .
# P  D   NPrSg    .
>
#
> No      State shall , without the Consent of Congress , lay     any   Duty of Tonnage , keep
# NPrSg/P NSg   VX    . C/P     D   NSg     P  NPrSg/V  . NSg/V/J I/R/D NSg  P  NSg     . NSg/V
> Troops , or      Ships of War   in          time  of Peace   , enter into any   Agreement or      Compact
# NPl    . NPrSg/C NPl   P  NSg/V NPrSg/V/J/P NSg/V P  NPrSg/V . NSg/V P    I/R/D NSg       NPrSg/C NSg/V/J
> with another State , or      with a   foreign Power   , or      engage in          War   , unless actually
# P    I/D     NSg/V . NPrSg/C P    D/P NSg/J   NSg/V/J . NPrSg/C V      NPrSg/V/J/P NSg/V . C      J/R
> invaded , or      in          such  imminent Danger  as    will     not   admit of delay   .
# W?      . NPrSg/C NPrSg/V/J/P NSg/I J        NSg/V/J NSg/R NPrSg/VX NSg/C V     P  NSg/V/J .
>
#
> Article . II .
# NSg/V   . W? .
>
#
> Section . 1 .
# NSg/V   . # .
>
#
<<<<<<< HEAD
> The executive Power   shall be     vested in a   President of the
# D   NSg/J     NSg/V/J VX    NSg/VX W?     P  D/P NSg/V     P  D
> United States of America . He      shall hold    his   Office during the Term    of four
# W?     NPrSg  P  NPr     . NPr/ISg VX    NSg/V/J ISg/D NSg/V  V/P    D   NSg/V/J P  NSg
> Years ending at        noon  on the 20th day   of January , and , together with the Vice
# NPl   NSg/V  NSg/I/V/P NSg/V P  D   #    NPrSg P  NPr     . V/C . J        P    D   NSg/V/J/P
=======
> The executive Power   shall be     vested in          a   President of the
# D   NSg/J     NSg/V/J VX    NSg/VX W?     NPrSg/V/J/P D/P NSg       P  D
> United States of America . He      shall hold    his   Office during the Term  of four
# W?     NPrSg  P  NPr     . NPr/ISg VX    NSg/V/J ISg/D NSg    V/P    D   NSg/J P  NSg
> Years ending at        noon  on  the 20th day   of January , and , together with the Vice
# NPl   NSg/V  NSg/I/V/P NSg/V J/P D   #    NPrSg P  NPr     . V/C . J        P    D   NSg/J/P
>>>>>>> 08927bda
> President , chosen for the same Term    , be     elected , as    follows
# NSg/V     . V/J    C/P D   I/J  NSg/V/J . NSg/VX NSg/V/J . NSg/R NPl
>
#
> Each State shall appoint , in          such  Manner as    the Legislature thereof may      direct ,
# D    NSg/V VX    V       . NPrSg/V/J/P NSg/I NSg    NSg/R D   NSg         W?      NPrSg/VX V/J    .
<<<<<<< HEAD
> a   Number  of Electors , equal   to the whole Number  of Senators and Representatives
# D/P NSg/V/J P  NPl      . NSg/V/J P  D   NSg/J NSg/V/J P  NPl      V/C NPl
> to which the State may      be     entitled in the Congress : but     no      Senator or
# P  I/C   D   NSg/V NPrSg/VX NSg/VX W?       P  D   NPrSg/V  . NSg/C/P NPrSg/P NSg     NPrSg/C
=======
> a   Number of Electors , equal   to the whole Number  of Senators and Representatives
# D/P NSg/J  P  NPl      . NSg/V/J P  D   NSg/J NSg/V/J P  NPl      V/C NPl
> to which the State may      be     entitled in          the Congress : but     no      Senator or
# P  I/C   D   NSg   NPrSg/VX NSg/VX W?       NPrSg/V/J/P D   NPrSg    . NSg/C/P NPrSg/P NSg     NPrSg/C
>>>>>>> 08927bda
> Representative , or      Person holding an  Office of Trust   or      Profit  under   the United
# NSg/J          . NPrSg/C NSg/V  NSg/V   D/P NSg    P  NSg/V/J NPrSg/C NSg/V/J NSg/J/P D   W?
> States , shall be     appointed an  Elector .
# NPrSg  . VX    NSg/VX W?        D/P NSg     .
>
#
> SubSection . 1 .
# NSg/V      . # .
>
#
> The Electors shall meet    in their respective states , and vote
# D   NPl      VX    NSg/V/J P  D     J          NPrSg  . V/C NSg/V
> by      ballot for President and Vice      - President , one       of whom , at        least , shall not   be
# NSg/J/P NSg/V  C/P NSg/V     V/C NSg/V/J/P . NSg/V     . NSg/I/V/J P  I    . NSg/I/V/P NSg/J . VX    NSg/C NSg/VX
> an  inhabitant of the same state with themselves ; they shall name  in their
# D/P NSg/J      P  D   I/J  NSg/V P    I          . IPl  VX    NSg/V P  D
> ballots the person voted for as    President , and in          distinct ballots the person
# NPl     D   NSg    W?    C/P NSg/R NSg/V     . V/C NPrSg/V/J/P V/J      NPl     D   NSg
> voted for as    Vice      - President , and they shall make  distinct lists of all       persons
# W?    C/P NSg/R NSg/V/J/P . NSg/V     . V/C IPl  VX    NSg/V V/J      NPl   P  NSg/I/J/C NPl
> voted for as    President , and all       persons voted for as    Vice      - President and of the
# W?    C/P NSg/R NSg/V     . V/C NSg/I/J/C NPl     W?    C/P NSg/R NSg/V/J/P . NSg/V     V/C P  D
<<<<<<< HEAD
> number  of votes for each , which lists they shall sign  and certify , and transmit
# NSg/V/J P  NPl   C/P D    . I/C   NPl   IPl  VX    NSg/V V/C V       . V/C V
> sealed to the seat  of the government of the United States , directed to the
# W?     P  D   NSg/V P  D   NSg        P  D   W?     NPrSg  . W?       P  D
> President of the Senate ; — The President of the Senate shall , in the presence of
# NSg/V     P  D   NPrSg  . . D   NSg/V     P  D   NPrSg  VX    . P  D   NSg/V    P
=======
> number of votes for each , which lists they shall sign  and certify , and transmit
# NSg/J  P  NPl   C/P D    . I/C   NPl   IPl  VX    NSg/V V/C V       . V/C V
> sealed to the seat of the government of the United States , directed to the
# W?     P  D   NSg  P  D   NSg        P  D   W?     NPrSg  . W?       P  D
> President of the Senate ; — The President of the Senate shall , in          the presence of
# NSg       P  D   NPrSg  . . D   NSg       P  D   NPrSg  VX    . NPrSg/V/J/P D   NSg      P
>>>>>>> 08927bda
> the Senate and House   of Representatives , open    all       the certificates and the
# D   NPrSg  V/C NPrSg/V P  NPl             . NSg/V/J NSg/I/J/C D   NPl          V/C D
> votes shall then    be     counted ; — The person having the greatest Number  of votes for
# NPl   VX    NSg/J/C NSg/VX V       . . D   NSg    V      D   W?       NSg/V/J P  NPl   C/P
> President , shall be     the President , if    such  number  be     a   majority of the whole
# NSg/V     . VX    NSg/VX D   NSg       . NSg/C NSg/I NSg/V/J NSg/VX D/P NSg      P  D   NSg/J
> number  of Electors appointed ; and if    no      person have   such  majority , then    from
<<<<<<< HEAD
# NSg/V/J P  NPl      W?        . V/C NSg/C NPrSg/P NSg/V  NSg/VX NSg/I NSg      . NSg/J/C P
> the persons having the highest numbers not   exceeding three on the list  of those
# D   NPl     V      D   W?      NPrPl   NSg/C NSg/V/J   NSg   P  D   NSg/V P  I/D
> voted for as    President , the House   of Representatives shall choose  immediately ,
# W?    C/P NSg/R NSg/V     . D   NPrSg/V P  NPl             VX    NSg/V/C J/R         .
=======
# NSg/V/J P  NPl      W?        . V/C NSg/C NPrSg/P NSg    NSg/VX NSg/I NSg      . NSg/J/C P
> the persons having the highest numbers not   exceeding three on  the list of those
# D   NPl     V      D   W?      NPrPl   NSg/C NSg/V/J   NSg   J/P D   NSg  P  I/D
> voted for as    President , the House of Representatives shall choose  immediately ,
# W?    C/P NSg/R NSg/V     . D   NPrSg P  NPl             VX    NSg/V/C J/R         .
>>>>>>> 08927bda
> by      ballot , the President . But     in          choosing the President , the votes shall be
# NSg/J/P NSg/V  . D   NSg       . NSg/C/P NPrSg/V/J/P V        D   NSg       . D   NPl   VX    NSg/VX
> taken by      states , the representation from each state having one       vote  ; a   quorum
# V/J   NSg/J/P NPrSg  . D   NSg            P    D    NSg/V V      NSg/I/V/J NSg/V . D/P NSg
> for this purpose shall consist of a   member or      members from two - thirds of the
# C/P I/D  NSg/V   VX    NSg/V   P  D/P NSg    NPrSg/C NPl     P    NSg . NPl    P  D
> states , and a   majority of all       the states shall be     necessary to a   choice . [ If    ,
# NPrSg  . V/C D/P NSg      P  NSg/I/J/C D   NPrSg  VX    NSg/VX NSg/J     P  D/P NSg/J  . . NSg/C .
<<<<<<< HEAD
> at the time  fixed for the beginning of the term    of the President , the President
# P  D   NSg/V V/J   C/P D   NSg/V/J   P  D   NSg/V/J P  D   NSg/V     . D   NSg/V
> elect   shall have   died , the Vice      President elect   shall become President . If    a
# NSg/V/J VX    NSg/VX W?   . D   NSg/V/J/P NSg/V     NSg/V/J VX    V      NSg/V     . NSg/C D/P
> President shall not   have   been  chosen before the time  fixed for the beginning of
# NSg/V     VX    NSg/C NSg/VX NSg/V V/J    C/P    D   NSg/V V/J   C/P D   NSg/V/J   P
> his   term    , or      if    the President elect   shall have   failed to qualify , then    the Vice
# ISg/D NSg/V/J . NPrSg/C NSg/C D   NSg/V     NSg/V/J VX    NSg/VX W?     P  NSg/V   . NSg/J/C D   NSg/V/J/P
=======
> at        the time fixed for the beginning of the term  of the President , the President
# NSg/I/V/P D   NSg  V/J   C/P D   NSg/J     P  D   NSg/J P  D   NSg       . D   NSg
> elect   shall have   died , the Vice    President elect   shall become President . If    a
# NSg/V/J VX    NSg/VX W?   . D   NSg/J/P NSg/V     NSg/V/J VX    V      NSg/V     . NSg/C D/P
> President shall not   have   been  chosen before the time fixed for the beginning of
# NSg       VX    NSg/C NSg/VX NSg/V V/J    C/P    D   NSg  V/J   C/P D   NSg/J     P
> his   term  , or      if    the President elect   shall have   failed to qualify , then    the Vice
# ISg/D NSg/J . NPrSg/C NSg/C D   NSg       NSg/V/J VX    NSg/VX W?     P  NSg/V   . NSg/J/C D   NSg/J/P
>>>>>>> 08927bda
> President elect   shall act     as    President until a   President shall have   qualified ;
# NSg/V     NSg/V/J VX    NPrSg/V NSg/R NSg/V     C/P   D/P NSg       VX    NSg/VX V/J       .
> and the Congress may      by      law   provide for the case  wherein neither a   President
# V/C D   NPrSg    NPrSg/VX NSg/J/P NSg/V V       C/P D   NPrSg C       I/C     D/P NSg
> elect   nor   a   Vice    President elect   shall have   qualified , declaring who     shall then
# NSg/V/J NSg/C D/P NSg/J/P NSg/V     NSg/V/J VX    NSg/VX V/J       . V         NPrSg/I VX    NSg/J/C
> act     as    President , or      the manner in          which one       who     is to act     shall be     selected ,
# NPrSg/V NSg/R NSg/V     . NPrSg/C D   NSg    NPrSg/V/J/P I/C   NSg/I/V/J NPrSg/I VL P  NPrSg/V VX    NSg/VX W?       .
> and such  person shall act     accordingly until a   President or      Vice      President shall
# V/C NSg/I NSg/V  VX    NPrSg/V J/R         C/P   D/P NSg       NPrSg/C NSg/V/J/P NSg/V     VX
> have   qualified.The Congress may      by      law   provide for the case  of the death of any
# NSg/VX Hostname      NPrSg/V  NPrSg/VX NSg/J/P NSg/V V       C/P D   NPrSg P  D   NPrSg P  I/R/D
> of the persons from whom the House of Representatives may      choose  a   President
# P  D   NPl     P    I    D   NPrSg P  NPl             NPrSg/VX NSg/V/C D/P NSg
> whenever the right   of choice shall have   devolved upon them , and for the case  of
# C        D   NPrSg/J P  NSg/J  VX    NSg/VX W?       P    N/I  . V/C C/P D   NPrSg P
> the death of any   of the persons from whom the Senate may      choose  a   Vice
# D   NPrSg P  I/R/D P  D   NPl     P    I    D   NPrSg  NPrSg/VX NSg/V/C D/P NSg/J/P
> President whenever the right   of choice shall have   devolved upon them . ] The
# NSg/V     C        D   NPrSg/J P  NSg/J  VX    NSg/VX W?       P    N/I  . . D
> person having the greatest number  of votes as    Vice      - President , shall be     the
# NSg    V      D   W?       NSg/V/J P  NPl   NSg/R NSg/V/J/P . NSg/V     . VX    NSg/VX D
> Vice    - President , if    such  number  be     a   majority of the whole number  of Electors
# NSg/J/P . NSg/V     . NSg/C NSg/I NSg/V/J NSg/VX D/P NSg      P  D   NSg/J NSg/V/J P  NPl
> appointed , and if    no      person have   a   majority , then    from the two highest numbers
<<<<<<< HEAD
# W?        . V/C NSg/C NPrSg/P NSg/V  NSg/VX D/P NSg      . NSg/J/C P    D   NSg W?      NPrPl
> on the list  , the Senate shall choose  the Vice      - President ; a   quorum for the
# P  D   NSg/V . D   NPrSg  VX    NSg/V/C D   NSg/V/J/P . NSg/V     . D/P NSg    C/P D
=======
# W?        . V/C NSg/C NPrSg/P NSg    NSg/VX D/P NSg      . NSg/J/C P    D   NSg W?      NPrPl
> on  the list , the Senate shall choose  the Vice    - President ; a   quorum for the
# J/P D   NSg  . D   NPrSg  VX    NSg/V/C D   NSg/J/P . NSg/V     . D/P NSg    C/P D
>>>>>>> 08927bda
> purpose shall consist of two - thirds of the whole number  of Senators , and a
# NSg     VX    NSg/V   P  NSg . NPl    P  D   NSg/J NSg/V/J P  NPl      . V/C D/P
> majority of the whole number  shall be     necessary to a   choice . But     no      person
# NSg      P  D   NSg/J NSg/V/J VX    NSg/VX NSg/J     P  D/P NSg/J  . NSg/C/P NPrSg/P NSg
> constitutionally ineligible to the office of President shall be     eligible to
# J/R              NSg/J      P  D   NSg    P  NSg/V     VX    NSg/VX NSg/J    P
> that    of Vice      - President of the United States .
# N/I/C/D P  NSg/V/J/P . NSg/V     P  D   W?     NPrSg  .
>
#
> The Congress may      determine the Time of chusing the Electors , and the Day   on
# D   NPrSg    NPrSg/VX V         D   NSg  P  ?       D   NPl      . V/C D   NPrSg J/P
> which they shall give  their Votes ; which Day   shall be     the same throughout the
# I/C   IPl  VX    NSg/V D     NPl   . I/C   NPrSg VX    NSg/VX D   I/J  P          D
> United States .
# W?     NPrSg  .
>
#
> SubSection . 2
# NSg/V      . #
>
#
> No      Person except a   natural born      Citizen , or      a   Citizen of the
<<<<<<< HEAD
# NPrSg/P NSg/V  V/C/P  D/P NSg/J   NPrSg/V/J NSg     . NPrSg/C D/P NSg     P  D
> United States , at the time  of the Adoption of this Constitution , shall be
# W?     NPrSg  . P  D   NSg/V P  D   NSg      P  I/D  NPrSg        . VX    NSg/VX
=======
# NPrSg/P NSg    V/C/P  D/P NSg/J   NPrSg/V/J NSg     . NPrSg/C D/P NSg     P  D
> United States , at        the time of the Adoption of this Constitution , shall be
# W?     NPrSg  . NSg/I/V/P D   NSg  P  D   NSg      P  I/D  NPrSg        . VX    NSg/VX
>>>>>>> 08927bda
> eligible to the Office of President ; neither shall any   Person be     eligible to
# NSg/J    P  D   NSg    P  NSg/V     . I/C     VX    I/R/D NSg/V  NSg/VX NSg/J    P
> that    Office who     shall not   have   attained to the Age of thirty five Years , and
# N/I/C/D NSg/V  NPrSg/I VX    NSg/C NSg/VX W?       P  D   NSg P  NSg    NSg  NPl   . V/C
> been  fourteen Years a   Resident within the United States .
# NSg/V N        NPl   D/P NSg/J    N/J/P  D   W?     NPrSg  .
>
#
> No      person shall be     elected to the office of the President more        than twice , and
# NPrSg/P NSg    VX    NSg/VX NSg/V/J P  D   NSg    P  D   NSg       NPrSg/I/V/J C/P  W?    . V/C
> no      person who     has held the office of President , or      acted as    President , for more
# NPrSg/P NSg    NPrSg/I V   V    D   NSg    P  NSg/V     . NPrSg/C W?    NSg/R NSg/V     . C/P NPrSg/I/V/J
> than two years of a   term  to which some  other   person was elected President shall
# C/P  NSg NPl   P  D/P NSg/J P  I/C   I/J/R NSg/V/J NSg/V  V   NSg/V/J NSg/V     VX
> be     elected to the office of the President more        than once  . But     this article
# NSg/VX NSg/V/J P  D   NSg    P  D   NSg       NPrSg/I/V/J C/P  NSg/C . NSg/C/P I/D  NSg/V
> shall not   apply to any   person holding the office of President when    this article
<<<<<<< HEAD
# VX    NSg/C V/J   P  I/R/D NSg/V  NSg/V   D   NSg/V  P  NSg/V     NSg/I/C I/D  NSg/V
> was proposed by the Congress , and shall not   prevent any   person who     may      be
# V   W?       P  D   NPrSg/V  . V/C VX    NSg/C V       I/R/D NSg/V  NPrSg/I NPrSg/VX NSg/VX
> holding the office of President , or      acting  as    President , during the term    within
# NSg/V   D   NSg/V  P  NSg/V     . NPrSg/C NSg/V/J NSg/R NSg/V     . V/P    D   NSg/V/J N/J/P
=======
# VX    NSg/C V/J   P  I/R/D NSg/V  NSg/V   D   NSg    P  NSg/V     NSg/I/C I/D  NSg/V
> was proposed by      the Congress , and shall not   prevent any   person who     may      be
# V   W?       NSg/J/P D   NPrSg    . V/C VX    NSg/C V       I/R/D NSg/V  NPrSg/I NPrSg/VX NSg/VX
> holding the office of President , or      acting  as    President , during the term  within
# NSg/V   D   NSg    P  NSg/V     . NPrSg/C NSg/V/J NSg/R NSg/V     . V/P    D   NSg/J N/J/P
>>>>>>> 08927bda
> which this article becomes operative from holding the office of President or
# I/C   I/D  NSg/V   NPl     NSg/J     P    NSg/V   D   NSg    P  NSg/V     NPrSg/C
> acting  as    President during the remainder of such  term    .
# NSg/V/J NSg/R NSg/V     V/P    D   NSg/J     P  NSg/I NSg/V/J .
>
#
> SubSection 3 .
# NSg/V      # .
>
#
> In          case    of the removal of the President from office or      of his
# NPrSg/V/J/P NPrSg/V P  D   NSg     P  D   NSg       P    NSg/V  NPrSg/C P  ISg/D
> death or      resignation , the Vice    President shall become President .
# NPrSg NPrSg/C NSg         . D   NSg/J/P NSg/V     VX    V      NSg/V     .
>
#
<<<<<<< HEAD
> Whenever there is a   vacancy in the office of the Vice      President , the President
# C        W?    VL D/P NSg     P  D   NSg/V  P  D   NSg/V/J/P NSg/V     . D   NSg/V
> shall nominate a   Vice      President who     shall take  office upon confirmation by a
# VX    V/J      D/P NSg/V/J/P NSg/V     NPrSg/I VX    NSg/V NSg/V  P    NSg          P  D/P
=======
> Whenever there is a   vacancy in          the office of the Vice    President , the President
# C        W?    VL D/P NSg     NPrSg/V/J/P D   NSg    P  D   NSg/J/P NSg/V     . D   NSg
> shall nominate a   Vice    President who     shall take  office upon confirmation by      a
# VX    V/J      D/P NSg/J/P NSg/V     NPrSg/I VX    NSg/V NSg/V  P    NSg          NSg/J/P D/P
>>>>>>> 08927bda
> majority vote  of both Houses of Congress .
# NSg      NSg/V P  I/C  NPl    P  NPrSg/V  .
>
#
> Whenever the President transmits to the President pro     tempore of the Senate and
# C        D   NSg       NPl       P  D   NSg       NSg/J/P ?       P  D   NPrSg  V/C
> the Speaker of the House of Representatives his   written declaration that    he      is
# D   NSg/J   P  D   NPrSg P  NPl             ISg/D J       NSg         N/I/C/D NPr/ISg VL
> unable  to discharge the powers and duties of his   office , and until he      transmits
# NSg/V/J P  NSg/V     D   NPrSg  V/C NPl    P  ISg/D NSg    . V/C C/P   NPr/ISg NPl
> to them a   written declaration to the contrary , such  powers and duties shall be
<<<<<<< HEAD
# P  N/I  D/P V/J     NSg         P  D   NSg/V/J  . NSg/I NPrSg  V/C NPl    VX    NSg/VX
> discharged by the Vice      President as    Acting  President .
# V          P  D   NSg/V/J/P NSg/V     NSg/R NSg/V/J NSg/V     .
=======
# P  N/I  D/P J       NSg         P  D   NSg/J    . NSg/I NPrSg  V/C NPl    VX    NSg/VX
> discharged by      the Vice    President as    Acting  President .
# V          NSg/J/P D   NSg/J/P NSg/V     NSg/R NSg/V/J NSg/V     .
>>>>>>> 08927bda
>
#
> Whenever the Vice    President and a   majority of either the principal officers of
# C        D   NSg/J/P NSg/V     V/C D/P NSg      P  I/C    D   NSg/J     W?       P
> the executive departments or      of such  other   body  as    Congress may      by      law   provide ,
# D   NSg/J     NPl         NPrSg/C P  NSg/I NSg/V/J NSg/V NSg/R NPrSg/V  NPrSg/VX NSg/J/P NSg/V V       .
> transmit to the President pro     tempore of the Senate and the Speaker of the
# V        P  D   NSg       NSg/J/P ?       P  D   NPrSg  V/C D   NSg/J   P  D
> House of Representatives their written declaration that    the President is unable
# NPrSg P  NPl             D     J       NSg         N/I/C/D D   NSg       VL NSg/V/J
> to discharge the powers and duties of his   office , the Vice    President shall
# P  NSg/V     D   NPrSg  V/C NPl    P  ISg/D NSg    . D   NSg/J/P NSg/V     VX
> immediately assume the powers and duties of the office as    Acting  President .
# J/R         V      D   NPrSg  V/C NPl    P  D   NSg    NSg/R NSg/V/J NSg/V     .
>
#
> Thereafter , when    the President transmits to the President pro     tempore of the
# NSg        . NSg/I/C D   NSg       NPl       P  D   NSg       NSg/J/P ?       P  D
> Senate and the Speaker of the House of Representatives his   written declaration
# NPrSg  V/C D   NSg/J   P  D   NPrSg P  NPl             ISg/D J       NSg
> that    no      inability exists , he      shall resume the powers and duties of his   office
# N/I/C/D NPrSg/P NSg       NPl    . NPr/ISg VX    NSg/V  D   NPrSg  V/C NPl    P  ISg/D NSg
> unless the Vice    President and a   majority of either the principal officers of
# C      D   NSg/J/P NSg/V     V/C D/P NSg      P  I/C    D   NSg/J     W?       P
> the executive department or      of such  other   body  as    Congress may      by      law   provide ,
# D   NSg/J     NSg        NPrSg/C P  NSg/I NSg/V/J NSg/V NSg/R NPrSg/V  NPrSg/VX NSg/J/P NSg/V V       .
> transmit within four days to the President pro     tempore of the Senate and the
# V        N/J/P  NSg  NPl  P  D   NSg       NSg/J/P ?       P  D   NPrSg  V/C D
> Speaker of the House of Representatives their written declaration that    the
# NSg/J   P  D   NPrSg P  NPl             D     J       NSg         N/I/C/D D
> President is unable  to discharge the powers and duties of his   office . Thereupon
# NSg       VL NSg/V/J P  NSg/V     D   NPrSg  V/C NPl    P  ISg/D NSg    . W?
> Congress shall decide the issue , assembling within forty - eight hours for that
# NPrSg/V  VX    V      D   NSg   . V          N/J/P  NSg/J . NSg/J NPl   C/P N/I/C/D
> purpose if    not   in          session . If    the Congress , within twenty - one       days after
# NSg/V   NSg/C NSg/C NPrSg/V/J/P NSg/V   . NSg/C D   NPrSg    . N/J/P  NSg    . NSg/I/V/J NPl  J/P
> receipt of the latter written declaration , or      , if    Congress is not   in          session ,
# NSg/V   P  D   N/J    V/J     NSg         . NPrSg/C . NSg/C NPrSg/V  VL NSg/C NPrSg/V/J/P NSg/V   .
> within twenty - one       days after Congress is required to assemble , determines by
# N/J/P  NSg    . NSg/I/V/J NPl  J/P   NPrSg/V  VL W?       P  V        . NPl        NSg/J/P
> two - thirds vote  of both Houses that    the President is unable  to discharge the
# NSg . NPl    NSg/V P  I/C  NPl    N/I/C/D D   NSg       VL NSg/V/J P  NSg/V     D
> powers and duties of his   office , the Vice    President shall continue to discharge
# NPrSg  V/C NPl    P  ISg/D NSg    . D   NSg/J/P NSg/V     VX    NSg/V    P  NSg/V
> the same as    Acting  President ; otherwise , the President shall resume the powers
# D   I/J  NSg/R NSg/V/J NSg/V     . J         . D   NSg       VX    NSg/V  D   NPrSg
> and duties of his   office .
# V/C NPl    P  ISg/D NSg    .
>
#
> SubSection 4 .
# NSg/V      # .
>
#
> The President shall , at        stated Times , receive for his
# D   NSg       VX    . NSg/I/V/P V/J    NPl   . NSg/V   C/P ISg/D
> Services , a   Compensation , which shall neither be     encreased nor   diminished
# NPl      . D/P NSg          . I/C   VX    I/C     NSg/VX ?         NSg/C V/J
> during the Period for which he      shall have   been  elected , and he      shall not
# V/P    D   NSg/J  C/P I/C   NPr/ISg VX    NSg/VX NSg/V NSg/V/J . V/C NPr/ISg VX    NSg/C
> receive within that    Period  any   other   Emolument from the United States , or      any
# NSg/V   N/J/P  N/I/C/D NSg/V/J I/R/D NSg/V/J NSg       P    D   W?     NPrSg  . NPrSg/C I/R/D
> of them .
# P  N/I  .
>
#
<<<<<<< HEAD
> Before he      enter on the Execution of his   Office , he      shall take  the following
# C/P    NPr/ISg NSg/V P  D   NSg       P  ISg/D NSg/V  . NPr/ISg VX    NSg/V D   NSg/V/J/P
=======
> Before he      enter on  the Execution of his   Office , he      shall take  the following
# C/P    NPr/ISg NSg/V J/P D   NSg       P  ISg/D NSg    . NPr/ISg VX    NSg/V D   NSg/J/P
>>>>>>> 08927bda
> Oath  or      Affirmation : - - " I   do     solemnly swear   ( or      affirm ) that    I   will     faithfully
# NSg/V NPrSg/C NSg         . . . . ISg NSg/VX J/R      NSg/V/J . NPrSg/C V      . N/I/C/D ISg NPrSg/VX J/R
> execute the Office of President of the United States , and will     to the best    of
# V       D   NSg    P  NSg/V     P  D   W?     NPrSg  . V/C NPrSg/VX P  D   NPrSg/J P
> my Ability , preserve , protect and defend the Constitution of the United
# D  NSg     . NSg/V    . V       V/C NSg/V  D   NPrSg        P  D   W?
> States . "
# NPrSg  . .
>
#
> SubSection 5 .
# NSg/V      # .
>
#
> The District constituting the seat of Government of the
# D   NSg/J    V            D   NSg  P  NSg        P  D
> United States shall appoint in          such  manner as    the Congress may      direct :
# W?     NPrSg  VX    V       NPrSg/V/J/P NSg/I NSg    NSg/R D   NPrSg    NPrSg/VX V/J    .
>
#
> A   number of electors of President and Vice      President equal   to the whole number
# D/P NSg/J  P  NPl      P  NSg/V     V/C NSg/V/J/P NSg/V     NSg/V/J P  D   NSg/J NSg/V/J
> of Senators and Representatives in          Congress to which the District would  be
# P  NPl      V/C NPl             NPrSg/V/J/P NPrSg/V  P  I/C   D   NSg/J    NSg/VX NSg/VX
> entitled if    it        were  a   State , but     in          no      event more        than the least populous
<<<<<<< HEAD
# W?       NSg/C NPrSg/ISg NSg/V D/P NSg/V . NSg/C/P NPrSg/V/J/P NPrSg/P NSg/V NPrSg/I/V/J C/P  D   NSg/J J
> State ; they shall be     in          addition to those appointed by the States , but     they
# NSg/V . IPl  VX    NSg/VX NPrSg/V/J/P NSg      P  I/D   W?        P  D   NPrSg  . NSg/C/P IPl
> shall be     considered , for the purposes of the election of President and Vice
# VX    NSg/VX V/J        . C/P D   NPl      P  D   NSg      P  NSg/V     V/C NSg/V/J/P
> President , to be     electors appointed by a   State ; and they shall meet    in the
# NSg/V     . P  NSg/VX NPl      W?        P  D/P NSg/V . V/C IPl  VX    NSg/V/J P  D
> District and perform such  duties as    provided by this article of the
# NSg/V/J  V/C V       NSg/I NPl    NSg/R V/C      P  I/D  NSg/V   P  D
=======
# W?       NSg/C NPrSg/ISg NSg/V D/P NSg   . NSg/C/P NPrSg/V/J/P NPrSg/P NSg   NPrSg/I/V/J C/P  D   NSg/J J
> State ; they shall be     in          addition to those appointed by      the States , but     they
# NSg/V . IPl  VX    NSg/VX NPrSg/V/J/P NSg      P  I/D   W?        NSg/J/P D   NPrSg  . NSg/C/P IPl
> shall be     considered , for the purposes of the election of President and Vice
# VX    NSg/VX V/J        . C/P D   NPl      P  D   NSg      P  NSg/V     V/C NSg/V/J/P
> President , to be     electors appointed by      a   State ; and they shall meet    in          the
# NSg/V     . P  NSg/VX NPl      W?        NSg/J/P D/P NSg   . V/C IPl  VX    NSg/V/J NPrSg/V/J/P D
> District and perform such  duties as    provided by      this article of the
# NSg/J    V/C V       NSg/I NPl    NSg/R V/C      NSg/J/P I/D  NSg/V   P  D
>>>>>>> 08927bda
> Constitution .
# NPrSg        .
>
#
> Section . 2 .
# NSg/V   . # .
>
#
> The President shall be     Commander in          Chief   of the Army and Navy
# D   NSg       VX    NSg/VX NSg/J     NPrSg/V/J/P NSg/V/J P  D   NSg  V/C NSg/J
> of the United States , and of the Militia of the several States , when    called
# P  D   W?     NPrSg  . V/C P  D   NSg     P  D   J/D     NPrSg  . NSg/I/C V/J
> into the actual Service of the United States ; he      may      require the Opinion , in
<<<<<<< HEAD
# P    D   NSg/J  NSg/V   P  D   W?     NPrSg  . NPr/ISg NPrSg/VX NSg/V   D   NSg/V   . NPrSg/V/J/P
> writing , of the principal Officer in each of the executive Departments , upon
# NSg/V   . P  D   NSg/J     NSg/V/J P  D    P  D   NSg/J     NPl         . P
=======
# P    D   NSg/J  NSg/V   P  D   W?     NPrSg  . NPr/ISg NPrSg/VX NSg/V   D   NSg     . NPrSg/V/J/P
> writing , of the principal Officer in          each of the executive Departments , upon
# NSg/V   . P  D   NSg/J     NSg/V/J NPrSg/V/J/P D    P  D   NSg/J     NPl         . P
>>>>>>> 08927bda
> any   Subject relating to the Duties of their respective Offices , and he      shall
# I/R/D NSg/V/J V        P  D   NPl    P  D     J          NPl     . V/C NPr/ISg VX
> have   Power   to grant   Reprieves and Pardons for Offences against the United
# NSg/VX NSg/V/J P  NPrSg/V NPl       V/C NPl     C/P NPl      C/P     D   W?
> States , except in          Cases of Impeachment .
# NPrSg  . V/C/P  NPrSg/V/J/P NPl   P  NSg         .
>
#
> He      shall have   Power   , by      and with the Advice and Consent of the Senate , to make
# NPr/ISg VX    NSg/VX NSg/V/J . NSg/J/P V/C P    D   NSg    V/C NSg/V   P  D   NPrSg  . P  NSg/V
> Treaties , provided two thirds of the Senators present concur ; and he      shall
# NPl      . V/C      NSg NPl    P  D   NPl      NSg/V/J V      . V/C NPr/ISg VX
> nominate , and by      and with the Advice and Consent of the Senate , shall appoint
# V/J      . V/C NSg/J/P V/C P    D   NSg    V/C NSg/V   P  D   NPrSg  . VX    V
> Ambassadors , other   public  Ministers and Consuls , Judges of the supreme Court ,
# NPl         . NSg/V/J NSg/V/J NPl       V/C NPl     . NPrPl  P  D   NSg/J   NSg/V .
> and all       other   Officers of the United States , whose Appointments are not   herein
# V/C NSg/I/J/C NSg/V/J W?       P  D   W?     NPrSg  . I     NPl          V   NSg/C W?
> otherwise provided for , and which shall be     established by      Law   : but     the Congress
# J         V/C      C/P . V/C I/C   VX    NSg/VX W?          NSg/J/P NSg/V . NSg/C/P D   NPrSg
> may      by      Law   vest  the Appointment of such  inferior Officers , as    they think
# NPrSg/VX NSg/J/P NSg/V NSg/V D   NSg         P  NSg/I NSg/J    W?       . NSg/R IPl  NSg/V
<<<<<<< HEAD
> proper , in the President alone , in the Courts of Law   , or      in the Heads of
# NSg/J  . P  D   NSg/V     J     . P  D   NPl    P  NSg/V . NPrSg/C P  D   NPl   P
=======
> proper , in          the President alone , in          the Courts of Law   , or      in          the Heads of
# NSg/J  . NPrSg/V/J/P D   NSg       J     . NPrSg/V/J/P D   NPl    P  NSg/V . NPrSg/C NPrSg/V/J/P D   NPl   P
>>>>>>> 08927bda
> Departments .
# NPl         .
>
#
> The President shall have   Power   to fill  up        all       Vacancies that    may      happen during
<<<<<<< HEAD
# D   NSg/V     VX    NSg/VX NSg/V/J P  NSg/V NSg/V/J/P NSg/I/J/C NPl       N/I/C/D NPrSg/VX V      V/P
> the Recess  of the Senate , by      granting Commissions which shall expire at the End
# D   NSg/V/J P  D   NPrSg  . NSg/J/P V        NPl         I/C   VX    V      P  D   NSg/V
=======
# D   NSg       VX    NSg/VX NSg/V/J P  NSg/V NSg/V/J/P NSg/I/J/C NPl       N/I/C/D NPrSg/VX V      V/P
> the Recess of the Senate , by      granting Commissions which shall expire at        the End
# D   NSg/J  P  D   NPrSg  . NSg/J/P V        NPl         I/C   VX    V      NSg/I/V/P D   NSg
>>>>>>> 08927bda
> of their next    Session .
# P  D     NSg/J/P NSg/V   .
>
#
<<<<<<< HEAD
> No      soldier shall , in          time  of peace   be     quartered in any   house   , without the
# NPrSg/P NSg/V   VX    . NPrSg/V/J/P NSg/V P  NPrSg/V NSg/VX W?        P  I/R/D NPrSg/V . C/P     D
> consent of the owner , nor   in          time  of war   , but     in a   manner to be     prescribed by
# NSg/V   P  D   NSg   . NSg/C NPrSg/V/J/P NSg/V P  NSg/V . NSg/C/P P  D/P NSg    P  NSg/VX W?         NSg/J/P
=======
> No      soldier shall , in          time  of peace   be     quartered in          any   house   , without the
# NPrSg/P NSg     VX    . NPrSg/V/J/P NSg/V P  NPrSg/V NSg/VX W?        NPrSg/V/J/P I/R/D NPrSg/V . C/P     D
> consent of the owner , nor   in          time  of war   , but     in          a   manner to be     prescribed by
# NSg     P  D   NSg   . NSg/C NPrSg/V/J/P NSg/V P  NSg/V . NSg/C/P NPrSg/V/J/P D/P NSg    P  NSg/VX W?         NSg/J/P
>>>>>>> 08927bda
> law   .
# NSg/V .
>
#
> Section . 3 .
# NSg/V   . # .
>
#
> He      shall from time  to time  give  to the Congress Information of
# NPr/ISg VX    P    NSg/V P  NSg/V NSg/V P  D   NPrSg    NSg         P
> the State of the Union   , and recommend to their Consideration such  Measures as
# D   NSg   P  D   NPrSg/J . V/C NSg/V     P  D     NSg           NSg/I NPl      NSg/R
> he      shall judge necessary and expedient ; he      may      , on  extraordinary Occasions ,
# NPr/ISg VX    NSg/V NSg/J     V/C NSg/J     . NPr/ISg NPrSg/VX . J/P NSg/J         NPl       .
> convene both Houses , or      either of them , and in          Case    of Disagreement between
# V       I/C  NPl    . NPrSg/C I/C    P  N/I  . V/C NPrSg/V/J/P NPrSg/V P  NSg          NSg/P
> them , with Respect to the Time of Adjournment , he      may      adjourn them to such  Time
# N/I  . P    NSg/V   P  D   NSg  P  NSg         . NPr/ISg NPrSg/VX V       N/I  P  NSg/I NSg/V
> as    he      shall think proper ; he      shall receive Ambassadors and other   public
# NSg/R NPr/ISg VX    NSg/V NSg/J  . NPr/ISg VX    NSg/V   NPl         V/C NSg/V/J NSg/V/J
> Ministers ; he      shall take  Care  that    the Laws be     faithfully executed , and shall
# NPl       . NPr/ISg VX    NSg/V NSg/V N/I/C/D D   NPl  NSg/VX J/R        W?       . V/C VX
> Commission all       the Officers of the United States .
# NSg/V      NSg/I/J/C D   W?       P  D   W?     NPrSg  .
>
#
> Section . 4 .
# NSg/V   . # .
>
#
> The President , Vice      President and all       civil Officers of the
# D   NSg       . NSg/V/J/P NSg/V     V/C NSg/I/J/C J     W?       P  D
> United States , shall be     removed from Office on  Impeachment for , and Conviction
# W?     NPrSg  . VX    NSg/VX W?      P    NSg/V  J/P NSg         C/P . V/C NSg
> of , Treason , Bribery , or      other   high    Crimes and Misdemeanors .
# P  . NSg     . NSg     . NPrSg/C NSg/V/J NSg/V/J NPl    V/C NPl          .
>
#
> Article . III .
# NSg/V   . W?  .
>
#
> Section . 1 .
# NSg/V   . # .
>
#
> The judicial Power   of the United States , shall be     vested in
# D   NSg/J    NSg/V/J P  D   W?     NPrSg  . VX    NSg/VX W?     NPrSg/V/J/P
> one       supreme Court , and in          such  inferior Courts as    the Congress may      from time  to
# NSg/I/V/J NSg/V/J NSg/V . V/C NPrSg/V/J/P NSg/I NSg/J    NPl    NSg/R D   NPrSg    NPrSg/VX P    NSg/V P
> time  ordain and establish . The Judges , both of the supreme and inferior Courts ,
# NSg/V V      V/C V         . D   NPrPl  . I/C  P  D   NSg/J   V/C NSg/J    NPl    .
> shall hold    their Offices during good      Behaviour , and shall , at        stated Times ,
# VX    NSg/V/J D     NPl     V/P    NPrSg/V/J NSg/Br    . V/C VX    . NSg/I/V/P V/J    NPl   .
> receive for their Services , a   Compensation , which shall not   be     diminished
# NSg/V   C/P D     NPl      . D/P NSg          . I/C   VX    NSg/C NSg/VX V/J
> during their Continuance in          Office .
# V/P    D     NSg         NPrSg/V/J/P NSg/V  .
>
#
> Section . 2 .
# NSg/V   . # .
>
#
> The judicial Power   shall extend to all       Cases , in          Law   and
# D   NSg/J    NSg/V/J VX    NSg/V  P  NSg/I/J/C NPl   . NPrSg/V/J/P NSg/V V/C
> Equity , arising under   this Constitution , the Laws of the United States , and
# NSg    . V       NSg/J/P I/D  NPrSg        . D   NPl  P  D   W?     NPrSg  . V/C
> Treaties made  , or      which shall be     made  , under   their Authority ; — to all       Cases
# NPl      NSg/V . NPrSg/C I/C   VX    NSg/VX NSg/V . NSg/J/P D     NSg       . . P  NSg/I/J/C NPl
> affecting Ambassadors , other   public  Ministers and Consuls ; — to all       Cases of
# V/J       NPl         . NSg/V/J NSg/V/J NPl       V/C NPl     . . P  NSg/I/J/C NPl   P
> admiralty and maritime Jurisdiction ; — to Controversies to which the United
# NPrSg     V/C J        NSg          . . P  NPl           P  I/C   D   W?
> States shall be     a   Party ; — to Controversies between two or      more        States ; — between
# NPrSg  VX    NSg/VX D/P NSg/J . . P  NPl           NSg/P   NSg NPrSg/C NPrSg/I/V/J NPrSg  . . NSg/P
> Citizens of different States , — between Citizens of the same State claiming
# NPl      P  NSg/J     NPrSg  . . NSg/P   NPl      P  D   I/J  NSg/V V
> Lands under   Grants of different States .
# NPl   NSg/J/P NPl    P  NSg/J     NPrSg  .
>
#
> In          all       Cases affecting Ambassadors , other   public  Ministers and Consuls , and
# NPrSg/V/J/P NSg/I/J/C NPl   V/J       NPl         . NSg/V/J NSg/V/J NPl       V/C NPl     . V/C
> those in          which a   State shall be     Party   , the supreme Court shall have   original
# I/D   NPrSg/V/J/P I/C   D/P NSg   VX    NSg/VX NSg/V/J . D   NSg/J   NSg/V VX    NSg/VX NSg/J
> Jurisdiction . In          all       the other Cases before mentioned , the supreme Court shall
# NSg          . NPrSg/V/J/P NSg/I/J/C D   NSg/J NPl   C/P    V         . D   NSg/J   NSg/V VX
> have   appellate Jurisdiction , both as    to Law   and Fact , with such  Exceptions , and
# NSg/VX J         NSg          . I/C  NSg/R P  NSg/V V/C NSg  . P    NSg/I NPl        . V/C
> under   such  Regulations as    the Congress shall make  .
# NSg/J/P NSg/I NSg         NSg/R D   NPrSg    VX    NSg/V .
>
#
<<<<<<< HEAD
> The Trial   of all       Crimes , except in          Cases of Impeachment , shall be     by      Jury    ; and
# D   NSg/V/J P  NSg/I/J/C NPl    . V/C/P  NPrSg/V/J/P NPl   P  NSg         . VX    NSg/VX NSg/J/P NSg/V/J . V/C
> such  Trial   shall be     held in the State where the said Crimes shall have   been
# NSg/I NSg/V/J VX    NSg/VX V    P  D   NSg/V NSg/C D   V/J  NPl    VX    NSg/VX NSg/V
> committed ; but     when    not   committed within any   State , the Trial   shall be     at        such
# V/J       . NSg/C/P NSg/I/C NSg/C V/J       N/J/P  I/R/D NSg/V . D   NSg/V/J VX    NSg/VX NSg/I/V/P NSg/I
=======
> The Trial of all       Crimes , except in          Cases of Impeachment , shall be     by      Jury    ; and
# D   NSg/J P  NSg/I/J/C NPl    . V/C/P  NPrSg/V/J/P NPl   P  NSg         . VX    NSg/VX NSg/J/P NSg/V/J . V/C
> such  Trial   shall be     held in          the State where the said Crimes shall have   been
# NSg/I NSg/V/J VX    NSg/VX V    NPrSg/V/J/P D   NSg   NSg/C D   J    NPl    VX    NSg/VX NSg/V
> committed ; but     when    not   committed within any   State , the Trial shall be     at        such
# V/J       . NSg/C/P NSg/I/C NSg/C V/J       N/J/P  I/R/D NSg/V . D   NSg/J VX    NSg/VX NSg/I/V/P NSg/I
>>>>>>> 08927bda
> Place or      Places as    the Congress may      by      Law   have   directed .
# NSg/V NPrSg/C NPl    NSg/R D   NPrSg    NPrSg/VX NSg/J/P NSg/V NSg/VX W?       .
>
#
> Section . 3 .
# NSg/V   . # .
>
#
> Treason against the United States , shall consist only in
# NSg     C/P     D   W?     NPrSg  . VX    NSg/V   W?   NPrSg/V/J/P
> levying War   against them , or      in          adhering to their Enemies , giving them Aid   and
# V       NSg/V C/P     N/I  . NPrSg/C NPrSg/V/J/P V        P  D     NPl     . V      N/I  NSg/V V/C
<<<<<<< HEAD
> Comfort . No      Person shall be     convicted of Treason unless on the Testimony of two
# NSg/V   . NPrSg/P NSg/V  VX    NSg/VX W?        P  NSg     C      P  D   NSg       P  NSg
=======
> Comfort . No      Person shall be     convicted of Treason unless on  the Testimony of two
# NSg/V   . NPrSg/P NSg    VX    NSg/VX W?        P  NSg     C      J/P D   NSg       P  NSg
>>>>>>> 08927bda
> Witnesses to the same overt Act     , or      on  Confession in          open    Court .
# NPl       P  D   I/J  NSg/J NPrSg/V . NPrSg/C J/P NSg        NPrSg/V/J/P NSg/V/J NSg/V .
>
#
> The Congress shall have   Power   to declare the Punishment of Treason , but     no
# D   NPrSg    VX    NSg/VX NSg/V/J P  V       D   NSg        P  NSg     . NSg/C/P NPrSg/P
> Attainder of Treason shall work  Corruption of Blood , or      Forfeiture except
# NSg       P  NSg     VX    NSg/V NSg        P  NSg/V . NPrSg/C NSg        V/C/P
> during the Life of the Person attainted .
# V/P    D   NSg  P  D   NSg    ?         .
>
#
> Section . 4 .
# NSg/V   . # .
>
#
<<<<<<< HEAD
> The right     of the people to be     secure in their persons , houses ,
# D   NPrSg/V/J P  D   NSg/V  P  NSg/VX V/J    P  D     NPl     . NPl    .
=======
> The right   of the people to be     secure in          their persons , houses ,
# D   NPrSg/J P  D   NSg    P  NSg/VX V/J    NPrSg/V/J/P D     NPl     . NPl    .
>>>>>>> 08927bda
> papers , and effects , against unreasonable searches and seizures , shall not   be
# NPl    . V/C NPl     . C/P     J            NPl      V/C NPl      . VX    NSg/C NSg/VX
> violated , and no      warrants shall issue , but     upon probable cause   , supported by
# W?       . V/C NPrSg/P NPl      VX    NSg/V . NSg/C/P P    NSg/J    NSg/V/C . V/J       NSg/J/P
> oath  or      affirmation , and particularly describing the place to be     searched , and
# NSg/V NPrSg/C NSg         . V/C J/R          V          D   NSg   P  NSg/VX W?       . V/C
> the persons or      things to be     seized .
# D   NPl     NPrSg/C NPl    P  NSg/VX W?     .
>
#
> No      person shall be     held to answer for a   capital , or      otherwise infamous crime ,
<<<<<<< HEAD
# NPrSg/P NSg/V  VX    NSg/VX V    P  NSg/V  C/P D/P NSg/J   . NPrSg/C J         V/J      NSg/V .
> unless on a   presentment or      indictment of a   grand jury    , except in          cases arising
# C      P  D/P NSg         NPrSg/C NSg        P  D/P NSg/J NSg/V/J . V/C/P  NPrSg/V/J/P NPl   V
> in the land    or      naval forces , or      in the militia , when    in          actual service in          time
# P  D   NPrSg/V NPrSg/C J     NPl    . NPrSg/C P  D   NSg     . NSg/I/C NPrSg/V/J/P NSg/J  NSg/V   NPrSg/V/J/P NSg/V
=======
# NPrSg/P NSg    VX    NSg/VX V    P  NSg/V  C/P D/P NSg/J   . NPrSg/C J         V/J      NSg/V .
> unless on  a   presentment or      indictment of a   grand jury    , except in          cases arising
# C      J/P D/P NSg         NPrSg/C NSg        P  D/P NSg/J NSg/V/J . V/C/P  NPrSg/V/J/P NPl   V
> in          the land  or      naval forces , or      in          the militia , when    in          actual service in          time
# NPrSg/V/J/P D   NPrSg NPrSg/C J     NPl    . NPrSg/C NPrSg/V/J/P D   NSg     . NSg/I/C NPrSg/V/J/P NSg/J  NSg/V   NPrSg/V/J/P NSg/V
>>>>>>> 08927bda
> of war   or      public  danger  ; nor   shall any   person be     subject for the same offense
# P  NSg/V NPrSg/C NSg/V/J NSg/V/J . NSg/C VX    I/R/D NSg/V  NSg/VX NSg/V/J C/P D   I/J  NSg
> to be     twice put   in          jeopardy of life  or      limb  ; nor   shall be     compelled in any
# P  NSg/VX W?    NSg/V NPrSg/V/J/P NSg/V    P  NSg/V NPrSg/C NSg/V . NSg/C VX    NSg/VX V/J       P  I/R/D
> criminal case    to be     a   witness against himself , nor   be     deprived of life  ,
# NSg/J    NPrSg/V P  NSg/VX D/P NSg     C/P     I       . NSg/C NSg/VX W?       P  NSg/V .
> liberty , or      property , without due   process of law   ; nor   shall private property be
# NSg     . NPrSg/C NSg/V    . C/P     NSg/J NSg/V   P  NSg/V . NSg/C VX    NSg/V/J NSg/V    NSg/VX
> taken for public  use   , without just compensation .
# V/J   C/P NSg/V/J NSg/V . C/P     V/J  NSg          .
>
#
<<<<<<< HEAD
> In          all       criminal prosecutions , the accused shall enjoy the right     to a   speedy and
# NPrSg/V/J/P NSg/I/J/C NSg/J    W?           . D   W?      VX    V     D   NPrSg/V/J P  D/P V/J    V/C
> public  trial   , by an  impartial jury    of the state and district wherein the crime
# NSg/V/J NSg/V/J . P  D/P J         NSg/V/J P  D   NSg/V V/C NSg/V/J  C       D   NSg/V
=======
> In          all       criminal prosecutions , the accused shall enjoy the right   to a   speedy and
# NPrSg/V/J/P NSg/I/J/C NSg/J    W?           . D   W?      VX    V     D   NPrSg/J P  D/P J      V/C
> public  trial   , by      an  impartial jury    of the state and district wherein the crime
# NSg/V/J NSg/V/J . NSg/J/P D/P J         NSg/V/J P  D   NSg   V/C NSg/V/J  C       D   NSg
>>>>>>> 08927bda
> shall have   been  committed , which district shall have   been  previously
# VX    NSg/VX NSg/V V/J       . I/C   NSg/V/J  VX    NSg/VX NSg/V J/R
> ascertained by      law   , and to be     informed of the nature and cause   of the
# W?          NSg/J/P NSg/V . V/C P  NSg/VX V/J      P  D   NSg    V/C NSg/V/C P  D
> accusation ; to be     confronted with the witnesses against him ; to have   compulsory
# NSg        . P  NSg/VX W?         P    D   NPl       C/P     I   . P  NSg/VX NSg/J
<<<<<<< HEAD
> process for obtaining witnesses in his   favor , and to have   the assistance of
# NSg/V   C/P V         NPl       P  ISg/D NSg/V . V/C P  NSg/VX D   NSg        P
=======
> process for obtaining witnesses in          his   favor , and to have   the assistance of
# NSg/V   C/P V         NPl       NPrSg/V/J/P ISg/D NSg   . V/C P  NSg/VX D   NSg        P
>>>>>>> 08927bda
> counsel for his   defense .
# NSg/V   C/P ISg/D NSg     .
>
#
> In          suits at        common  law   , where the value in          controversy shall exceed twenty
<<<<<<< HEAD
# NPrSg/V/J/P NPl   NSg/I/V/P NSg/V/J NSg/V . NSg/C D   NSg/V NPrSg/V/J/P NSg         VX    V      NSg
> dollars , the right     of trial   by      jury    shall be     preserved , and no      fact tried by a
# NPl     . D   NPrSg/V/J P  NSg/V/J NSg/J/P NSg/V/J VX    NSg/VX W?        . V/C NPrSg/P NSg  V/J   P  D/P
> jury    , shall be     otherwise reexamined in any   court of the United States , than
# NSg/V/J . VX    NSg/VX J         W?         P  I/R/D NSg/V P  D   W?     NPrSg  . C/P
> according to the rules of the common  law   .
# V/J       P  D   NPl   P  D   NSg/V/J NSg/V .
=======
# NPrSg/V/J/P NPl   NSg/I/V/P NSg/V/J NSg/V . NSg/C D   NSg   NPrSg/V/J/P NSg         VX    V      NSg
> dollars , the right   of trial   by      jury    shall be     preserved , and no      fact tried by      a
# NPl     . D   NPrSg/J P  NSg/V/J NSg/J/P NSg/V/J VX    NSg/VX W?        . V/C NPrSg/P NSg  V/J   NSg/J/P D/P
> jury  , shall be     otherwise reexamined in          any   court of the United States , than
# NSg/J . VX    NSg/VX J         W?         NPrSg/V/J/P I/R/D NSg/V P  D   W?     NPrSg  . C/P
> according to the rules of the common law   .
# V/J       P  D   NPl   P  D   NSg/J  NSg/V .
>>>>>>> 08927bda
>
#
> Excessive bail  shall not   be     required , nor   excessive fines imposed , nor   cruel
# J         NSg/V VX    NSg/C NSg/VX W?       . NSg/C J         NPl   W?      . NSg/C NSg/V/J
> and unusual punishments inflicted .
# V/C NSg/J   NPl         W?        .
>
#
> Article . IV    .
# NSg/V   . NSg/J .
>
#
> Section . 1 .
# NSg/V   . # .
>
#
<<<<<<< HEAD
> Full    Faith and Credit shall be     given     in each State to the
# NSg/V/J NPrSg V/C NSg/V  VX    NSg/VX NSg/V/J/P P  D    NSg/V P  D
> public  Acts  , Records , and judicial Proceedings of every other   State . And the
# NSg/V/J NPrSg . NPl     . V/C NSg/J    W?          P  D     NSg/V/J NSg/V . V/C D
=======
> Full    Faith and Credit shall be     given     in          each State to the
# NSg/V/J NPrSg V/C NSg/V  VX    NSg/VX NSg/V/J/P NPrSg/V/J/P D    NSg/V P  D
> public Acts  , Records , and judicial Proceedings of every other   State . And the
# NSg/J  NPrSg . NPl     . V/C NSg/J    W?          P  D     NSg/V/J NSg/V . V/C D
>>>>>>> 08927bda
> Congress may      by      general Laws prescribe the Manner in          which such  Acts  , Records
# NPrSg    NPrSg/VX NSg/J/P NSg/V/J NPl  V         D   NSg    NPrSg/V/J/P I/C   NSg/I NPrSg . NPl
> and Proceedings shall be     proved , and the Effect thereof .
# V/C W?          VX    NSg/VX V      . V/C D   NSg    W?      .
>
#
> Section . 2 .
# NSg/V   . # .
>
#
> All       persons born      or      naturalized in the United States , and
# NSg/I/J/C NPl     NPrSg/V/J NPrSg/C W?          P  D   W?     NPrSg  . V/C
> subject to the jurisdiction thereof , are citizens of the United States and of
# NSg/V/J P  D   NSg          W?      . V   NPl      P  D   W?     NPrSg  V/C P
> the State wherein they reside  . No      State shall make  or      enforce any   law   which
# D   NSg   C       IPl  NSg/V/J . NPrSg/P NSg   VX    NSg/V NPrSg/C V       I/R/D NSg/V I/C
> shall abridge the privileges or      immunities of citizens of the United States ;
# VX    V       D   NPl        NPrSg/C ?          P  NPl      P  D   W?     NPrSg  .
> nor   shall any   State deprive any   person of life  , liberty , or      property , without
# NSg/C VX    I/R/D NSg/V V       I/R/D NSg/V  P  NSg/V . NSg     . NPrSg/C NSg/V    . C/P
> due   process of law   ; nor   deny to any   person within its   jurisdiction the equal
# NSg/J NSg/V   P  NSg/V . NSg/C V    P  I/R/D NSg/V  N/J/P  ISg/D NSg          D   NSg/J
> protection of the laws .
# NSg        P  D   NPl  .
>
#
<<<<<<< HEAD
> The right     of citizens of the United States , who     are eighteen years of age   or
# D   NPrSg/V/J P  NPl      P  D   W?     NPrSg  . NPrSg/I V   N        NPl   P  NSg/V NPrSg/C
> older , to vote  shall not   be     denied or      abridged by the United States or      by any
# J     . P  NSg/V VX    NSg/C NSg/VX W?     NPrSg/C W?       P  D   W?     NPrSg  NPrSg/C P  I/R/D
=======
> The right   of citizens of the United States , who     are eighteen years of age   or
# D   NPrSg/J P  NPl      P  D   W?     NPrSg  . NPrSg/I V   N        NPl   P  NSg/V NPrSg/C
> older , to vote  shall not   be     denied or      abridged by      the United States or      by      any
# J     . P  NSg/V VX    NSg/C NSg/VX W?     NPrSg/C W?       NSg/J/P D   W?     NPrSg  NPrSg/C NSg/J/P I/R/D
>>>>>>> 08927bda
> State on  account of age   , sex   , race  , color      , or      previous condition of servitude .
# NSg/V J/P NSg/V   P  NSg/V . NSg/V . NSg/V . NSg/V/J/Am . NPrSg/C NSg/J    NSg/V     P  NSg       .
>
#
<<<<<<< HEAD
> A   Person charged in any   State with Treason , Felony , or      other   Crime , who     shall
# D/P NSg/V  V/J     P  I/R/D NSg/V P    NSg     . NSg    . NPrSg/C NSg/V/J NSg/V . NPrSg/I VX
> flee from Justice , and be     found in another State , shall on  Demand of the
# V    P    NPrSg   . V/C NSg/VX NSg/V P  I/D     NSg/V . VX    J/P NSg/V  P  D
=======
> A   Person charged in          any   State with Treason , Felony , or      other   Crime , who     shall
# D/P NSg    V/J     NPrSg/V/J/P I/R/D NSg/V P    NSg     . NSg    . NPrSg/C NSg/V/J NSg/V . NPrSg/I VX
> flee from Justice , and be     found in          another State , shall on  Demand of the
# V    P    NPrSg   . V/C NSg/VX NSg/V NPrSg/V/J/P I/D     NSg/V . VX    J/P NSg/V  P  D
>>>>>>> 08927bda
> executive Authority of the State from which he      fled , be     delivered up        , to be
# NSg/J     NSg       P  D   NSg   P    I/C   NPr/ISg W?   . NSg/VX V/J       NSg/V/J/P . P  NSg/VX
> removed to the State having Jurisdiction of the Crime .
# W?      P  D   NSg   V      NSg          P  D   NSg   .
>
#
> Neither slavery nor   involuntary servitude , except as    a   punishment for crime
# I/C     NSg/J   NSg/C J           NSg       . V/C/P  NSg/R D/P NSg        C/P NSg/V
> whereof the party shall have   been  duly convicted , shall exist within the United
# C       D   NSg/J VX    NSg/VX NSg/V W?   W?        . VX    V     N/J/P  D   W?
> States , or      any   place subject to their jurisdiction . No      Person held to Service
# NPrSg  . NPrSg/C I/R/D NSg/V NSg/V/J P  D     NSg          . NPrSg/P NSg    V    P  NSg/V
> or      Labour     in          one       State , under   the Laws thereof , escaping into another , shall ,
# NPrSg/C NPrSg/V/Br NPrSg/V/J/P NSg/I/V/J NSg/V . NSg/J/P D   NPl  W?      . V        P    I/D     . VX    .
> in          Consequence of any   Law   or      Regulation therein , be     discharged from such
# NPrSg/V/J/P NSg/V       P  I/R/D NSg/V NPrSg/C NSg/J      W?      . NSg/VX V          P    NSg/I
> Service or      Labour     , but     shall be     delivered up        on  Claim of the Party to whom such
# NSg/V   NPrSg/C NPrSg/V/Br . NSg/C/P VX    NSg/VX V/J       NSg/V/J/P J/P NSg/V P  D   NSg/J P  I    NSg/I
> Service or      Labour     may      be     due   .
# NSg/V   NPrSg/C NPrSg/V/Br NPrSg/VX NSg/VX NSg/J .
>
#
> Section . 3 .
# NSg/V   . # .
>
#
<<<<<<< HEAD
> New     States may      be     admitted by the Congress into this Union     ; but
# NSg/V/J NPrSg  NPrSg/VX NSg/VX V        P  D   NPrSg/V  P    I/D  NPrSg/V/J . NSg/C/P
> no      new     State shall be     formed or      erected within the Jurisdiction of any   other
# NPrSg/P NSg/V/J NSg/V VX    NSg/VX V      NPrSg/C W?      N/J/P  D   NSg          P  I/R/D NSg/V/J
> State ; nor   any   State be     formed by the Junction of two or      more        States , or      Parts
# NSg/V . NSg/C I/R/D NSg/V NSg/VX V      P  D   NSg/V    P  NSg NPrSg/C NPrSg/I/V/J NPrSg  . NPrSg/C NPl
=======
> New     States may      be     admitted by      the Congress into this Union     ; but
# NSg/V/J NPrSg  NPrSg/VX NSg/VX V        NSg/J/P D   NPrSg    P    I/D  NPrSg/V/J . NSg/C/P
> no      new   State shall be     formed or      erected within the Jurisdiction of any   other
# NPrSg/P NSg/J NSg/V VX    NSg/VX V      NPrSg/C W?      N/J/P  D   NSg          P  I/R/D NSg/V/J
> State ; nor   any   State be     formed by      the Junction of two or      more        States , or      Parts
# NSg/V . NSg/C I/R/D NSg/V NSg/VX V      NSg/J/P D   NSg      P  NSg NPrSg/C NPrSg/I/V/J NPrSg  . NPrSg/C NPl
>>>>>>> 08927bda
> of States , without the Consent of the Legislatures of the States concerned as
# P  NPrSg  . C/P     D   NSg     P  D   NPl          P  D   NPrSg  V/J       NSg/R
> well    as    of the Congress .
# NSg/V/J NSg/R P  D   NPrSg    .
>
#
> The Congress shall have   Power   to dispose of and make  all       needful Rules and
# D   NPrSg    VX    NSg/VX NSg/V/J P  NSg/V   P  V/C NSg/V NSg/I/J/C NSg/J   NPl   V/C
> Regulations respecting the Territory or      other   Property belonging to the United
# NSg         V          D   NSg       NPrSg/C NSg/V/J NSg/V    NSg/V     P  D   W?
> States ; and nothing in this Constitution shall be     so        construed as    to Prejudice
# NPrSg  . V/C NSg/I/J P  I/D  NPrSg        VX    NSg/VX NSg/I/J/C W?        NSg/R P  NSg/V/J
> any   Claims of the United States , or      of any   particular State .
# I/R/D NPl    P  D   W?     NPrSg  . NPrSg/C P  I/R/D NSg/J      NSg/V .
>
#
> Section . 4 .
# NSg/V   . # .
>
#
> The United States shall guarantee to every State in this Union
# D   W?     NPrSg  VX    NSg/V     P  D     NSg/V P  I/D  NPrSg/V/J
> a   Republican Form  of Government , and shall protect each of them against
# D/P NSg/J      NSg/V P  NSg        . V/C VX    V       D    P  N/I  C/P
> Invasion ; and on  Application of the Legislature , or      of the Executive ( when    the
# NSg      . V/C J/P NSg         P  D   NSg         . NPrSg/C P  D   NSg/J     . NSg/I/C D
> Legislature cannot be     convened ) against domestic Violence .
# NSg         NSg/V  NSg/VX W?       . C/P     NSg/J    NSg/V    .
>
#
> Section . 5 .
# NSg/V   . # .
>
#
> The validity of the public debt of the United States ,
# D   NSg      P  D   NSg/J  NSg  P  D   W?     NPrSg  .
> authorized by      law   , including debts incurred for payment of pensions and
# V/J        NSg/J/P NSg/V . V         NPl   V        C/P NSg     P  NPl      V/C
> bounties for services in          suppressing insurrection or      rebellion , shall not   be
# NPl      C/P NPl      NPrSg/V/J/P V           NSg          NPrSg/C NSg       . VX    NSg/C NSg/VX
> questioned . But     neither the United States nor   any   State shall assume or      pay     any
# V          . NSg/C/P I/C     D   W?     NPrSg  NSg/C I/R/D NSg/V VX    V      NPrSg/C NSg/V/J I/R/D
> debt or      obligation incurred in          aid   of insurrection or      rebellion against the
# NSg  NPrSg/C NSg        V        NPrSg/V/J/P NSg/V P  NSg          NPrSg/C NSg       C/P     D
> United States , or      any   claim for the loss or      emancipation of any   slave ; but     all
# W?     NPrSg  . NPrSg/C I/R/D NSg/V C/P D   NSg  NPrSg/C NSg          P  I/R/D NSg/V . NSg/C/P NSg/I/J/C
> such  debts , obligations and claims shall be     held illegal and void    .
# NSg/I NPl   . W?          V/C NPl    VX    NSg/VX V    NSg/J   V/C NSg/V/J .
>
#
> Article . V.
# NSg/V   . ?
>
#
> The Congress , whenever two thirds of both Houses shall deem  it        necessary , shall
<<<<<<< HEAD
# D   NPrSg/V  . C        NSg NPl    P  I/C  NPl    VX    NSg/V NPrSg/ISg NSg/J     . VX
> propose Amendments to this Constitution , or      , on the Application of the
# NSg/V   NPl        P  I/D  NPrSg        . NPrSg/C . P  D   NSg         P  D
=======
# D   NPrSg    . C        NSg NPl    P  I/C  NPl    VX    NSg/V NPrSg/ISg NSg/J     . VX
> propose Amendments to this Constitution , or      , on  the Application of the
# NSg/V   NPl        P  I/D  NPrSg        . NPrSg/C . J/P D   NSg         P  D
>>>>>>> 08927bda
> Legislatures of two thirds of the several States , shall call  a   Convention for
# NPl          P  NSg NPl    P  D   J/D     NPrSg  . VX    NSg/V D/P NSg        C/P
> proposing Amendments , which , in          either Case    , shall be     valid to all       Intents and
# V         NPl        . I/C   . NPrSg/V/J/P I/C    NPrSg/V . VX    NSg/VX J     P  NSg/I/J/C NPl     V/C
> Purposes , as    Part    of this Constitution , when    ratified by the Legislatures of
# NPl      . NSg/R NSg/V/J P  I/D  NPrSg        . NSg/I/C W?       P  D   NPl          P
> three fourths of the several States , or      by      Conventions in          three fourths
# NSg   NSg     P  D   J/D     NPrSg  . NPrSg/C NSg/J/P NPl         NPrSg/V/J/P NSg   NSg
<<<<<<< HEAD
> thereof , as    the one       or      the other   Mode of Ratification may      be     proposed by the
# W?      . NSg/R D   NSg/I/V/J NPrSg/C D   NSg/V/J NSg  P  NSg          NPrSg/VX NSg/VX W?       P  D
> Congress ; Provided that    no      Amendment which may      be     made  prior to the Year One
# NPrSg/V  . V/C      N/I/C/D NPrSg/P NSg       I/C   NPrSg/VX NSg/VX NSg/V NSg/J P  D   NSg  NSg/I/V/J
> thousand eight hundred and eight shall in any   Manner affect the first   and
# NSg      NSg/J NSg     V/C NSg/J VX    P  I/R/D NSg    NSg/V  D   NSg/V/J V/C
> fourth    Clauses in the Ninth   Section of the first   Article ; and that    no      State ,
# NPrSg/V/J NPl     P  D   NSg/V/J NSg/V   P  D   NSg/V/J NSg/V   . V/C N/I/C/D NPrSg/P NSg/V .
> without its   Consent , shall be     deprived of its   equal   Suffrage in the Senate .
# C/P     ISg/D NSg/V   . VX    NSg/VX W?       P  ISg/D NSg/V/J NSg      P  D   NPrSg  .
=======
> thereof , as    the one     or      the other Mode of Ratification may      be     proposed by      the
# W?      . NSg/R D   NSg/I/J NPrSg/C D   NSg/J NSg  P  NSg          NPrSg/VX NSg/VX W?       NSg/J/P D
> Congress ; Provided that    no      Amendment which may      be     made  prior to the Year One
# NPrSg    . V/C      N/I/C/D NPrSg/P NSg       I/C   NPrSg/VX NSg/VX NSg/V NSg/J P  D   NSg  NSg/I/V/J
> thousand eight hundred and eight shall in          any   Manner affect the first and
# NSg      NSg/J NSg     V/C NSg/J VX    NPrSg/V/J/P I/R/D NSg    NSg/V  D   NSg/J V/C
> fourth    Clauses in          the Ninth Section of the first Article ; and that    no      State ,
# NPrSg/V/J NPl     NPrSg/V/J/P D   NSg/J NSg/V   P  D   NSg/J NSg/V   . V/C N/I/C/D NPrSg/P NSg   .
> without its   Consent , shall be     deprived of its   equal Suffrage in          the Senate .
# C/P     ISg/D NSg     . VX    NSg/VX W?       P  ISg/D NSg/J NSg      NPrSg/V/J/P D   NPrSg  .
>>>>>>> 08927bda
>
#
> Article . VI    .
# NSg/V   . NPrSg .
>
#
> All       Debts contracted and Engagements entered into , before the Adoption of this
# NSg/I/J/C NPl   W?         V/C NPl         W?      P    . C/P    D   NSg      P  I/D
> Constitution , shall be     as    valid against the United States under   this
# NPrSg        . VX    NSg/VX NSg/R J     C/P     D   W?     NPrSg  NSg/J/P I/D
> Constitution , as    under   the Confederation .
# NPrSg        . NSg/R NSg/J/P D   NSg/J         .
>
#
> This Constitution , and the Laws of the United States which shall be     made  in
# I/D  NPrSg        . V/C D   NPl  P  D   W?     NPrSg  I/C   VX    NSg/VX NSg/V NPrSg/V/J/P
> Pursuance thereof ; and all       Treaties made  , or      which shall be     made  , under   the
# NSg       W?      . V/C NSg/I/J/C NPl      NSg/V . NPrSg/C I/C   VX    NSg/VX NSg/V . NSg/J/P D
<<<<<<< HEAD
> Authority of the United States , shall be     the supreme Law   of the Land    ; and the
# NSg       P  D   W?     NPrSg  . VX    NSg/VX D   NSg/V/J NSg/V P  D   NPrSg/V . V/C D
> Judges in every State shall be     bound   thereby , any   Thing in the Constitution or
# NPrPl  P  D     NSg/V VX    NSg/VX NSg/V/J W?      . I/R/D NSg/V P  D   NPrSg        NPrSg/C
=======
> Authority of the United States , shall be     the supreme Law   of the Land  ; and the
# NSg       P  D   W?     NPrSg  . VX    NSg/VX D   NSg/J   NSg/V P  D   NPrSg . V/C D
> Judges in          every State shall be     bound   thereby , any   Thing in          the Constitution or
# NPrPl  NPrSg/V/J/P D     NSg/V VX    NSg/VX NSg/V/J W?      . I/R/D NSg/V NPrSg/V/J/P D   NPrSg        NPrSg/C
>>>>>>> 08927bda
> Laws of any   State to the Contrary notwithstanding .
# NPl  P  I/R/D NSg/V P  D   NSg/J    C/P             .
>
#
> The Senators and Representatives before mentioned , and the Members of the
# D   NPl      V/C NPl             C/P    V         . V/C D   NPl     P  D
> several State Legislatures , and all       executive and judicial Officers , both of
# J/D     NSg/V NPl          . V/C NSg/I/J/C NSg/J     V/C NSg/J    W?       . I/C  P
> the United States and of the several States , shall be     bound   by      Oath  or
# D   W?     NPrSg  V/C P  D   J/D     NPrSg  . VX    NSg/VX NSg/V/J NSg/J/P NSg/V NPrSg/C
> Affirmation , to support this Constitution ; but     no      religious Test  shall ever be
# NSg         . P  NSg/V   I/D  NPrSg        . NSg/C/P NPrSg/P NSg/J     NSg/V VX    J    NSg/VX
> required as    a   Qualification to any   Office or      public  Trust   under   the United
# W?       NSg/R D/P NSg           P  I/R/D NSg/V  NPrSg/C NSg/V/J NSg/V/J NSg/J/P D   W?
> States .
# NPrSg  .
>
#
> A   well  regulated militia , being   necessary to the security of a   free  state , the
# D/P NSg/J V/J       NSg     . NSg/V/C NSg/J     P  D   NSg      P  D/P NSg/J NSg/V . D
> right   of the people to keep  and bear    arms , shall not   be     infringed .
# NPrSg/J P  D   NSg    P  NSg/V V/C NSg/V/J NPl  . VX    NSg/C NSg/VX W?        .
>
#
> Section . 1 .
# NSg/V   . # .
>
#
<<<<<<< HEAD
> The enumeration in the Constitution , of certain rights , shall
# D   NSg         P  D   NPrSg        . P  I/J     NPl    . VX
> not   be     construed to deny or      disparage others retained by the people .
# NSg/C NSg/VX W?        P  V    NPrSg/C NSg/V     NPl    W?       P  D   NSg/V  .
=======
> The enumeration in          the Constitution , of certain rights , shall
# D   NSg         NPrSg/V/J/P D   NPrSg        . P  I/J     NPl    . VX
> not   be     construed to deny or      disparage others retained by      the people .
# NSg/C NSg/VX W?        P  V    NPrSg/C NSg/V     NPl    W?       NSg/J/P D   NSg    .
>>>>>>> 08927bda
>
#
> The powers not   delegated to the United States by the Constitution , nor
# D   NPrSg  NSg/C W?        P  D   W?     NPrSg  P  D   NPrSg        . NSg/C
> prohibited by      it        to the states , are reserved to the states respectively , or      to
# W?         NSg/J/P NPrSg/ISg P  D   NPrSg  . V   V/J      P  D   NPrSg  J/R          . NPrSg/C P
> the people .
# D   NSg    .
>
#
> Article . VII .
# NSg/V   . NSg .
>
#
> The Ratification of the Conventions of nine States , shall be     sufficient for the
# D   NSg          P  D   NPl         P  NSg  NPrSg  . VX    NSg/VX J          C/P D
> Establishment of this Constitution between the States so        ratifying the Same .
# NSg           P  I/D  NPrSg        NSg/P   D   NPrSg  NSg/I/J/C V         D   I/J  .
>
#
<<<<<<< HEAD
> The Word  " the " , being   interlined between the seventh and eight Lines of the
# D   NSg/V . D   . . NSg/V/C W?         NSg/P   D   NSg/J   V/C NSg/J NPl   P  D
> first   Page    , The Word  " Thirty " being   partly written on an  Erazure in the
# NSg/V/J NPrSg/V . D   NSg/V . NSg    . NSg/V/C W?     V/J     P  D/P ?       P  D
> fifteenth Line  of the first   Page    . The Words " is tried " being   interlined between
# NSg/J     NSg/V P  D   NSg/V/J NPrSg/V . D   NPl   . VL V/J   . NSg/V/C W?         NSg/P
> the thirty second  and thirty third   Lines of the first   Page    and the Word  " the "
# D   NSg    NSg/V/J V/C NSg    NSg/V/J NPl   P  D   NSg/V/J NPrSg/V V/C D   NSg/V . D   .
=======
> The Word " the " , being   interlined between the seventh and eight Lines of the
# D   NSg  . D   . . NSg/V/C W?         NSg/P   D   NSg/J   V/C NSg/J NPl   P  D
> first Page    , The Word " Thirty " being   partly written on  an  Erazure in          the
# NSg/J NPrSg/V . D   NSg  . NSg    . NSg/V/C W?     V/J     J/P D/P ?       NPrSg/V/J/P D
> fifteenth Line  of the first Page    . The Words " is tried " being   interlined between
# NSg/J     NSg/V P  D   NSg/J NPrSg/V . D   NPl   . VL V/J   . NSg/V/C W?         NSg/P
> the thirty second  and thirty third   Lines of the first Page    and the Word " the "
# D   NSg    NSg/V/J V/C NSg    NSg/V/J NPl   P  D   NSg/J NPrSg/V V/C D   NSg  . D   .
>>>>>>> 08927bda
> being   interlined between the forty third   and forty fourth    Lines of the second
# NSg/V/C W?         NSg/P   D   NSg/J NSg/V/J V/C NSg/J NPrSg/V/J NPl   P  D   NSg/J
> Page    .
# NPrSg/V .
>
#
<<<<<<< HEAD
> done    in          Convention by the Unanimous Consent of the States present the
# NSg/V/J NPrSg/V/J/P NSg        P  D   J         NSg/V   P  D   NPrSg  NSg/V/J D
> Seventeenth Day   of September in the Year of our Lord    one       thousand seven hundred
# NSg/J       NPrSg P  NPr       P  D   NSg  P  D   NPrSg/V NSg/I/V/J NSg      NSg   NSg
=======
> done    in          Convention by      the Unanimous Consent of the States present the
# NSg/V/J NPrSg/V/J/P NSg        NSg/J/P D   J         NSg/V   P  D   NPrSg  NSg/V/J D
> Seventeenth Day   of September in          the Year of our Lord  one       thousand seven hundred
# NSg/J       NPrSg P  NPr       NPrSg/V/J/P D   NSg  P  D   NPrSg NSg/I/V/J NSg      NSg   NSg
>>>>>>> 08927bda
> and Eighty seven and of the Independence of the United States of America the
# V/C N      NSg   V/C P  D   NPrSg        P  D   W?     NPrSg  P  NPr     D
> Twelfth In          witness whereof We  have   hereunto subscribed our Names ,
# NSg/J   NPrSg/V/J/P NSg/V   C       IPl NSg/VX W?       W?         D   NPl   .
>
#
> Article . VIII .
# NSg/V   . W?   .
>
#
> Section 1 .
# NSg/V   # .
>
#
> The transportation or      importation into any   State , Territory , or
# D   NSg            NPrSg/C NSg         P    I/R/D NSg/V . NSg       . NPrSg/C
> possession of the United States for delivery or      use   therein of intoxicating
# NSg/V      P  D   W?     NPrSg  C/P NSg/V/J  NPrSg/C NSg/V W?      P  V
> liquors , in          violation of the laws thereof , is hereby prohibited .
# NPl     . NPrSg/V/J/P NSg       P  D   NPl  W?      . VL W?     W?         .<|MERGE_RESOLUTION|>--- conflicted
+++ resolved
@@ -52,13 +52,8 @@
 # NSg/V   D   NPrSg        P  D   W?     NPrSg  . VX    NSg/VX W?      NPrSg/V/J/P
 > insurrection or      rebellion against the same , or      given     aid   or      comfort to the
 # NSg          NPrSg/C NSg       C/P     D   I/J  . NPrSg/C NSg/V/J/P NSg/V NPrSg/C NSg/V   P  D
-<<<<<<< HEAD
-> enemies thereof . But     Congress may      , by a   vote  of two - thirds of each House   ,
-# NPl     W?      . NSg/C/P NPrSg/V  NPrSg/VX . P  D/P NSg/V P  NSg . NPl    P  D    NPrSg/V .
-=======
-> enemies thereof . But     Congress may      , by      a   vote of two - thirds of each House   ,
-# NPl     W?      . NSg/C/P NPrSg/V  NPrSg/VX . NSg/J/P D/P NSg  P  NSg . NPl    P  D    NPrSg/V .
->>>>>>> 08927bda
+> enemies thereof . But     Congress may      , by a   vote of two - thirds of each House   ,
+# NPl     W?      . NSg/C/P NPrSg/V  NPrSg/VX . P  D/P NSg  P  NSg . NPl    P  D    NPrSg/V .
 > remove such  disability .
 # NSg/V  NSg/I NSg        .
 >
@@ -75,21 +70,12 @@
 # NSg/V   . # .
 >
 #
-<<<<<<< HEAD
-> The House   of Representatives shall be     composed of Members
-# D   NPrSg/V P  NPl             VX    NSg/VX W?       P  NPl
+> The House of Representatives shall be     composed of Members
+# D   NPrSg P  NPl             VX    NSg/VX W?       P  NPl
 > chosen every second  Year by the People of the several States , and the Electors
-# V/J    D     NSg/V/J NSg  P  D   NSg/V  P  D   J/D     NPrSg  . V/C D   NPl
+# V/J    D     NSg/V/J NSg  P  D   NSg    P  D   J/D     NPrSg  . V/C D   NPl
 > in each State shall have   the Qualifications requisite for Electors of the most
 # P  D    NSg/V VX    NSg/VX D   W?             NSg/J     C/P NPl      P  D   NSg/I/J
-=======
-> The House of Representatives shall be     composed of Members
-# D   NPrSg P  NPl             VX    NSg/VX W?       P  NPl
-> chosen every second  Year by      the People of the several States , and the Electors
-# V/J    D     NSg/V/J NSg  NSg/J/P D   NSg    P  D   J/D     NPrSg  . V/C D   NPl
-> in          each State shall have   the Qualifications requisite for Electors of the most
-# NPrSg/V/J/P D    NSg/V VX    NSg/VX D   W?             NSg/J     C/P NPl      P  D   NSg/I/J
->>>>>>> 08927bda
 > numerous Branch  of the State Legislature .
 # J        NPrSg/V P  D   NSg   NSg         .
 >
@@ -106,17 +92,10 @@
 #
 > Representatives shall be     apportioned among the several States according to
 # NPl             VX    NSg/VX W?          P     D   J/D     NPrSg  V/J       P
-<<<<<<< HEAD
 > their respective numbers , counting the whole number  of persons in each State ,
 # D     J          NPrPl   . V        D   NSg/J NSg/V/J P  NPl     P  D    NSg/V .
-> excluding Indians not   taxed . But     when    the right     to vote  at any   election for the
-# V         NPl     NSg/C W?    . NSg/C/P NSg/I/C D   NPrSg/V/J P  NSg/V P  I/R/D NSg      C/P D
-=======
-> their respective numbers , counting the whole number  of persons in          each State ,
-# D     J          NPrPl   . V        D   NSg/J NSg/V/J P  NPl     NPrSg/V/J/P D    NSg/V .
-> excluding Indians not   taxed . But     when    the right   to vote  at        any   election for the
-# V         NPl     NSg/C W?    . NSg/C/P NSg/I/C D   NPrSg/J P  NSg/V NSg/I/V/P I/R/D NSg      C/P D
->>>>>>> 08927bda
+> excluding Indians not   taxed . But     when    the right   to vote  at any   election for the
+# V         NPl     NSg/C W?    . NSg/C/P NSg/I/C D   NPrSg/J P  NSg/V P  I/R/D NSg      C/P D
 > choice of electors for President and Vice      President of the United States ,
 # NSg/J  P  NPl      C/P NSg/V     V/C NSg/V/J/P NSg/V     P  D   W?     NPrSg  .
 > Representatives in          Congress , the Executive and Judicial officers of a   State , or
@@ -125,21 +104,12 @@
 # D   NPl     P  D   NSg         W?      . VL W?     P  I/R/D P  D   NPrSg/J
 > inhabitants of such  State , being   twenty - one       years of age   , and citizens of the
 # NPl         P  NSg/I NSg/V . NSg/V/C NSg    . NSg/I/V/J NPl   P  NSg/V . V/C NPl      P  D
-<<<<<<< HEAD
 > United States , or      in any   way   abridged , except for participation in          rebellion ,
 # W?     NPrSg  . NPrSg/C P  I/R/D NSg/J W?       . V/C/P  C/P NSg           NPrSg/V/J/P NSg       .
 > or      other   crime , the basis of representation therein shall be     reduced in the
 # NPrSg/C NSg/V/J NSg/V . D   NSg   P  NSg            W?      VX    NSg/VX W?      P  D
-> proportion which the number  of such  male    citizens shall bear    to the whole
-# NSg/V      I/C   D   NSg/V/J P  NSg/I NPrSg/J NPl      VX    NSg/V/J P  D   NSg/J
-=======
-> United States , or      in          any   way   abridged , except for participation in          rebellion ,
-# W?     NPrSg  . NPrSg/C NPrSg/V/J/P I/R/D NSg/J W?       . V/C/P  C/P NSg           NPrSg/V/J/P NSg       .
-> or      other   crime , the basis of representation therein shall be     reduced in          the
-# NPrSg/C NSg/V/J NSg/V . D   NSg   P  NSg            W?      VX    NSg/VX W?      NPrSg/V/J/P D
 > proportion which the number of such  male    citizens shall bear    to the whole
 # NSg        I/C   D   NSg/J  P  NSg/I NPrSg/J NPl      VX    NSg/V/J P  D   NSg/J
->>>>>>> 08927bda
 > number  of male    citizens twenty - one       years of age   in          such  State . The actual
 # NSg/V/J P  NPrSg/J NPl      NSg    . NSg/I/V/J NPl   P  NSg/V NPrSg/V/J/P NSg/I NSg/V . D   NSg/J
 > Enumeration shall be     made  within three Years after the first Meeting of the
@@ -180,17 +150,10 @@
 #
 > The Senate of the United States shall be     composed of two
 # D   NPrSg  P  D   W?     NPrSg  VX    NSg/VX W?       P  NSg
-<<<<<<< HEAD
 > Senators from each State , elected by the people thereof , for six years ; and
-# NPl      P    D    NSg/V . NSg/V/J P  D   NSg/V  W?      . C/P NSg NPl   . V/C
+# NPl      P    D    NSg/V . NSg/V/J P  D   NSg    W?      . C/P NSg NPl   . V/C
 > each Senator shall have   one       vote  . The electors in each State shall have   the
 # D    NSg     VX    NSg/VX NSg/I/V/J NSg/V . D   NPl      P  D    NSg/V VX    NSg/VX D
-=======
-> Senators from each State , elected by      the people thereof , for six years ; and
-# NPl      P    D    NSg/V . NSg/V/J NSg/J/P D   NSg    W?      . C/P NSg NPl   . V/C
-> each Senator shall have   one       vote  . The electors in          each State shall have   the
-# D    NSg     VX    NSg/VX NSg/I/V/J NSg/V . D   NPl      NPrSg/V/J/P D    NSg/V VX    NSg/VX D
->>>>>>> 08927bda
 > qualifications requisite for electors of the most    numerous branch  of the State
 # W?             NSg/J     C/P NPl      P  D   NSg/I/J J        NPrSg/V P  D   NSg
 > legislatures .
@@ -201,29 +164,16 @@
 # J/R         J/P   IPl  VX    NSg/VX W?        NPrSg/V/J/P NSg/V       P  D   NSg/J NSg      .
 > they shall be     divided as    equally as    may      be     into three Classes . The Seats of the
 # IPl  VX    NSg/VX V/J     NSg/R J/R     NSg/R NPrSg/VX NSg/VX P    NSg   NPl     . D   NPl   P  D
-<<<<<<< HEAD
-> Senators of the first   Class   shall be     vacated at the Expiration of the second
-# NPl      P  D   NSg/V/J NSg/V/J VX    NSg/VX W?      P  D   NSg        P  D   NSg/V/J
-> Year , of the second  Class   at the Expiration of the fourth    Year , and of the
-# NSg  . P  D   NSg/V/J NSg/V/J P  D   NSg        P  D   NPrSg/V/J NSg  . V/C P  D
-> third   Class   at the Expiration of the sixth   Year , so        that    one       third   may      be
-# NSg/V/J NSg/V/J P  D   NSg        P  D   NSg/V/J NSg  . NSg/I/J/C N/I/C/D NSg/I/V/J NSg/V/J NPrSg/VX NSg/VX
+> Senators of the first Class   shall be     vacated at the Expiration of the second
+# NPl      P  D   NSg/J NSg/V/J VX    NSg/VX W?      P  D   NSg        P  D   NSg/J
+> Year , of the second Class   at the Expiration of the fourth  Year , and of the
+# NSg  . P  D   NSg/J  NSg/V/J P  D   NSg        P  D   NPrSg/J NSg  . V/C P  D
+> third Class   at the Expiration of the sixth Year , so        that    one       third   may      be
+# NSg/J NSg/V/J P  D   NSg        P  D   NSg/J NSg  . NSg/I/J/C N/I/C/D NSg/I/V/J NSg/V/J NPrSg/VX NSg/VX
 > chosen every second  Year ; and when    vacancies happen in the representation of
 # V/J    D     NSg/V/J NSg  . V/C NSg/I/C NPl       V      P  D   NSg            P
 > any   State in the Senate , the executive authority of such  State shall issue
 # I/R/D NSg/V P  D   NPrSg  . D   NSg/J     NSg       P  NSg/I NSg/V VX    NSg/V
-=======
-> Senators of the first Class   shall be     vacated at        the Expiration of the second
-# NPl      P  D   NSg/J NSg/V/J VX    NSg/VX W?      NSg/I/V/P D   NSg        P  D   NSg/J
-> Year , of the second Class   at        the Expiration of the fourth  Year , and of the
-# NSg  . P  D   NSg/J  NSg/V/J NSg/I/V/P D   NSg        P  D   NPrSg/J NSg  . V/C P  D
-> third Class   at        the Expiration of the sixth Year , so        that    one       third   may      be
-# NSg/J NSg/V/J NSg/I/V/P D   NSg        P  D   NSg/J NSg  . NSg/I/J/C N/I/C/D NSg/I/V/J NSg/V/J NPrSg/VX NSg/VX
-> chosen every second  Year ; and when    vacancies happen in          the representation of
-# V/J    D     NSg/V/J NSg  . V/C NSg/I/C NPl       V      NPrSg/V/J/P D   NSg            P
-> any   State in          the Senate , the executive authority of such  State shall issue
-# I/R/D NSg/V NPrSg/V/J/P D   NPrSg  . D   NSg/J     NSg       P  NSg/I NSg/V VX    NSg/V
->>>>>>> 08927bda
 > writs of election to fill  such  vacancies : Provided , That    the legislature of any
 # NPl   P  NSg      P  NSg/V NSg/I NPl       . V/C      . N/I/C/D D   NSg         P  I/R/D
 > State may      empower the executive thereof to make  temporary appointments until
@@ -246,17 +196,10 @@
 # VX    NSg/VX NPrSg/P NSg  . C      IPl  NSg/VX J/R     V/J     .
 >
 #
-<<<<<<< HEAD
-> The Senate shall chuse their other   Officers , and also a   President pro     tempore ,
-# D   NPrSg  VX    ?     D     NSg/V/J W?       . V/C W?   D/P NSg/V     NSg/J/P ?       .
-> in the Absence of the Vice      President , or      when    he      shall exercise the Office of
-# P  D   NSg     P  D   NSg/V/J/P NSg/V     . NPrSg/C NSg/I/C NPr/ISg VX    NSg/V    D   NSg/V  P
-=======
 > The Senate shall chuse their other Officers , and also a   President pro     tempore ,
 # D   NPrSg  VX    ?     D     NSg/J W?       . V/C W?   D/P NSg       NSg/J/P ?       .
-> in          the Absence of the Vice    President , or      when    he      shall exercise the Office of
-# NPrSg/V/J/P D   NSg     P  D   NSg/J/P NSg/V     . NPrSg/C NSg/I/C NPr/ISg VX    NSg/V    D   NSg    P
->>>>>>> 08927bda
+> in the Absence of the Vice    President , or      when    he      shall exercise the Office of
+# P  D   NSg     P  D   NSg/J/P NSg/V     . NPrSg/C NSg/I/C NPr/ISg VX    NSg/V    D   NSg    P
 > President of the United States .
 # NSg/V     P  D   W?     NPrSg  .
 >
@@ -289,32 +232,18 @@
 #
 > The Times , Places and Manner of holding Elections for Senators
 # D   NPl   . NPl    V/C NSg    P  NSg/V   NPl       C/P NPl
-<<<<<<< HEAD
 > and Representatives , shall be     prescribed in each State by the Legislature
 # V/C NPl             . VX    NSg/VX W?         P  D    NSg/V P  D   NSg
 > thereof ; but     the Congress may      at any   time  by      Law   make  or      alter such
-# W?      . NSg/C/P D   NPrSg/V  NPrSg/VX P  I/R/D NSg/V NSg/J/P NSg/V NSg/V NPrSg/C NSg/V NSg/I
-=======
-> and Representatives , shall be     prescribed in          each State by      the Legislature
-# V/C NPl             . VX    NSg/VX W?         NPrSg/V/J/P D    NSg/V NSg/J/P D   NSg
-> thereof ; but     the Congress may      at        any   time  by      Law   make  or      alter such
-# W?      . NSg/C/P D   NPrSg    NPrSg/VX NSg/I/V/P I/R/D NSg/V NSg/J/P NSg/V NSg/V NPrSg/C NSg/V NSg/I
->>>>>>> 08927bda
+# W?      . NSg/C/P D   NPrSg    NPrSg/VX P  I/R/D NSg/V NSg/J/P NSg/V NSg/V NPrSg/C NSg/V NSg/I
 > Regulations , except as    to the Places of chusing Senators .
 # NSg         . V/C/P  NSg/R P  D   NPl    P  ?       NPl      .
 >
 #
-<<<<<<< HEAD
 > The Congress shall assemble at        least once  in every year , and such  meeting shall
-# D   NPrSg/V  VX    V        NSg/I/V/P NSg/J NSg/C P  D     NSg  . V/C NSg/I NSg/V   VX
+# D   NPrSg    VX    V        NSg/I/V/P NSg/J NSg/C P  D     NSg  . V/C NSg/I NSg/V   VX
 > begin at        noon  on the 3 d       day   of January , unless they shall by      law   appoint a
 # NSg/V NSg/I/V/P NSg/V P  D   # NPrSg/J NPrSg P  NPr     . C      IPl  VX    NSg/J/P NSg/V V       D/P
-=======
-> The Congress shall assemble at        least once  in          every year , and such  meeting shall
-# D   NPrSg    VX    V        NSg/I/V/P NSg/J NSg/C NPrSg/V/J/P D     NSg  . V/C NSg/I NSg/V   VX
-> begin at        noon  on  the 3 d       day   of January , unless they shall by      law   appoint a
-# NSg/V NSg/I/V/P NSg/V J/P D   # NPrSg/J NPrSg P  NPr     . C      IPl  VX    NSg/J/P NSg/V V       D/P
->>>>>>> 08927bda
 > different day   .
 # NSg/J     NPrSg .
 >
@@ -342,23 +271,13 @@
 >
 #
 > Each House   shall keep  a   Journal of its   Proceedings , and from time  to time
-<<<<<<< HEAD
-# D    NPrSg/V VX    NSg/V D/P NSg/V/J P  ISg/D W?          . V/C P    NSg/V P  NSg/V
+# D    NPrSg/V VX    NSg/V D/P NSg/J   P  ISg/D W?          . V/C P    NSg/V P  NSg/V
 > publish the same , excepting such  Parts as    may      in their Judgment require
 # V       D   I/J  . V         NSg/I NPl   NSg/R NPrSg/VX P  D     NSg      NSg/V
 > Secrecy ; and the Yeas and Nays of the Members of either House   on any   question
 # NSg     . V/C D   NPl  V/C NPl  P  D   NPl     P  I/C    NPrSg/V P  I/R/D NSg/V
 > shall , at the Desire of one       fifth   of those Present , be     entered on the Journal .
-# VX    . P  D   NSg/V  P  NSg/I/V/J NSg/V/J P  I/D   NSg/V/J . NSg/VX W?      P  D   NSg/V/J .
-=======
-# D    NPrSg/V VX    NSg/V D/P NSg/J   P  ISg/D W?          . V/C P    NSg/V P  NSg/V
-> publish the same , excepting such  Parts as    may      in          their Judgment require
-# V       D   I/J  . V         NSg/I NPl   NSg/R NPrSg/VX NPrSg/V/J/P D     NSg      NSg/V
-> Secrecy ; and the Yeas and Nays of the Members of either House   on  any   question
-# NSg     . V/C D   NPl  V/C NPl  P  D   NPl     P  I/C    NPrSg/V J/P I/R/D NSg/V
-> shall , at        the Desire of one       fifth   of those Present , be     entered on  the Journal .
-# VX    . NSg/I/V/P D   NSg    P  NSg/I/V/J NSg/V/J P  I/D   NSg/V/J . NSg/VX W?      J/P D   NSg/J   .
->>>>>>> 08927bda
+# VX    . P  D   NSg    P  NSg/I/V/J NSg/V/J P  I/D   NSg/V/J . NSg/VX W?      P  D   NSg/J   .
 >
 #
 > Neither House   , during the Session of Congress , shall , without the Consent of
@@ -379,13 +298,8 @@
 # C/P D     NPl      . P  NSg/VX W?          NSg/J/P NSg/V . V/C V/J  NSg/V/J/R/P P  D   NPrSg    P
 > the United States . They shall in          all       Cases , except Treason , Felony and Breach
 # D   W?     NPrSg  . IPl  VX    NPrSg/V/J/P NSg/I/J/C NPl   . V/C/P  NSg     . NSg    V/C NSg/V
-<<<<<<< HEAD
-> of the Peace   , be     privileged from Arrest during their Attendance at the Session
-# P  D   NPrSg/V . NSg/VX V/J        P    NSg/V  V/P    D     NSg        P  D   NSg/V
-=======
-> of the Peace , be     privileged from Arrest during their Attendance at        the Session
-# P  D   NPrSg . NSg/VX V/J        P    NSg/V  V/P    D     NSg        NSg/I/V/P D   NSg
->>>>>>> 08927bda
+> of the Peace , be     privileged from Arrest during their Attendance at the Session
+# P  D   NPrSg . NSg/VX V/J        P    NSg/V  V/P    D     NSg        P  D   NSg
 > of their respective Houses , and in          going   to and returning from the same ; and
 # P  D     J          NPl    . V/C NPrSg/V/J/P NSg/V/J P  V/C V         P    D   I/J  . V/C
 > for any   Speech or      Debate in          either House   , they shall not   be     questioned in any
@@ -416,13 +330,8 @@
 # NSg/V   . # .
 >
 #
-<<<<<<< HEAD
-> All       Bills for raising Revenue shall originate in the House   of
-# NSg/I/J/C NPl   C/P V       NSg     VX    V         P  D   NPrSg/V P
-=======
-> All       Bills for raising Revenue shall originate in          the House of
-# NSg/I/J/C NPl   C/P V       NSg     VX    V         NPrSg/V/J/P D   NPrSg P
->>>>>>> 08927bda
+> All       Bills for raising Revenue shall originate in the House of
+# NSg/I/J/C NPl   C/P V       NSg     VX    V         P  D   NPrSg P
 > Representatives ; but     the Senate may      propose or      concur with Amendments as    on
 # NPl             . NSg/C/P D   NPrSg  NPrSg/VX NSg/V   NPrSg/C V      P    NPl        NSg/R J/P
 > other   Bills .
@@ -437,74 +346,42 @@
 # NPrSg  . NSg/C NPr/ISg V       NPr/ISg VX    NSg/V NPrSg/ISg . NSg/C/P NSg/C NSg/C NPr/ISg VX    NSg/V  NPrSg/ISg . P    ISg/D
 > Objections to that    House   in          which it        shall have   originated , who     shall enter the
 # NPl        P  N/I/C/D NPrSg/V NPrSg/V/J/P I/C   NPrSg/ISg VX    NSg/VX W?         . NPrSg/I VX    NSg/V D
-<<<<<<< HEAD
 > Objections at        large on their Journal , and proceed to reconsider it        . If    after
-# NPl        NSg/I/V/P NSg/J P  D     NSg/V/J . V/C V       P  V          NPrSg/ISg . NSg/C J/P
-> such  Reconsideration two thirds of that    House   shall agree to pass  the Bill    , it
-# NSg/I NSg             NSg NPl    P  N/I/C/D NPrSg/V VX    V     P  NSg/V D   NPrSg/V . NPrSg/ISg
-> shall be     sent  , together with the Objections , to the other   House   , by      which it
-# VX    NSg/VX NSg/V . J        P    D   NPl        . P  D   NSg/V/J NPrSg/V . NSg/J/P I/C   NPrSg/ISg
-=======
-> Objections at        large on  their Journal , and proceed to reconsider it        . If    after
-# NPl        NSg/I/V/P NSg/J J/P D     NSg/J   . V/C V       P  V          NPrSg/ISg . NSg/C J/P
+# NPl        NSg/I/V/P NSg/J P  D     NSg/J   . V/C V       P  V          NPrSg/ISg . NSg/C J/P
 > such  Reconsideration two thirds of that    House   shall agree to pass  the Bill  , it
 # NSg/I NSg             NSg NPl    P  N/I/C/D NPrSg/V VX    V     P  NSg/V D   NPrSg . NPrSg/ISg
 > shall be     sent  , together with the Objections , to the other House   , by      which it
 # VX    NSg/VX NSg/V . J        P    D   NPl        . P  D   NSg/J NPrSg/V . NSg/J/P I/C   NPrSg/ISg
->>>>>>> 08927bda
 > shall likewise be     reconsidered , and if    approved by      two thirds of that    House   , it
 # VX    W?       NSg/VX W?           . V/C NSg/C V/J      NSg/J/P NSg NPl    P  N/I/C/D NPrSg/V . NPrSg/ISg
 > shall become a   Law . But     in          all       such  Cases the Votes of both Houses shall be
 # VX    V      D/P NSg . NSg/C/P NPrSg/V/J/P NSg/I/J/C NSg/I NPl   D   NPl   P  I/C  NPl    VX    NSg/VX
 > determined by      yeas and Nays , and the Names of the Persons voting for and
 # V/J        NSg/J/P NPl  V/C NPl  . V/C D   NPl   P  D   NPl     V      C/P V/C
-<<<<<<< HEAD
-> against the Bill    shall be     entered on the Journal of each House   respectively . If
-# C/P     D   NPrSg/V VX    NSg/VX W?      P  D   NSg/V/J P  D    NPrSg/V J/R          . NSg/C
+> against the Bill  shall be     entered on the Journal of each House   respectively . If
+# C/P     D   NPrSg VX    NSg/VX W?      P  D   NSg/J   P  D    NPrSg/V J/R          . NSg/C
 > any   Bill    shall not   be     returned by the President within ten Days ( Sundays
-# I/R/D NPrSg/V VX    NSg/C NSg/VX W?       P  D   NSg/V     N/J/P  NSg NPl  . NPl
-> excepted ) after it        shall have   been  presented to him , the Same shall be     a   Law   ,
-# W?       . J/P   NPrSg/ISg VX    NSg/VX NSg/V W?        P  I   . D   I/J  VX    NSg/VX D/P NSg/V .
-> in          like        Manner as    if    he      had signed it        , unless the Congress by their Adjournment
-# NPrSg/V/J/P NSg/V/J/C/P NSg    NSg/R NSg/C NPr/ISg V   V/J    NPrSg/ISg . C      D   NPrSg/V  P  D     NSg
-> prevent its   Return , in          which Case    it        shall not   be     a   Law   .
-# V       ISg/D NSg/V  . NPrSg/V/J/P I/C   NPrSg/V NPrSg/ISg VX    NSg/C NSg/VX D/P NSg/V .
-=======
-> against the Bill  shall be     entered on  the Journal of each House   respectively . If
-# C/P     D   NPrSg VX    NSg/VX W?      J/P D   NSg/J   P  D    NPrSg/V J/R          . NSg/C
-> any   Bill    shall not   be     returned by      the President within ten Days ( Sundays
-# I/R/D NPrSg/V VX    NSg/C NSg/VX W?       NSg/J/P D   NSg       N/J/P  NSg NPl  . NPl
+# I/R/D NPrSg/V VX    NSg/C NSg/VX W?       P  D   NSg       N/J/P  NSg NPl  . NPl
 > excepted ) after it        shall have   been  presented to him , the Same shall be     a   Law ,
 # W?       . J/P   NPrSg/ISg VX    NSg/VX NSg/V W?        P  I   . D   I/J  VX    NSg/VX D/P NSg .
-> in          like        Manner as    if    he      had signed it        , unless the Congress by      their Adjournment
-# NPrSg/V/J/P NSg/V/J/C/P NSg    NSg/R NSg/C NPr/ISg V   V/J    NPrSg/ISg . C      D   NPrSg    NSg/J/P D     NSg
+> in          like        Manner as    if    he      had signed it        , unless the Congress by their Adjournment
+# NPrSg/V/J/P NSg/V/J/C/P NSg    NSg/R NSg/C NPr/ISg V   V/J    NPrSg/ISg . C      D   NPrSg    P  D     NSg
 > prevent its   Return , in          which Case    it        shall not   be     a   Law .
 # V       ISg/D NSg    . NPrSg/V/J/P I/C   NPrSg/V NPrSg/ISg VX    NSg/C NSg/VX D/P NSg .
->>>>>>> 08927bda
 >
 #
 > Every Order , Resolution , or      Vote  to which the Concurrence of the Senate and
 # D     NSg/V . W?         . NPrSg/C NSg/V P  I/C   D   NSg         P  D   NPrSg  V/C
-<<<<<<< HEAD
 > House   of Representatives may      be     necessary ( except on a   question of Adjournment )
-# NPrSg/V P  NPl             NPrSg/VX NSg/VX NSg/J     . V/C/P  P  D/P NSg/V    P  NSg         .
-=======
-> House   of Representatives may      be     necessary ( except on  a   question of Adjournment )
-# NPrSg/V P  NPl             NPrSg/VX NSg/VX NSg/J     . V/C/P  J/P D/P NSg      P  NSg         .
->>>>>>> 08927bda
+# NPrSg/V P  NPl             NPrSg/VX NSg/VX NSg/J     . V/C/P  P  D/P NSg      P  NSg         .
 > shall be     presented to the President of the United States ; and before the Same
 # VX    NSg/VX W?        P  D   NSg       P  D   W?     NPrSg  . V/C C/P    D   I/J
 > shall take  Effect , shall be     approved by      him , or      being   disapproved by      him , shall
 # VX    NSg/V NSg/V  . VX    NSg/VX V/J      NSg/J/P I   . NPrSg/C NSg/V/C W?          NSg/J/P I   . VX
 > be     repassed by      two thirds of the Senate and House   of Representatives , according
 # NSg/VX ?        NSg/J/P NSg NPl    P  D   NPrSg  V/C NPrSg/V P  NPl             . V/J
-<<<<<<< HEAD
-> to the Rules and Limitations prescribed in the Case    of a   Bill    .
-# P  D   NPl   V/C NSg         W?         P  D   NPrSg/V P  D/P NPrSg/V .
-=======
-> to the Rules and Limitations prescribed in          the Case  of a   Bill  .
-# P  D   NPl   V/C NSg         W?         NPrSg/V/J/P D   NPrSg P  D/P NPrSg .
->>>>>>> 08927bda
+> to the Rules and Limitations prescribed in the Case  of a   Bill  .
+# P  D   NPl   V/C NSg         W?         P  D   NPrSg P  D/P NPrSg .
 >
 #
 > Section . 8 .
@@ -525,13 +402,8 @@
 #
 >
 #
-<<<<<<< HEAD
 > To borrow Money on the credit of the United States ;
-# P  NSg/V  NSg/J P  D   NSg/V  P  D   W?     NPrSg  .
-=======
-> To borrow Money on  the credit of the United States ;
-# P  NSg/V  NSg/J J/P D   NSg    P  D   W?     NPrSg  .
->>>>>>> 08927bda
+# P  NSg/V  NSg/J P  D   NSg    P  D   W?     NPrSg  .
 >
 #
 >
@@ -548,13 +420,8 @@
 #
 >
 #
-<<<<<<< HEAD
 > To establish an  uniform Rule  of Naturalization , and uniform Laws on the subject
-# P  V         D/P NSg/V/J NSg/V P  NSg            . V/C NSg/V/J NPl  P  D   NSg/V/J
-=======
-> To establish an  uniform Rule  of Naturalization , and uniform Laws on  the subject
-# P  V         D/P NSg/J   NSg/V P  NSg            . V/C NSg/V/J NPl  J/P D   NSg/J
->>>>>>> 08927bda
+# P  V         D/P NSg/J   NSg/V P  NSg            . V/C NSg/V/J NPl  P  D   NSg/J
 > of Bankruptcies throughout the United States ;
 # P  NPl          P          D   W?     NPrSg  .
 >
@@ -611,17 +478,10 @@
 #
 >
 #
-<<<<<<< HEAD
-> To define  and punish Piracies and Felonies committed on the high    Seas , and
-# P  NSg/V/J V/C V      ?        V/C NPl      V/J       P  D   NSg/V/J NPl  . V/C
-> Offences against the Law   of Nations ;
-# NPl      C/P     D   NSg/V P  NPl     .
-=======
-> To define  and punish Piracies and Felonies committed on  the high  Seas , and
-# P  NSg/V/J V/C V      ?        V/C NPl      V/J       J/P D   NSg/J NPl  . V/C
+> To define  and punish Piracies and Felonies committed on the high  Seas , and
+# P  NSg/V/J V/C V      ?        V/C NPl      V/J       P  D   NSg/J NPl  . V/C
 > Offences against the Law of Nations ;
 # NPl      C/P     D   NSg P  NPl     .
->>>>>>> 08927bda
 >
 #
 >
@@ -676,13 +536,8 @@
 #
 > To provide for organizing , arming , and disciplining , the Militia , and for
 # P  V       C/P V          . V      . V/C V            . D   NSg     . V/C C/P
-<<<<<<< HEAD
 > governing such  Part    of them as    may      be     employed in the Service of the United
-# V         NSg/I NSg/V/J P  N/I  NSg/R NPrSg/VX NSg/VX W?       P  D   NSg/V   P  D   W?
-=======
-> governing such  Part    of them as    may      be     employed in          the Service of the United
-# V         NSg/I NSg/V/J P  N/I  NSg/R NPrSg/VX NSg/VX W?       NPrSg/V/J/P D   NSg     P  D   W?
->>>>>>> 08927bda
+# V         NSg/I NSg/V/J P  N/I  NSg/R NPrSg/VX NSg/VX W?       P  D   NSg     P  D   W?
 > States , reserving to the States respectively , the Appointment of the Officers ,
 # NPrSg  . V         P  D   NPrSg  J/R          . D   NSg         P  D   W?       .
 > and the Authority of training the Militia according to the discipline
@@ -699,17 +554,10 @@
 # P  NSg/V    NSg/J     NSg         NPrSg/V/J/P NSg/I/J/C NPl   I          . NSg/V/J/P NSg/I NSg/V/J
 > ( not   exceeding ten Miles square  ) as    may      , by      Cession of particular States , and
 # . NSg/C NSg/V/J   NSg NPrPl NSg/V/J . NSg/R NPrSg/VX . NSg/J/P NSg     P  NSg/J      NPrSg  . V/C
-<<<<<<< HEAD
-> the Acceptance of Congress , become the Seat  of the Government of the United
-# D   NSg        P  NPrSg/V  . V      D   NSg/V P  D   NSg        P  D   W?
-> States , and to exercise like        Authority over      all       Places purchased by the Consent
-# NPrSg  . V/C P  NSg/V    NSg/V/J/C/P NSg       NSg/V/J/P NSg/I/J/C NPl    W?        P  D   NSg/V
-=======
 > the Acceptance of Congress , become the Seat of the Government of the United
 # D   NSg        P  NPrSg/V  . V      D   NSg  P  D   NSg        P  D   W?
-> States , and to exercise like        Authority over      all       Places purchased by      the Consent
-# NPrSg  . V/C P  NSg/V    NSg/V/J/C/P NSg       NSg/V/J/P NSg/I/J/C NPl    W?        NSg/J/P D   NSg
->>>>>>> 08927bda
+> States , and to exercise like        Authority over      all       Places purchased by the Consent
+# NPrSg  . V/C P  NSg/V    NSg/V/J/C/P NSg       NSg/V/J/P NSg/I/J/C NPl    W?        P  D   NSg
 > of the Legislature of the State in          which the Same shall be     , for the Erection of
 # P  D   NSg         P  D   NSg   NPrSg/V/J/P I/C   D   I/J  VX    NSg/VX . C/P D   NSg      P
 > Forts , Magazines , Arsenals , dock  - Yards , and other   needful Buildings ; — And
@@ -722,17 +570,10 @@
 #
 > To make  all       Laws which shall be     necessary and proper for carrying into
 # P  NSg/V NSg/I/J/C NPl  I/C   VX    NSg/VX NSg/J     V/C NSg/J  C/P V        P
-<<<<<<< HEAD
 > Execution the foregoing Powers , and all       other   Powers vested by this
-# NSg       D   V         NPrSg  . V/C NSg/I/J/C NSg/V/J NPrSg  W?     P  I/D
+# NSg       D   N/J       NPrSg  . V/C NSg/I/J/C NSg/V/J NPrSg  W?     P  I/D
 > Constitution in the Government of the United States , or      in any   Department or
 # NPrSg        P  D   NSg        P  D   W?     NPrSg  . NPrSg/C P  I/R/D NSg        NPrSg/C
-=======
-> Execution the foregoing Powers , and all       other   Powers vested by      this
-# NSg       D   N/J       NPrSg  . V/C NSg/I/J/C NSg/V/J NPrSg  W?     NSg/J/P I/D
-> Constitution in          the Government of the United States , or      in          any   Department or
-# NPrSg        NPrSg/V/J/P D   NSg        P  D   W?     NPrSg  . NPrSg/C NPrSg/V/J/P I/R/D NSg        NPrSg/C
->>>>>>> 08927bda
 > Officer thereof .
 # NSg/V/J W?      .
 >
@@ -747,17 +588,10 @@
 #
 > The Migration or      Importation of such  Persons as    any   of the
 # D   NSg       NPrSg/C NSg         P  NSg/I NPl     NSg/R I/R/D P  D
-<<<<<<< HEAD
 > States now         existing shall think proper to admit , shall not   be     prohibited by the
 # NPrSg  NPrSg/V/J/C V        VX    NSg/V NSg/J  P  V     . VX    NSg/C NSg/VX W?         P  D
-> Congress prior to the Year one       thousand eight hundred and eight , but     a   Tax   or
-# NPrSg/V  NSg/J P  D   NSg  NSg/I/V/J NSg      NSg/J NSg     V/C NSg/J . NSg/C/P D/P NSg/V NPrSg/C
-=======
-> States now         existing shall think proper to admit , shall not   be     prohibited by      the
-# NPrSg  NPrSg/V/J/C V        VX    NSg/V NSg/J  P  V     . VX    NSg/C NSg/VX W?         NSg/J/P D
 > Congress prior to the Year one       thousand eight hundred and eight , but     a   Tax or
 # NPrSg    NSg/J P  D   NSg  NSg/I/V/J NSg      NSg/J NSg     V/C NSg/J . NSg/C/P D/P NSg NPrSg/C
->>>>>>> 08927bda
 > duty may      be     imposed on  such  Importation , not   exceeding ten dollars for each
 # NSg  NPrSg/VX NSg/VX W?      J/P NSg/I NSg         . NSg/C NSg/V/J   NSg NPl     C/P D
 > Person .
@@ -790,13 +624,8 @@
 # NPrSg/P NSg NPrSg/C NSg  VX    NSg/VX V/J  J/P NPl      W?       P    I/R/D NSg/V .
 >
 #
-<<<<<<< HEAD
 > No      Preference shall be     given     by any   Regulation of Commerce or      Revenue to the
-# NPrSg/P NSg/V      VX    NSg/VX NSg/V/J/P P  I/R/D NSg/J      P  NSg/V    NPrSg/C NSg     P  D
-=======
-> No      Preference shall be     given     by      any   Regulation of Commerce or      Revenue to the
-# NPrSg/P NSg        VX    NSg/VX NSg/V/J/P NSg/J/P I/R/D NSg/J      P  NSg/V    NPrSg/C NSg     P  D
->>>>>>> 08927bda
+# NPrSg/P NSg        VX    NSg/VX NSg/V/J/P P  I/R/D NSg/J      P  NSg/V    NPrSg/C NSg     P  D
 > Ports of one       State over      those of another : nor   shall Vessels bound   to , or      from ,
 # NPl   P  NSg/I/V/J NSg/V NSg/V/J/P I/D   P  I/D     . NSg/C VX    NPl     NSg/V/J P  . NPrSg/C P    .
 > one       State , be     obliged to enter , clear   , or      pay     Duties in another .
@@ -811,13 +640,8 @@
 # NPl          P  NSg/I/J/C NSg/V/J NSg/J VX    NSg/VX V/J       P    NSg/V P  NSg/V .
 >
 #
-<<<<<<< HEAD
 > No      Title of Nobility shall be     granted by the United States : And no      Person
-# NPrSg/P NSg/V P  NSg      VX    NSg/VX W?      P  D   W?     NPrSg  . V/C NPrSg/P NSg/V
-=======
-> No      Title of Nobility shall be     granted by      the United States : And no      Person
-# NPrSg/P NSg   P  NSg      VX    NSg/VX W?      NSg/J/P D   W?     NPrSg  . V/C NPrSg/P NSg
->>>>>>> 08927bda
+# NPrSg/P NSg   P  NSg      VX    NSg/VX W?      P  D   W?     NPrSg  . V/C NPrSg/P NSg
 > holding any   Office of Profit  or      Trust   under   them , shall , without the Consent of
 # NSg/V   I/R/D NSg/V  P  NSg/V/J NPrSg/C NSg/V/J NSg/J/P N/I  . VX    . C/P     D   NSg     P
 > the Congress , accept  of any   present , Emolument , Office , or      Title , of any   kind
@@ -826,13 +650,8 @@
 # NSg/I/J  . P    I/R/D NPrSg/V . NPrSg/V . NPrSg/C NSg/J   NSg/V .
 >
 #
-<<<<<<< HEAD
-> The right     of citizens of the United States to vote  in any   primary or      other
-# D   NPrSg/V/J P  NPl      P  D   W?     NPrSg  P  NSg/V P  I/R/D NSg/V/J NPrSg/C NSg/V/J
-=======
-> The right   of citizens of the United States to vote  in          any   primary or      other
-# D   NPrSg/J P  NPl      P  D   W?     NPrSg  P  NSg/V NPrSg/V/J/P I/R/D NSg/V/J NPrSg/C NSg/V/J
->>>>>>> 08927bda
+> The right   of citizens of the United States to vote  in any   primary or      other
+# D   NPrSg/J P  NPl      P  D   W?     NPrSg  P  NSg/V P  I/R/D NSg/V/J NPrSg/C NSg/V/J
 > election for President or      Vice      President , for electors for President or      Vice
 # NSg      C/P NSg/V     NPrSg/C NSg/V/J/P NSg/V     . C/P NPl      C/P NSg/V     NPrSg/C NSg/V/J/P
 > President , or      for Senator or      Representative in          Congress , shall not   be     denied or
@@ -863,17 +682,10 @@
 # NPrSg/P NSg   VX    . C/P     D   NSg     P  D   NPrSg    . NSg/V/J I/R/D NPl     NPrSg/C NPl
 > on  Imports or      Exports , except what  may      be     absolutely necessary for executing
 # J/P NPl     NPrSg/C NPl     . V/C/P  NSg/I NPrSg/VX NSg/VX J/R        NSg/J     C/P V
-<<<<<<< HEAD
-> it's inspection Laws : and the net     Produce of all       Duties and Imposts , laid by
-# W?   NSg        NPl  . V/C D   NSg/V/J NSg/V   P  NSg/I/J/C NPl    V/C NPl     . V/J  P
-> any   State on  Imports or      Exports , shall be     for the Use   of the Treasury of the
-# I/R/D NSg/V J/P NPl     NPrSg/C NPl     . VX    NSg/VX C/P D   NSg/V P  D   NPrSg    P  D
-=======
 > it's inspection Laws : and the net   Produce of all       Duties and Imposts , laid by
-# W?   NSg        NPl  . V/C D   NSg/J NSg/V   P  NSg/I/J/C NPl    V/C NPl     . V/J  NSg/J/P
+# W?   NSg        NPl  . V/C D   NSg/J NSg/V   P  NSg/I/J/C NPl    V/C NPl     . V/J  P
 > any   State on  Imports or      Exports , shall be     for the Use of the Treasury of the
 # I/R/D NSg/V J/P NPl     NPrSg/C NPl     . VX    NSg/VX C/P D   NSg P  D   NPrSg    P  D
->>>>>>> 08927bda
 > United States ; and all       such  Laws shall be     subject to the Revision and Controul
 # W?     NPrSg  . V/C NSg/I/J/C NSg/I NPl  VX    NSg/VX NSg/V/J P  D   NSg      V/C ?
 > of the Congress .
@@ -898,38 +710,22 @@
 # NSg/V   . # .
 >
 #
-<<<<<<< HEAD
 > The executive Power   shall be     vested in a   President of the
-# D   NSg/J     NSg/V/J VX    NSg/VX W?     P  D/P NSg/V     P  D
-> United States of America . He      shall hold    his   Office during the Term    of four
-# W?     NPrSg  P  NPr     . NPr/ISg VX    NSg/V/J ISg/D NSg/V  V/P    D   NSg/V/J P  NSg
-> Years ending at        noon  on the 20th day   of January , and , together with the Vice
-# NPl   NSg/V  NSg/I/V/P NSg/V P  D   #    NPrSg P  NPr     . V/C . J        P    D   NSg/V/J/P
-=======
-> The executive Power   shall be     vested in          a   President of the
-# D   NSg/J     NSg/V/J VX    NSg/VX W?     NPrSg/V/J/P D/P NSg       P  D
+# D   NSg/J     NSg/V/J VX    NSg/VX W?     P  D/P NSg       P  D
 > United States of America . He      shall hold    his   Office during the Term  of four
 # W?     NPrSg  P  NPr     . NPr/ISg VX    NSg/V/J ISg/D NSg    V/P    D   NSg/J P  NSg
-> Years ending at        noon  on  the 20th day   of January , and , together with the Vice
-# NPl   NSg/V  NSg/I/V/P NSg/V J/P D   #    NPrSg P  NPr     . V/C . J        P    D   NSg/J/P
->>>>>>> 08927bda
+> Years ending at        noon  on the 20th day   of January , and , together with the Vice
+# NPl   NSg/V  NSg/I/V/P NSg/V P  D   #    NPrSg P  NPr     . V/C . J        P    D   NSg/J/P
 > President , chosen for the same Term    , be     elected , as    follows
 # NSg/V     . V/J    C/P D   I/J  NSg/V/J . NSg/VX NSg/V/J . NSg/R NPl
 >
 #
 > Each State shall appoint , in          such  Manner as    the Legislature thereof may      direct ,
 # D    NSg/V VX    V       . NPrSg/V/J/P NSg/I NSg    NSg/R D   NSg         W?      NPrSg/VX V/J    .
-<<<<<<< HEAD
-> a   Number  of Electors , equal   to the whole Number  of Senators and Representatives
-# D/P NSg/V/J P  NPl      . NSg/V/J P  D   NSg/J NSg/V/J P  NPl      V/C NPl
-> to which the State may      be     entitled in the Congress : but     no      Senator or
-# P  I/C   D   NSg/V NPrSg/VX NSg/VX W?       P  D   NPrSg/V  . NSg/C/P NPrSg/P NSg     NPrSg/C
-=======
 > a   Number of Electors , equal   to the whole Number  of Senators and Representatives
 # D/P NSg/J  P  NPl      . NSg/V/J P  D   NSg/J NSg/V/J P  NPl      V/C NPl
-> to which the State may      be     entitled in          the Congress : but     no      Senator or
-# P  I/C   D   NSg   NPrSg/VX NSg/VX W?       NPrSg/V/J/P D   NPrSg    . NSg/C/P NPrSg/P NSg     NPrSg/C
->>>>>>> 08927bda
+> to which the State may      be     entitled in the Congress : but     no      Senator or
+# P  I/C   D   NSg   NPrSg/VX NSg/VX W?       P  D   NPrSg    . NSg/C/P NPrSg/P NSg     NPrSg/C
 > Representative , or      Person holding an  Office of Trust   or      Profit  under   the United
 # NSg/J          . NPrSg/C NSg/V  NSg/V   D/P NSg    P  NSg/V/J NPrSg/C NSg/V/J NSg/J/P D   W?
 > States , shall be     appointed an  Elector .
@@ -952,21 +748,12 @@
 # W?    C/P NSg/R NSg/V/J/P . NSg/V     . V/C IPl  VX    NSg/V V/J      NPl   P  NSg/I/J/C NPl
 > voted for as    President , and all       persons voted for as    Vice      - President and of the
 # W?    C/P NSg/R NSg/V     . V/C NSg/I/J/C NPl     W?    C/P NSg/R NSg/V/J/P . NSg/V     V/C P  D
-<<<<<<< HEAD
-> number  of votes for each , which lists they shall sign  and certify , and transmit
-# NSg/V/J P  NPl   C/P D    . I/C   NPl   IPl  VX    NSg/V V/C V       . V/C V
-> sealed to the seat  of the government of the United States , directed to the
-# W?     P  D   NSg/V P  D   NSg        P  D   W?     NPrSg  . W?       P  D
-> President of the Senate ; — The President of the Senate shall , in the presence of
-# NSg/V     P  D   NPrSg  . . D   NSg/V     P  D   NPrSg  VX    . P  D   NSg/V    P
-=======
 > number of votes for each , which lists they shall sign  and certify , and transmit
 # NSg/J  P  NPl   C/P D    . I/C   NPl   IPl  VX    NSg/V V/C V       . V/C V
 > sealed to the seat of the government of the United States , directed to the
 # W?     P  D   NSg  P  D   NSg        P  D   W?     NPrSg  . W?       P  D
-> President of the Senate ; — The President of the Senate shall , in          the presence of
-# NSg       P  D   NPrSg  . . D   NSg       P  D   NPrSg  VX    . NPrSg/V/J/P D   NSg      P
->>>>>>> 08927bda
+> President of the Senate ; — The President of the Senate shall , in the presence of
+# NSg       P  D   NPrSg  . . D   NSg       P  D   NPrSg  VX    . P  D   NSg      P
 > the Senate and House   of Representatives , open    all       the certificates and the
 # D   NPrSg  V/C NPrSg/V P  NPl             . NSg/V/J NSg/I/J/C D   NPl          V/C D
 > votes shall then    be     counted ; — The person having the greatest Number  of votes for
@@ -974,19 +761,11 @@
 > President , shall be     the President , if    such  number  be     a   majority of the whole
 # NSg/V     . VX    NSg/VX D   NSg       . NSg/C NSg/I NSg/V/J NSg/VX D/P NSg      P  D   NSg/J
 > number  of Electors appointed ; and if    no      person have   such  majority , then    from
-<<<<<<< HEAD
-# NSg/V/J P  NPl      W?        . V/C NSg/C NPrSg/P NSg/V  NSg/VX NSg/I NSg      . NSg/J/C P
-> the persons having the highest numbers not   exceeding three on the list  of those
-# D   NPl     V      D   W?      NPrPl   NSg/C NSg/V/J   NSg   P  D   NSg/V P  I/D
-> voted for as    President , the House   of Representatives shall choose  immediately ,
-# W?    C/P NSg/R NSg/V     . D   NPrSg/V P  NPl             VX    NSg/V/C J/R         .
-=======
 # NSg/V/J P  NPl      W?        . V/C NSg/C NPrSg/P NSg    NSg/VX NSg/I NSg      . NSg/J/C P
-> the persons having the highest numbers not   exceeding three on  the list of those
-# D   NPl     V      D   W?      NPrPl   NSg/C NSg/V/J   NSg   J/P D   NSg  P  I/D
+> the persons having the highest numbers not   exceeding three on the list of those
+# D   NPl     V      D   W?      NPrPl   NSg/C NSg/V/J   NSg   P  D   NSg  P  I/D
 > voted for as    President , the House of Representatives shall choose  immediately ,
 # W?    C/P NSg/R NSg/V     . D   NPrSg P  NPl             VX    NSg/V/C J/R         .
->>>>>>> 08927bda
 > by      ballot , the President . But     in          choosing the President , the votes shall be
 # NSg/J/P NSg/V  . D   NSg       . NSg/C/P NPrSg/V/J/P V        D   NSg       . D   NPl   VX    NSg/VX
 > taken by      states , the representation from each state having one       vote  ; a   quorum
@@ -995,25 +774,14 @@
 # C/P I/D  NSg/V   VX    NSg/V   P  D/P NSg    NPrSg/C NPl     P    NSg . NPl    P  D
 > states , and a   majority of all       the states shall be     necessary to a   choice . [ If    ,
 # NPrSg  . V/C D/P NSg      P  NSg/I/J/C D   NPrSg  VX    NSg/VX NSg/J     P  D/P NSg/J  . . NSg/C .
-<<<<<<< HEAD
-> at the time  fixed for the beginning of the term    of the President , the President
-# P  D   NSg/V V/J   C/P D   NSg/V/J   P  D   NSg/V/J P  D   NSg/V     . D   NSg/V
-> elect   shall have   died , the Vice      President elect   shall become President . If    a
-# NSg/V/J VX    NSg/VX W?   . D   NSg/V/J/P NSg/V     NSg/V/J VX    V      NSg/V     . NSg/C D/P
-> President shall not   have   been  chosen before the time  fixed for the beginning of
-# NSg/V     VX    NSg/C NSg/VX NSg/V V/J    C/P    D   NSg/V V/J   C/P D   NSg/V/J   P
-> his   term    , or      if    the President elect   shall have   failed to qualify , then    the Vice
-# ISg/D NSg/V/J . NPrSg/C NSg/C D   NSg/V     NSg/V/J VX    NSg/VX W?     P  NSg/V   . NSg/J/C D   NSg/V/J/P
-=======
-> at        the time fixed for the beginning of the term  of the President , the President
-# NSg/I/V/P D   NSg  V/J   C/P D   NSg/J     P  D   NSg/J P  D   NSg       . D   NSg
+> at the time fixed for the beginning of the term  of the President , the President
+# P  D   NSg  V/J   C/P D   NSg/J     P  D   NSg/J P  D   NSg       . D   NSg
 > elect   shall have   died , the Vice    President elect   shall become President . If    a
 # NSg/V/J VX    NSg/VX W?   . D   NSg/J/P NSg/V     NSg/V/J VX    V      NSg/V     . NSg/C D/P
 > President shall not   have   been  chosen before the time fixed for the beginning of
 # NSg       VX    NSg/C NSg/VX NSg/V V/J    C/P    D   NSg  V/J   C/P D   NSg/J     P
 > his   term  , or      if    the President elect   shall have   failed to qualify , then    the Vice
 # ISg/D NSg/J . NPrSg/C NSg/C D   NSg       NSg/V/J VX    NSg/VX W?     P  NSg/V   . NSg/J/C D   NSg/J/P
->>>>>>> 08927bda
 > President elect   shall act     as    President until a   President shall have   qualified ;
 # NSg/V     NSg/V/J VX    NPrSg/V NSg/R NSg/V     C/P   D/P NSg       VX    NSg/VX V/J       .
 > and the Congress may      by      law   provide for the case  wherein neither a   President
@@ -1039,15 +807,9 @@
 > Vice    - President , if    such  number  be     a   majority of the whole number  of Electors
 # NSg/J/P . NSg/V     . NSg/C NSg/I NSg/V/J NSg/VX D/P NSg      P  D   NSg/J NSg/V/J P  NPl
 > appointed , and if    no      person have   a   majority , then    from the two highest numbers
-<<<<<<< HEAD
-# W?        . V/C NSg/C NPrSg/P NSg/V  NSg/VX D/P NSg      . NSg/J/C P    D   NSg W?      NPrPl
-> on the list  , the Senate shall choose  the Vice      - President ; a   quorum for the
-# P  D   NSg/V . D   NPrSg  VX    NSg/V/C D   NSg/V/J/P . NSg/V     . D/P NSg    C/P D
-=======
 # W?        . V/C NSg/C NPrSg/P NSg    NSg/VX D/P NSg      . NSg/J/C P    D   NSg W?      NPrPl
-> on  the list , the Senate shall choose  the Vice    - President ; a   quorum for the
-# J/P D   NSg  . D   NPrSg  VX    NSg/V/C D   NSg/J/P . NSg/V     . D/P NSg    C/P D
->>>>>>> 08927bda
+> on the list , the Senate shall choose  the Vice    - President ; a   quorum for the
+# P  D   NSg  . D   NPrSg  VX    NSg/V/C D   NSg/J/P . NSg/V     . D/P NSg    C/P D
 > purpose shall consist of two - thirds of the whole number  of Senators , and a
 # NSg     VX    NSg/V   P  NSg . NPl    P  D   NSg/J NSg/V/J P  NPl      . V/C D/P
 > majority of the whole number  shall be     necessary to a   choice . But     no      person
@@ -1071,15 +833,9 @@
 >
 #
 > No      Person except a   natural born      Citizen , or      a   Citizen of the
-<<<<<<< HEAD
-# NPrSg/P NSg/V  V/C/P  D/P NSg/J   NPrSg/V/J NSg     . NPrSg/C D/P NSg     P  D
-> United States , at the time  of the Adoption of this Constitution , shall be
-# W?     NPrSg  . P  D   NSg/V P  D   NSg      P  I/D  NPrSg        . VX    NSg/VX
-=======
 # NPrSg/P NSg    V/C/P  D/P NSg/J   NPrSg/V/J NSg     . NPrSg/C D/P NSg     P  D
-> United States , at        the time of the Adoption of this Constitution , shall be
-# W?     NPrSg  . NSg/I/V/P D   NSg  P  D   NSg      P  I/D  NPrSg        . VX    NSg/VX
->>>>>>> 08927bda
+> United States , at the time of the Adoption of this Constitution , shall be
+# W?     NPrSg  . P  D   NSg  P  D   NSg      P  I/D  NPrSg        . VX    NSg/VX
 > eligible to the Office of President ; neither shall any   Person be     eligible to
 # NSg/J    P  D   NSg    P  NSg/V     . I/C     VX    I/R/D NSg/V  NSg/VX NSg/J    P
 > that    Office who     shall not   have   attained to the Age of thirty five Years , and
@@ -1097,19 +853,11 @@
 > be     elected to the office of the President more        than once  . But     this article
 # NSg/VX NSg/V/J P  D   NSg    P  D   NSg       NPrSg/I/V/J C/P  NSg/C . NSg/C/P I/D  NSg/V
 > shall not   apply to any   person holding the office of President when    this article
-<<<<<<< HEAD
-# VX    NSg/C V/J   P  I/R/D NSg/V  NSg/V   D   NSg/V  P  NSg/V     NSg/I/C I/D  NSg/V
+# VX    NSg/C V/J   P  I/R/D NSg/V  NSg/V   D   NSg    P  NSg/V     NSg/I/C I/D  NSg/V
 > was proposed by the Congress , and shall not   prevent any   person who     may      be
-# V   W?       P  D   NPrSg/V  . V/C VX    NSg/C V       I/R/D NSg/V  NPrSg/I NPrSg/VX NSg/VX
-> holding the office of President , or      acting  as    President , during the term    within
-# NSg/V   D   NSg/V  P  NSg/V     . NPrSg/C NSg/V/J NSg/R NSg/V     . V/P    D   NSg/V/J N/J/P
-=======
-# VX    NSg/C V/J   P  I/R/D NSg/V  NSg/V   D   NSg    P  NSg/V     NSg/I/C I/D  NSg/V
-> was proposed by      the Congress , and shall not   prevent any   person who     may      be
-# V   W?       NSg/J/P D   NPrSg    . V/C VX    NSg/C V       I/R/D NSg/V  NPrSg/I NPrSg/VX NSg/VX
+# V   W?       P  D   NPrSg    . V/C VX    NSg/C V       I/R/D NSg/V  NPrSg/I NPrSg/VX NSg/VX
 > holding the office of President , or      acting  as    President , during the term  within
 # NSg/V   D   NSg    P  NSg/V     . NPrSg/C NSg/V/J NSg/R NSg/V     . V/P    D   NSg/J N/J/P
->>>>>>> 08927bda
 > which this article becomes operative from holding the office of President or
 # I/C   I/D  NSg/V   NPl     NSg/J     P    NSg/V   D   NSg    P  NSg/V     NPrSg/C
 > acting  as    President during the remainder of such  term    .
@@ -1126,17 +874,10 @@
 # NPrSg NPrSg/C NSg         . D   NSg/J/P NSg/V     VX    V      NSg/V     .
 >
 #
-<<<<<<< HEAD
-> Whenever there is a   vacancy in the office of the Vice      President , the President
-# C        W?    VL D/P NSg     P  D   NSg/V  P  D   NSg/V/J/P NSg/V     . D   NSg/V
-> shall nominate a   Vice      President who     shall take  office upon confirmation by a
-# VX    V/J      D/P NSg/V/J/P NSg/V     NPrSg/I VX    NSg/V NSg/V  P    NSg          P  D/P
-=======
-> Whenever there is a   vacancy in          the office of the Vice    President , the President
-# C        W?    VL D/P NSg     NPrSg/V/J/P D   NSg    P  D   NSg/J/P NSg/V     . D   NSg
-> shall nominate a   Vice    President who     shall take  office upon confirmation by      a
-# VX    V/J      D/P NSg/J/P NSg/V     NPrSg/I VX    NSg/V NSg/V  P    NSg          NSg/J/P D/P
->>>>>>> 08927bda
+> Whenever there is a   vacancy in the office of the Vice    President , the President
+# C        W?    VL D/P NSg     P  D   NSg    P  D   NSg/J/P NSg/V     . D   NSg
+> shall nominate a   Vice    President who     shall take  office upon confirmation by a
+# VX    V/J      D/P NSg/J/P NSg/V     NPrSg/I VX    NSg/V NSg/V  P    NSg          P  D/P
 > majority vote  of both Houses of Congress .
 # NSg      NSg/V P  I/C  NPl    P  NPrSg/V  .
 >
@@ -1148,15 +889,9 @@
 > unable  to discharge the powers and duties of his   office , and until he      transmits
 # NSg/V/J P  NSg/V     D   NPrSg  V/C NPl    P  ISg/D NSg    . V/C C/P   NPr/ISg NPl
 > to them a   written declaration to the contrary , such  powers and duties shall be
-<<<<<<< HEAD
-# P  N/I  D/P V/J     NSg         P  D   NSg/V/J  . NSg/I NPrSg  V/C NPl    VX    NSg/VX
-> discharged by the Vice      President as    Acting  President .
-# V          P  D   NSg/V/J/P NSg/V     NSg/R NSg/V/J NSg/V     .
-=======
 # P  N/I  D/P J       NSg         P  D   NSg/J    . NSg/I NPrSg  V/C NPl    VX    NSg/VX
-> discharged by      the Vice    President as    Acting  President .
-# V          NSg/J/P D   NSg/J/P NSg/V     NSg/R NSg/V/J NSg/V     .
->>>>>>> 08927bda
+> discharged by the Vice    President as    Acting  President .
+# V          P  D   NSg/J/P NSg/V     NSg/R NSg/V/J NSg/V     .
 >
 #
 > Whenever the Vice    President and a   majority of either the principal officers of
@@ -1223,13 +958,8 @@
 # P  N/I  .
 >
 #
-<<<<<<< HEAD
 > Before he      enter on the Execution of his   Office , he      shall take  the following
-# C/P    NPr/ISg NSg/V P  D   NSg       P  ISg/D NSg/V  . NPr/ISg VX    NSg/V D   NSg/V/J/P
-=======
-> Before he      enter on  the Execution of his   Office , he      shall take  the following
-# C/P    NPr/ISg NSg/V J/P D   NSg       P  ISg/D NSg    . NPr/ISg VX    NSg/V D   NSg/J/P
->>>>>>> 08927bda
+# C/P    NPr/ISg NSg/V P  D   NSg       P  ISg/D NSg    . NPr/ISg VX    NSg/V D   NSg/J/P
 > Oath  or      Affirmation : - - " I   do     solemnly swear   ( or      affirm ) that    I   will     faithfully
 # NSg/V NPrSg/C NSg         . . . . ISg NSg/VX J/R      NSg/V/J . NPrSg/C V      . N/I/C/D ISg NPrSg/VX J/R
 > execute the Office of President of the United States , and will     to the best    of
@@ -1255,27 +985,15 @@
 > of Senators and Representatives in          Congress to which the District would  be
 # P  NPl      V/C NPl             NPrSg/V/J/P NPrSg/V  P  I/C   D   NSg/J    NSg/VX NSg/VX
 > entitled if    it        were  a   State , but     in          no      event more        than the least populous
-<<<<<<< HEAD
-# W?       NSg/C NPrSg/ISg NSg/V D/P NSg/V . NSg/C/P NPrSg/V/J/P NPrSg/P NSg/V NPrSg/I/V/J C/P  D   NSg/J J
+# W?       NSg/C NPrSg/ISg NSg/V D/P NSg   . NSg/C/P NPrSg/V/J/P NPrSg/P NSg   NPrSg/I/V/J C/P  D   NSg/J J
 > State ; they shall be     in          addition to those appointed by the States , but     they
 # NSg/V . IPl  VX    NSg/VX NPrSg/V/J/P NSg      P  I/D   W?        P  D   NPrSg  . NSg/C/P IPl
 > shall be     considered , for the purposes of the election of President and Vice
 # VX    NSg/VX V/J        . C/P D   NPl      P  D   NSg      P  NSg/V     V/C NSg/V/J/P
 > President , to be     electors appointed by a   State ; and they shall meet    in the
-# NSg/V     . P  NSg/VX NPl      W?        P  D/P NSg/V . V/C IPl  VX    NSg/V/J P  D
+# NSg/V     . P  NSg/VX NPl      W?        P  D/P NSg   . V/C IPl  VX    NSg/V/J P  D
 > District and perform such  duties as    provided by this article of the
-# NSg/V/J  V/C V       NSg/I NPl    NSg/R V/C      P  I/D  NSg/V   P  D
-=======
-# W?       NSg/C NPrSg/ISg NSg/V D/P NSg   . NSg/C/P NPrSg/V/J/P NPrSg/P NSg   NPrSg/I/V/J C/P  D   NSg/J J
-> State ; they shall be     in          addition to those appointed by      the States , but     they
-# NSg/V . IPl  VX    NSg/VX NPrSg/V/J/P NSg      P  I/D   W?        NSg/J/P D   NPrSg  . NSg/C/P IPl
-> shall be     considered , for the purposes of the election of President and Vice
-# VX    NSg/VX V/J        . C/P D   NPl      P  D   NSg      P  NSg/V     V/C NSg/V/J/P
-> President , to be     electors appointed by      a   State ; and they shall meet    in          the
-# NSg/V     . P  NSg/VX NPl      W?        NSg/J/P D/P NSg   . V/C IPl  VX    NSg/V/J NPrSg/V/J/P D
-> District and perform such  duties as    provided by      this article of the
-# NSg/J    V/C V       NSg/I NPl    NSg/R V/C      NSg/J/P I/D  NSg/V   P  D
->>>>>>> 08927bda
+# NSg/J    V/C V       NSg/I NPl    NSg/R V/C      P  I/D  NSg/V   P  D
 > Constitution .
 # NPrSg        .
 >
@@ -1289,15 +1007,9 @@
 > of the United States , and of the Militia of the several States , when    called
 # P  D   W?     NPrSg  . V/C P  D   NSg     P  D   J/D     NPrSg  . NSg/I/C V/J
 > into the actual Service of the United States ; he      may      require the Opinion , in
-<<<<<<< HEAD
-# P    D   NSg/J  NSg/V   P  D   W?     NPrSg  . NPr/ISg NPrSg/VX NSg/V   D   NSg/V   . NPrSg/V/J/P
+# P    D   NSg/J  NSg/V   P  D   W?     NPrSg  . NPr/ISg NPrSg/VX NSg/V   D   NSg     . NPrSg/V/J/P
 > writing , of the principal Officer in each of the executive Departments , upon
 # NSg/V   . P  D   NSg/J     NSg/V/J P  D    P  D   NSg/J     NPl         . P
-=======
-# P    D   NSg/J  NSg/V   P  D   W?     NPrSg  . NPr/ISg NPrSg/VX NSg/V   D   NSg     . NPrSg/V/J/P
-> writing , of the principal Officer in          each of the executive Departments , upon
-# NSg/V   . P  D   NSg/J     NSg/V/J NPrSg/V/J/P D    P  D   NSg/J     NPl         . P
->>>>>>> 08927bda
 > any   Subject relating to the Duties of their respective Offices , and he      shall
 # I/R/D NSg/V/J V        P  D   NPl    P  D     J          NPl     . V/C NPr/ISg VX
 > have   Power   to grant   Reprieves and Pardons for Offences against the United
@@ -1320,42 +1032,24 @@
 # J         V/C      C/P . V/C I/C   VX    NSg/VX W?          NSg/J/P NSg/V . NSg/C/P D   NPrSg
 > may      by      Law   vest  the Appointment of such  inferior Officers , as    they think
 # NPrSg/VX NSg/J/P NSg/V NSg/V D   NSg         P  NSg/I NSg/J    W?       . NSg/R IPl  NSg/V
-<<<<<<< HEAD
 > proper , in the President alone , in the Courts of Law   , or      in the Heads of
-# NSg/J  . P  D   NSg/V     J     . P  D   NPl    P  NSg/V . NPrSg/C P  D   NPl   P
-=======
-> proper , in          the President alone , in          the Courts of Law   , or      in          the Heads of
-# NSg/J  . NPrSg/V/J/P D   NSg       J     . NPrSg/V/J/P D   NPl    P  NSg/V . NPrSg/C NPrSg/V/J/P D   NPl   P
->>>>>>> 08927bda
+# NSg/J  . P  D   NSg       J     . P  D   NPl    P  NSg/V . NPrSg/C P  D   NPl   P
 > Departments .
 # NPl         .
 >
 #
 > The President shall have   Power   to fill  up        all       Vacancies that    may      happen during
-<<<<<<< HEAD
-# D   NSg/V     VX    NSg/VX NSg/V/J P  NSg/V NSg/V/J/P NSg/I/J/C NPl       N/I/C/D NPrSg/VX V      V/P
-> the Recess  of the Senate , by      granting Commissions which shall expire at the End
-# D   NSg/V/J P  D   NPrSg  . NSg/J/P V        NPl         I/C   VX    V      P  D   NSg/V
-=======
 # D   NSg       VX    NSg/VX NSg/V/J P  NSg/V NSg/V/J/P NSg/I/J/C NPl       N/I/C/D NPrSg/VX V      V/P
-> the Recess of the Senate , by      granting Commissions which shall expire at        the End
-# D   NSg/J  P  D   NPrSg  . NSg/J/P V        NPl         I/C   VX    V      NSg/I/V/P D   NSg
->>>>>>> 08927bda
+> the Recess of the Senate , by      granting Commissions which shall expire at the End
+# D   NSg/J  P  D   NPrSg  . NSg/J/P V        NPl         I/C   VX    V      P  D   NSg
 > of their next    Session .
 # P  D     NSg/J/P NSg/V   .
 >
 #
-<<<<<<< HEAD
 > No      soldier shall , in          time  of peace   be     quartered in any   house   , without the
-# NPrSg/P NSg/V   VX    . NPrSg/V/J/P NSg/V P  NPrSg/V NSg/VX W?        P  I/R/D NPrSg/V . C/P     D
+# NPrSg/P NSg     VX    . NPrSg/V/J/P NSg/V P  NPrSg/V NSg/VX W?        P  I/R/D NPrSg/V . C/P     D
 > consent of the owner , nor   in          time  of war   , but     in a   manner to be     prescribed by
-# NSg/V   P  D   NSg   . NSg/C NPrSg/V/J/P NSg/V P  NSg/V . NSg/C/P P  D/P NSg    P  NSg/VX W?         NSg/J/P
-=======
-> No      soldier shall , in          time  of peace   be     quartered in          any   house   , without the
-# NPrSg/P NSg     VX    . NPrSg/V/J/P NSg/V P  NPrSg/V NSg/VX W?        NPrSg/V/J/P I/R/D NPrSg/V . C/P     D
-> consent of the owner , nor   in          time  of war   , but     in          a   manner to be     prescribed by
-# NSg     P  D   NSg   . NSg/C NPrSg/V/J/P NSg/V P  NSg/V . NSg/C/P NPrSg/V/J/P D/P NSg    P  NSg/VX W?         NSg/J/P
->>>>>>> 08927bda
+# NSg     P  D   NSg   . NSg/C NPrSg/V/J/P NSg/V P  NSg/V . NSg/C/P P  D/P NSg    P  NSg/VX W?         NSg/J/P
 > law   .
 # NSg/V .
 >
@@ -1450,21 +1144,12 @@
 # NSg/J/P NSg/I NSg         NSg/R D   NPrSg    VX    NSg/V .
 >
 #
-<<<<<<< HEAD
-> The Trial   of all       Crimes , except in          Cases of Impeachment , shall be     by      Jury    ; and
-# D   NSg/V/J P  NSg/I/J/C NPl    . V/C/P  NPrSg/V/J/P NPl   P  NSg         . VX    NSg/VX NSg/J/P NSg/V/J . V/C
-> such  Trial   shall be     held in the State where the said Crimes shall have   been
-# NSg/I NSg/V/J VX    NSg/VX V    P  D   NSg/V NSg/C D   V/J  NPl    VX    NSg/VX NSg/V
-> committed ; but     when    not   committed within any   State , the Trial   shall be     at        such
-# V/J       . NSg/C/P NSg/I/C NSg/C V/J       N/J/P  I/R/D NSg/V . D   NSg/V/J VX    NSg/VX NSg/I/V/P NSg/I
-=======
 > The Trial of all       Crimes , except in          Cases of Impeachment , shall be     by      Jury    ; and
 # D   NSg/J P  NSg/I/J/C NPl    . V/C/P  NPrSg/V/J/P NPl   P  NSg         . VX    NSg/VX NSg/J/P NSg/V/J . V/C
-> such  Trial   shall be     held in          the State where the said Crimes shall have   been
-# NSg/I NSg/V/J VX    NSg/VX V    NPrSg/V/J/P D   NSg   NSg/C D   J    NPl    VX    NSg/VX NSg/V
+> such  Trial   shall be     held in the State where the said Crimes shall have   been
+# NSg/I NSg/V/J VX    NSg/VX V    P  D   NSg   NSg/C D   J    NPl    VX    NSg/VX NSg/V
 > committed ; but     when    not   committed within any   State , the Trial shall be     at        such
 # V/J       . NSg/C/P NSg/I/C NSg/C V/J       N/J/P  I/R/D NSg/V . D   NSg/J VX    NSg/VX NSg/I/V/P NSg/I
->>>>>>> 08927bda
 > Place or      Places as    the Congress may      by      Law   have   directed .
 # NSg/V NPrSg/C NPl    NSg/R D   NPrSg    NPrSg/VX NSg/J/P NSg/V NSg/VX W?       .
 >
@@ -1477,13 +1162,8 @@
 # NSg     C/P     D   W?     NPrSg  . VX    NSg/V   W?   NPrSg/V/J/P
 > levying War   against them , or      in          adhering to their Enemies , giving them Aid   and
 # V       NSg/V C/P     N/I  . NPrSg/C NPrSg/V/J/P V        P  D     NPl     . V      N/I  NSg/V V/C
-<<<<<<< HEAD
 > Comfort . No      Person shall be     convicted of Treason unless on the Testimony of two
-# NSg/V   . NPrSg/P NSg/V  VX    NSg/VX W?        P  NSg     C      P  D   NSg       P  NSg
-=======
-> Comfort . No      Person shall be     convicted of Treason unless on  the Testimony of two
-# NSg/V   . NPrSg/P NSg    VX    NSg/VX W?        P  NSg     C      J/P D   NSg       P  NSg
->>>>>>> 08927bda
+# NSg/V   . NPrSg/P NSg    VX    NSg/VX W?        P  NSg     C      P  D   NSg       P  NSg
 > Witnesses to the same overt Act     , or      on  Confession in          open    Court .
 # NPl       P  D   I/J  NSg/J NPrSg/V . NPrSg/C J/P NSg        NPrSg/V/J/P NSg/V/J NSg/V .
 >
@@ -1500,13 +1180,8 @@
 # NSg/V   . # .
 >
 #
-<<<<<<< HEAD
-> The right     of the people to be     secure in their persons , houses ,
-# D   NPrSg/V/J P  D   NSg/V  P  NSg/VX V/J    P  D     NPl     . NPl    .
-=======
-> The right   of the people to be     secure in          their persons , houses ,
-# D   NPrSg/J P  D   NSg    P  NSg/VX V/J    NPrSg/V/J/P D     NPl     . NPl    .
->>>>>>> 08927bda
+> The right   of the people to be     secure in their persons , houses ,
+# D   NPrSg/J P  D   NSg    P  NSg/VX V/J    P  D     NPl     . NPl    .
 > papers , and effects , against unreasonable searches and seizures , shall not   be
 # NPl    . V/C NPl     . C/P     J            NPl      V/C NPl      . VX    NSg/C NSg/VX
 > violated , and no      warrants shall issue , but     upon probable cause   , supported by
@@ -1518,19 +1193,11 @@
 >
 #
 > No      person shall be     held to answer for a   capital , or      otherwise infamous crime ,
-<<<<<<< HEAD
-# NPrSg/P NSg/V  VX    NSg/VX V    P  NSg/V  C/P D/P NSg/J   . NPrSg/C J         V/J      NSg/V .
+# NPrSg/P NSg    VX    NSg/VX V    P  NSg/V  C/P D/P NSg/J   . NPrSg/C J         V/J      NSg/V .
 > unless on a   presentment or      indictment of a   grand jury    , except in          cases arising
 # C      P  D/P NSg         NPrSg/C NSg        P  D/P NSg/J NSg/V/J . V/C/P  NPrSg/V/J/P NPl   V
-> in the land    or      naval forces , or      in the militia , when    in          actual service in          time
-# P  D   NPrSg/V NPrSg/C J     NPl    . NPrSg/C P  D   NSg     . NSg/I/C NPrSg/V/J/P NSg/J  NSg/V   NPrSg/V/J/P NSg/V
-=======
-# NPrSg/P NSg    VX    NSg/VX V    P  NSg/V  C/P D/P NSg/J   . NPrSg/C J         V/J      NSg/V .
-> unless on  a   presentment or      indictment of a   grand jury    , except in          cases arising
-# C      J/P D/P NSg         NPrSg/C NSg        P  D/P NSg/J NSg/V/J . V/C/P  NPrSg/V/J/P NPl   V
-> in          the land  or      naval forces , or      in          the militia , when    in          actual service in          time
-# NPrSg/V/J/P D   NPrSg NPrSg/C J     NPl    . NPrSg/C NPrSg/V/J/P D   NSg     . NSg/I/C NPrSg/V/J/P NSg/J  NSg/V   NPrSg/V/J/P NSg/V
->>>>>>> 08927bda
+> in the land  or      naval forces , or      in the militia , when    in          actual service in          time
+# P  D   NPrSg NPrSg/C J     NPl    . NPrSg/C P  D   NSg     . NSg/I/C NPrSg/V/J/P NSg/J  NSg/V   NPrSg/V/J/P NSg/V
 > of war   or      public  danger  ; nor   shall any   person be     subject for the same offense
 # P  NSg/V NPrSg/C NSg/V/J NSg/V/J . NSg/C VX    I/R/D NSg/V  NSg/VX NSg/V/J C/P D   I/J  NSg
 > to be     twice put   in          jeopardy of life  or      limb  ; nor   shall be     compelled in any
@@ -1543,52 +1210,30 @@
 # V/J   C/P NSg/V/J NSg/V . C/P     V/J  NSg          .
 >
 #
-<<<<<<< HEAD
-> In          all       criminal prosecutions , the accused shall enjoy the right     to a   speedy and
-# NPrSg/V/J/P NSg/I/J/C NSg/J    W?           . D   W?      VX    V     D   NPrSg/V/J P  D/P V/J    V/C
-> public  trial   , by an  impartial jury    of the state and district wherein the crime
-# NSg/V/J NSg/V/J . P  D/P J         NSg/V/J P  D   NSg/V V/C NSg/V/J  C       D   NSg/V
-=======
 > In          all       criminal prosecutions , the accused shall enjoy the right   to a   speedy and
 # NPrSg/V/J/P NSg/I/J/C NSg/J    W?           . D   W?      VX    V     D   NPrSg/J P  D/P J      V/C
-> public  trial   , by      an  impartial jury    of the state and district wherein the crime
-# NSg/V/J NSg/V/J . NSg/J/P D/P J         NSg/V/J P  D   NSg   V/C NSg/V/J  C       D   NSg
->>>>>>> 08927bda
+> public  trial   , by an  impartial jury    of the state and district wherein the crime
+# NSg/V/J NSg/V/J . P  D/P J         NSg/V/J P  D   NSg   V/C NSg/V/J  C       D   NSg
 > shall have   been  committed , which district shall have   been  previously
 # VX    NSg/VX NSg/V V/J       . I/C   NSg/V/J  VX    NSg/VX NSg/V J/R
 > ascertained by      law   , and to be     informed of the nature and cause   of the
 # W?          NSg/J/P NSg/V . V/C P  NSg/VX V/J      P  D   NSg    V/C NSg/V/C P  D
 > accusation ; to be     confronted with the witnesses against him ; to have   compulsory
 # NSg        . P  NSg/VX W?         P    D   NPl       C/P     I   . P  NSg/VX NSg/J
-<<<<<<< HEAD
 > process for obtaining witnesses in his   favor , and to have   the assistance of
-# NSg/V   C/P V         NPl       P  ISg/D NSg/V . V/C P  NSg/VX D   NSg        P
-=======
-> process for obtaining witnesses in          his   favor , and to have   the assistance of
-# NSg/V   C/P V         NPl       NPrSg/V/J/P ISg/D NSg   . V/C P  NSg/VX D   NSg        P
->>>>>>> 08927bda
+# NSg/V   C/P V         NPl       P  ISg/D NSg   . V/C P  NSg/VX D   NSg        P
 > counsel for his   defense .
 # NSg/V   C/P ISg/D NSg     .
 >
 #
 > In          suits at        common  law   , where the value in          controversy shall exceed twenty
-<<<<<<< HEAD
-# NPrSg/V/J/P NPl   NSg/I/V/P NSg/V/J NSg/V . NSg/C D   NSg/V NPrSg/V/J/P NSg         VX    V      NSg
-> dollars , the right     of trial   by      jury    shall be     preserved , and no      fact tried by a
-# NPl     . D   NPrSg/V/J P  NSg/V/J NSg/J/P NSg/V/J VX    NSg/VX W?        . V/C NPrSg/P NSg  V/J   P  D/P
-> jury    , shall be     otherwise reexamined in any   court of the United States , than
-# NSg/V/J . VX    NSg/VX J         W?         P  I/R/D NSg/V P  D   W?     NPrSg  . C/P
-> according to the rules of the common  law   .
-# V/J       P  D   NPl   P  D   NSg/V/J NSg/V .
-=======
 # NPrSg/V/J/P NPl   NSg/I/V/P NSg/V/J NSg/V . NSg/C D   NSg   NPrSg/V/J/P NSg         VX    V      NSg
-> dollars , the right   of trial   by      jury    shall be     preserved , and no      fact tried by      a
-# NPl     . D   NPrSg/J P  NSg/V/J NSg/J/P NSg/V/J VX    NSg/VX W?        . V/C NPrSg/P NSg  V/J   NSg/J/P D/P
-> jury  , shall be     otherwise reexamined in          any   court of the United States , than
-# NSg/J . VX    NSg/VX J         W?         NPrSg/V/J/P I/R/D NSg/V P  D   W?     NPrSg  . C/P
+> dollars , the right   of trial   by      jury    shall be     preserved , and no      fact tried by a
+# NPl     . D   NPrSg/J P  NSg/V/J NSg/J/P NSg/V/J VX    NSg/VX W?        . V/C NPrSg/P NSg  V/J   P  D/P
+> jury  , shall be     otherwise reexamined in any   court of the United States , than
+# NSg/J . VX    NSg/VX J         W?         P  I/R/D NSg/V P  D   W?     NPrSg  . C/P
 > according to the rules of the common law   .
 # V/J       P  D   NPl   P  D   NSg/J  NSg/V .
->>>>>>> 08927bda
 >
 #
 > Excessive bail  shall not   be     required , nor   excessive fines imposed , nor   cruel
@@ -1605,17 +1250,10 @@
 # NSg/V   . # .
 >
 #
-<<<<<<< HEAD
 > Full    Faith and Credit shall be     given     in each State to the
 # NSg/V/J NPrSg V/C NSg/V  VX    NSg/VX NSg/V/J/P P  D    NSg/V P  D
-> public  Acts  , Records , and judicial Proceedings of every other   State . And the
-# NSg/V/J NPrSg . NPl     . V/C NSg/J    W?          P  D     NSg/V/J NSg/V . V/C D
-=======
-> Full    Faith and Credit shall be     given     in          each State to the
-# NSg/V/J NPrSg V/C NSg/V  VX    NSg/VX NSg/V/J/P NPrSg/V/J/P D    NSg/V P  D
 > public Acts  , Records , and judicial Proceedings of every other   State . And the
 # NSg/J  NPrSg . NPl     . V/C NSg/J    W?          P  D     NSg/V/J NSg/V . V/C D
->>>>>>> 08927bda
 > Congress may      by      general Laws prescribe the Manner in          which such  Acts  , Records
 # NPrSg    NPrSg/VX NSg/J/P NSg/V/J NPl  V         D   NSg    NPrSg/V/J/P I/C   NSg/I NPrSg . NPl
 > and Proceedings shall be     proved , and the Effect thereof .
@@ -1642,32 +1280,18 @@
 # NSg        P  D   NPl  .
 >
 #
-<<<<<<< HEAD
-> The right     of citizens of the United States , who     are eighteen years of age   or
-# D   NPrSg/V/J P  NPl      P  D   W?     NPrSg  . NPrSg/I V   N        NPl   P  NSg/V NPrSg/C
+> The right   of citizens of the United States , who     are eighteen years of age   or
+# D   NPrSg/J P  NPl      P  D   W?     NPrSg  . NPrSg/I V   N        NPl   P  NSg/V NPrSg/C
 > older , to vote  shall not   be     denied or      abridged by the United States or      by any
 # J     . P  NSg/V VX    NSg/C NSg/VX W?     NPrSg/C W?       P  D   W?     NPrSg  NPrSg/C P  I/R/D
-=======
-> The right   of citizens of the United States , who     are eighteen years of age   or
-# D   NPrSg/J P  NPl      P  D   W?     NPrSg  . NPrSg/I V   N        NPl   P  NSg/V NPrSg/C
-> older , to vote  shall not   be     denied or      abridged by      the United States or      by      any
-# J     . P  NSg/V VX    NSg/C NSg/VX W?     NPrSg/C W?       NSg/J/P D   W?     NPrSg  NPrSg/C NSg/J/P I/R/D
->>>>>>> 08927bda
 > State on  account of age   , sex   , race  , color      , or      previous condition of servitude .
 # NSg/V J/P NSg/V   P  NSg/V . NSg/V . NSg/V . NSg/V/J/Am . NPrSg/C NSg/J    NSg/V     P  NSg       .
 >
 #
-<<<<<<< HEAD
 > A   Person charged in any   State with Treason , Felony , or      other   Crime , who     shall
-# D/P NSg/V  V/J     P  I/R/D NSg/V P    NSg     . NSg    . NPrSg/C NSg/V/J NSg/V . NPrSg/I VX
+# D/P NSg    V/J     P  I/R/D NSg/V P    NSg     . NSg    . NPrSg/C NSg/V/J NSg/V . NPrSg/I VX
 > flee from Justice , and be     found in another State , shall on  Demand of the
 # V    P    NPrSg   . V/C NSg/VX NSg/V P  I/D     NSg/V . VX    J/P NSg/V  P  D
-=======
-> A   Person charged in          any   State with Treason , Felony , or      other   Crime , who     shall
-# D/P NSg    V/J     NPrSg/V/J/P I/R/D NSg/V P    NSg     . NSg    . NPrSg/C NSg/V/J NSg/V . NPrSg/I VX
-> flee from Justice , and be     found in          another State , shall on  Demand of the
-# V    P    NPrSg   . V/C NSg/VX NSg/V NPrSg/V/J/P I/D     NSg/V . VX    J/P NSg/V  P  D
->>>>>>> 08927bda
 > executive Authority of the State from which he      fled , be     delivered up        , to be
 # NSg/J     NSg       P  D   NSg   P    I/C   NPr/ISg W?   . NSg/VX V/J       NSg/V/J/P . P  NSg/VX
 > removed to the State having Jurisdiction of the Crime .
@@ -1694,21 +1318,12 @@
 # NSg/V   . # .
 >
 #
-<<<<<<< HEAD
 > New     States may      be     admitted by the Congress into this Union     ; but
-# NSg/V/J NPrSg  NPrSg/VX NSg/VX V        P  D   NPrSg/V  P    I/D  NPrSg/V/J . NSg/C/P
-> no      new     State shall be     formed or      erected within the Jurisdiction of any   other
-# NPrSg/P NSg/V/J NSg/V VX    NSg/VX V      NPrSg/C W?      N/J/P  D   NSg          P  I/R/D NSg/V/J
-> State ; nor   any   State be     formed by the Junction of two or      more        States , or      Parts
-# NSg/V . NSg/C I/R/D NSg/V NSg/VX V      P  D   NSg/V    P  NSg NPrSg/C NPrSg/I/V/J NPrSg  . NPrSg/C NPl
-=======
-> New     States may      be     admitted by      the Congress into this Union     ; but
-# NSg/V/J NPrSg  NPrSg/VX NSg/VX V        NSg/J/P D   NPrSg    P    I/D  NPrSg/V/J . NSg/C/P
+# NSg/V/J NPrSg  NPrSg/VX NSg/VX V        P  D   NPrSg    P    I/D  NPrSg/V/J . NSg/C/P
 > no      new   State shall be     formed or      erected within the Jurisdiction of any   other
 # NPrSg/P NSg/J NSg/V VX    NSg/VX V      NPrSg/C W?      N/J/P  D   NSg          P  I/R/D NSg/V/J
-> State ; nor   any   State be     formed by      the Junction of two or      more        States , or      Parts
-# NSg/V . NSg/C I/R/D NSg/V NSg/VX V      NSg/J/P D   NSg      P  NSg NPrSg/C NPrSg/I/V/J NPrSg  . NPrSg/C NPl
->>>>>>> 08927bda
+> State ; nor   any   State be     formed by the Junction of two or      more        States , or      Parts
+# NSg/V . NSg/C I/R/D NSg/V NSg/VX V      P  D   NSg      P  NSg NPrSg/C NPrSg/I/V/J NPrSg  . NPrSg/C NPl
 > of States , without the Consent of the Legislatures of the States concerned as
 # P  NPrSg  . C/P     D   NSg     P  D   NPl          P  D   NPrSg  V/J       NSg/R
 > well    as    of the Congress .
@@ -1764,15 +1379,9 @@
 >
 #
 > The Congress , whenever two thirds of both Houses shall deem  it        necessary , shall
-<<<<<<< HEAD
-# D   NPrSg/V  . C        NSg NPl    P  I/C  NPl    VX    NSg/V NPrSg/ISg NSg/J     . VX
+# D   NPrSg    . C        NSg NPl    P  I/C  NPl    VX    NSg/V NPrSg/ISg NSg/J     . VX
 > propose Amendments to this Constitution , or      , on the Application of the
 # NSg/V   NPl        P  I/D  NPrSg        . NPrSg/C . P  D   NSg         P  D
-=======
-# D   NPrSg    . C        NSg NPl    P  I/C  NPl    VX    NSg/V NPrSg/ISg NSg/J     . VX
-> propose Amendments to this Constitution , or      , on  the Application of the
-# NSg/V   NPl        P  I/D  NPrSg        . NPrSg/C . J/P D   NSg         P  D
->>>>>>> 08927bda
 > Legislatures of two thirds of the several States , shall call  a   Convention for
 # NPl          P  NSg NPl    P  D   J/D     NPrSg  . VX    NSg/V D/P NSg        C/P
 > proposing Amendments , which , in          either Case    , shall be     valid to all       Intents and
@@ -1781,29 +1390,16 @@
 # NPl      . NSg/R NSg/V/J P  I/D  NPrSg        . NSg/I/C W?       P  D   NPl          P
 > three fourths of the several States , or      by      Conventions in          three fourths
 # NSg   NSg     P  D   J/D     NPrSg  . NPrSg/C NSg/J/P NPl         NPrSg/V/J/P NSg   NSg
-<<<<<<< HEAD
-> thereof , as    the one       or      the other   Mode of Ratification may      be     proposed by the
-# W?      . NSg/R D   NSg/I/V/J NPrSg/C D   NSg/V/J NSg  P  NSg          NPrSg/VX NSg/VX W?       P  D
-> Congress ; Provided that    no      Amendment which may      be     made  prior to the Year One
-# NPrSg/V  . V/C      N/I/C/D NPrSg/P NSg       I/C   NPrSg/VX NSg/VX NSg/V NSg/J P  D   NSg  NSg/I/V/J
-> thousand eight hundred and eight shall in any   Manner affect the first   and
-# NSg      NSg/J NSg     V/C NSg/J VX    P  I/R/D NSg    NSg/V  D   NSg/V/J V/C
-> fourth    Clauses in the Ninth   Section of the first   Article ; and that    no      State ,
-# NPrSg/V/J NPl     P  D   NSg/V/J NSg/V   P  D   NSg/V/J NSg/V   . V/C N/I/C/D NPrSg/P NSg/V .
-> without its   Consent , shall be     deprived of its   equal   Suffrage in the Senate .
-# C/P     ISg/D NSg/V   . VX    NSg/VX W?       P  ISg/D NSg/V/J NSg      P  D   NPrSg  .
-=======
-> thereof , as    the one     or      the other Mode of Ratification may      be     proposed by      the
-# W?      . NSg/R D   NSg/I/J NPrSg/C D   NSg/J NSg  P  NSg          NPrSg/VX NSg/VX W?       NSg/J/P D
+> thereof , as    the one     or      the other Mode of Ratification may      be     proposed by the
+# W?      . NSg/R D   NSg/I/J NPrSg/C D   NSg/J NSg  P  NSg          NPrSg/VX NSg/VX W?       P  D
 > Congress ; Provided that    no      Amendment which may      be     made  prior to the Year One
 # NPrSg    . V/C      N/I/C/D NPrSg/P NSg       I/C   NPrSg/VX NSg/VX NSg/V NSg/J P  D   NSg  NSg/I/V/J
-> thousand eight hundred and eight shall in          any   Manner affect the first and
-# NSg      NSg/J NSg     V/C NSg/J VX    NPrSg/V/J/P I/R/D NSg    NSg/V  D   NSg/J V/C
-> fourth    Clauses in          the Ninth Section of the first Article ; and that    no      State ,
-# NPrSg/V/J NPl     NPrSg/V/J/P D   NSg/J NSg/V   P  D   NSg/J NSg/V   . V/C N/I/C/D NPrSg/P NSg   .
-> without its   Consent , shall be     deprived of its   equal Suffrage in          the Senate .
-# C/P     ISg/D NSg     . VX    NSg/VX W?       P  ISg/D NSg/J NSg      NPrSg/V/J/P D   NPrSg  .
->>>>>>> 08927bda
+> thousand eight hundred and eight shall in any   Manner affect the first and
+# NSg      NSg/J NSg     V/C NSg/J VX    P  I/R/D NSg    NSg/V  D   NSg/J V/C
+> fourth    Clauses in the Ninth Section of the first Article ; and that    no      State ,
+# NPrSg/V/J NPl     P  D   NSg/J NSg/V   P  D   NSg/J NSg/V   . V/C N/I/C/D NPrSg/P NSg   .
+> without its   Consent , shall be     deprived of its   equal Suffrage in the Senate .
+# C/P     ISg/D NSg     . VX    NSg/VX W?       P  ISg/D NSg/J NSg      P  D   NPrSg  .
 >
 #
 > Article . VI    .
@@ -1822,17 +1418,10 @@
 # I/D  NPrSg        . V/C D   NPl  P  D   W?     NPrSg  I/C   VX    NSg/VX NSg/V NPrSg/V/J/P
 > Pursuance thereof ; and all       Treaties made  , or      which shall be     made  , under   the
 # NSg       W?      . V/C NSg/I/J/C NPl      NSg/V . NPrSg/C I/C   VX    NSg/VX NSg/V . NSg/J/P D
-<<<<<<< HEAD
-> Authority of the United States , shall be     the supreme Law   of the Land    ; and the
-# NSg       P  D   W?     NPrSg  . VX    NSg/VX D   NSg/V/J NSg/V P  D   NPrSg/V . V/C D
+> Authority of the United States , shall be     the supreme Law   of the Land  ; and the
+# NSg       P  D   W?     NPrSg  . VX    NSg/VX D   NSg/J   NSg/V P  D   NPrSg . V/C D
 > Judges in every State shall be     bound   thereby , any   Thing in the Constitution or
 # NPrPl  P  D     NSg/V VX    NSg/VX NSg/V/J W?      . I/R/D NSg/V P  D   NPrSg        NPrSg/C
-=======
-> Authority of the United States , shall be     the supreme Law   of the Land  ; and the
-# NSg       P  D   W?     NPrSg  . VX    NSg/VX D   NSg/J   NSg/V P  D   NPrSg . V/C D
-> Judges in          every State shall be     bound   thereby , any   Thing in          the Constitution or
-# NPrPl  NPrSg/V/J/P D     NSg/V VX    NSg/VX NSg/V/J W?      . I/R/D NSg/V NPrSg/V/J/P D   NPrSg        NPrSg/C
->>>>>>> 08927bda
 > Laws of any   State to the Contrary notwithstanding .
 # NPl  P  I/R/D NSg/V P  D   NSg/J    C/P             .
 >
@@ -1861,17 +1450,10 @@
 # NSg/V   . # .
 >
 #
-<<<<<<< HEAD
 > The enumeration in the Constitution , of certain rights , shall
 # D   NSg         P  D   NPrSg        . P  I/J     NPl    . VX
 > not   be     construed to deny or      disparage others retained by the people .
-# NSg/C NSg/VX W?        P  V    NPrSg/C NSg/V     NPl    W?       P  D   NSg/V  .
-=======
-> The enumeration in          the Constitution , of certain rights , shall
-# D   NSg         NPrSg/V/J/P D   NPrSg        . P  I/J     NPl    . VX
-> not   be     construed to deny or      disparage others retained by      the people .
-# NSg/C NSg/VX W?        P  V    NPrSg/C NSg/V     NPl    W?       NSg/J/P D   NSg    .
->>>>>>> 08927bda
+# NSg/C NSg/VX W?        P  V    NPrSg/C NSg/V     NPl    W?       P  D   NSg    .
 >
 #
 > The powers not   delegated to the United States by the Constitution , nor
@@ -1892,42 +1474,24 @@
 # NSg           P  I/D  NPrSg        NSg/P   D   NPrSg  NSg/I/J/C V         D   I/J  .
 >
 #
-<<<<<<< HEAD
-> The Word  " the " , being   interlined between the seventh and eight Lines of the
-# D   NSg/V . D   . . NSg/V/C W?         NSg/P   D   NSg/J   V/C NSg/J NPl   P  D
-> first   Page    , The Word  " Thirty " being   partly written on an  Erazure in the
-# NSg/V/J NPrSg/V . D   NSg/V . NSg    . NSg/V/C W?     V/J     P  D/P ?       P  D
-> fifteenth Line  of the first   Page    . The Words " is tried " being   interlined between
-# NSg/J     NSg/V P  D   NSg/V/J NPrSg/V . D   NPl   . VL V/J   . NSg/V/C W?         NSg/P
-> the thirty second  and thirty third   Lines of the first   Page    and the Word  " the "
-# D   NSg    NSg/V/J V/C NSg    NSg/V/J NPl   P  D   NSg/V/J NPrSg/V V/C D   NSg/V . D   .
-=======
 > The Word " the " , being   interlined between the seventh and eight Lines of the
 # D   NSg  . D   . . NSg/V/C W?         NSg/P   D   NSg/J   V/C NSg/J NPl   P  D
-> first Page    , The Word " Thirty " being   partly written on  an  Erazure in          the
-# NSg/J NPrSg/V . D   NSg  . NSg    . NSg/V/C W?     V/J     J/P D/P ?       NPrSg/V/J/P D
+> first Page    , The Word " Thirty " being   partly written on an  Erazure in the
+# NSg/J NPrSg/V . D   NSg  . NSg    . NSg/V/C W?     V/J     P  D/P ?       P  D
 > fifteenth Line  of the first Page    . The Words " is tried " being   interlined between
 # NSg/J     NSg/V P  D   NSg/J NPrSg/V . D   NPl   . VL V/J   . NSg/V/C W?         NSg/P
 > the thirty second  and thirty third   Lines of the first Page    and the Word " the "
 # D   NSg    NSg/V/J V/C NSg    NSg/V/J NPl   P  D   NSg/J NPrSg/V V/C D   NSg  . D   .
->>>>>>> 08927bda
 > being   interlined between the forty third   and forty fourth    Lines of the second
 # NSg/V/C W?         NSg/P   D   NSg/J NSg/V/J V/C NSg/J NPrSg/V/J NPl   P  D   NSg/J
 > Page    .
 # NPrSg/V .
 >
 #
-<<<<<<< HEAD
 > done    in          Convention by the Unanimous Consent of the States present the
 # NSg/V/J NPrSg/V/J/P NSg        P  D   J         NSg/V   P  D   NPrSg  NSg/V/J D
-> Seventeenth Day   of September in the Year of our Lord    one       thousand seven hundred
-# NSg/J       NPrSg P  NPr       P  D   NSg  P  D   NPrSg/V NSg/I/V/J NSg      NSg   NSg
-=======
-> done    in          Convention by      the Unanimous Consent of the States present the
-# NSg/V/J NPrSg/V/J/P NSg        NSg/J/P D   J         NSg/V   P  D   NPrSg  NSg/V/J D
-> Seventeenth Day   of September in          the Year of our Lord  one       thousand seven hundred
-# NSg/J       NPrSg P  NPr       NPrSg/V/J/P D   NSg  P  D   NPrSg NSg/I/V/J NSg      NSg   NSg
->>>>>>> 08927bda
+> Seventeenth Day   of September in the Year of our Lord  one       thousand seven hundred
+# NSg/J       NPrSg P  NPr       P  D   NSg  P  D   NPrSg NSg/I/V/J NSg      NSg   NSg
 > and Eighty seven and of the Independence of the United States of America the
 # V/C N      NSg   V/C P  D   NPrSg        P  D   W?     NPrSg  P  NPr     D
 > Twelfth In          witness whereof We  have   hereunto subscribed our Names ,
