--- conflicted
+++ resolved
@@ -24,21 +24,12 @@
 # NSg/V+  . # .
 >
 #
-<<<<<<< HEAD
 > All           legislative Powers    herein granted shall be      vested in      a
 # NSg/I/J/C/Dq+ NSg/J+      NPrPl/V3+ W?     VP/J    VX    NSg/VXL VP/J   NPr/J/P D/P
 > Congress of the United States    , which shall consist of a   Senate and House of
 # NPr/V    P  D+  VP/J   NPrPl/V3+ . I/C+  VX    NSg/V   P  D/P NPr+   V/C NPr/V P
-> Representatives . Congress shall make  no     law    respecting an  establishment of
-# NPl+            . NPr/V+   VX    NSg/V NPr/P+ NSg/V+ Vg         D/P NSg           P
-=======
-> All           legislative Powers   herein granted shall be     vested in      a
-# NSg/I/J/C/Dq+ NSg/J+      NPrPl/V+ W?     V/J     VX    NSg/VX V/J    NPr/J/P D/P
-> Congress of the United States   , which shall consist of a   Senate and House of
-# NPr/V    P  D+  V/J    NPrPl/V+ . I/C+  VX    NSg/V   P  D/P NPr+   V/C NPr/V P
 > Representatives . Congress shall make  no     law     respecting an  establishment of
-# NPl+            . NPr/V+   VX    NSg/V NPr/P+ N🅪Sg/V+ V          D/P NSg           P
->>>>>>> 90234093
+# NPl+            . NPr/V+   VX    NSg/V NPr/P+ N🅪Sg/V+ Vg         D/P NSg           P
 > religion , or    prohibiting the free    exercise thereof ; or    abridging the freedom of
 # NSg/V+   . NPr/C Vg          D+  NSg/V/J NSg/V+   W?      . NPr/C Vg        D   N🅪Sg    P
 > speech  , or    of the press  ; or    the right   of the people peaceably to assemble , and
@@ -108,46 +99,25 @@
 > choice of electors for President and Vice       President of the United States    ,
 # NSg/J  P  NPl      C/P NSg/V     V/C NSg/V/J/P+ NSg/V     P  D   VP/J   NPrPl/V3+ .
 > Representatives in      Congress , the Executive and Judicial officers of a   State  , or
-<<<<<<< HEAD
 # NPl+            NPr/J/P NPr/V+   . D   NSg/J     V/C NSg/J    NPl/V3   P  D/P NSg/V+ . NPr/C
 > the members of the Legislature thereof , is  denied to any    of the male
 # D   NPl/V3  P  D   NSg+        W?      . VL3 VP/J   P  I/R/Dq P  D   NPr/J+
-> inhabitants of such  State  , being     twenty - one       years of age     , and citizens of the
-# NPl         P  NSg/I NSg/V+ . NSg/Vg/C+ NSg    . NSg/I/V/J NPl   P  N🅪Sg/V+ . V/C NPl      P  D
+> inhabitants of such  State  , being      twenty - one       years of age     , and citizens of the
+# NPl         P  NSg/I NSg/V+ . N🅪Sg/Vg/C+ NSg    . NSg/I/V/J NPl   P  N🅪Sg/V+ . V/C NPl      P  D
 > United States    , or    in      any    way    abridged , except for participation in      rebellion ,
 # VP/J   NPrPl/V3+ . NPr/C NPr/J/P I/R/Dq NSg/J+ VP/J     . V/C/P  C/P NᴹSg+         NPr/J/P NSg+      .
 > or    other   crime   , the basis of representation therein shall be      reduced in      the
 # NPr/C NSg/V/J N🅪Sg/V+ . D   NSg   P  NSg+           W?      VX    NSg/VXL VP/J    NPr/J/P D
-=======
-# NPl+            NPr/J/P NPr/V+   . D   NSg/J     V/C NSg/J    NPl/V    P  D/P NSg/V+ . NPr/C
-> the members of the Legislature thereof , is denied to any    of the male
-# D   NPl/V   P  D   NSg+        W?      . VL V/J    P  I/R/Dq P  D   NPr/J+
-> inhabitants of such  State  , being     twenty - one       years of age     , and citizens of the
-# NPl         P  NSg/I NSg/V+ . N🅪Sg/V/C+ NSg    . NSg/I/V/J NPl   P  N🅪Sg/V+ . V/C NPl      P  D
-> United States   , or    in      any    way    abridged , except for participation in      rebellion ,
-# V/J    NPrPl/V+ . NPr/C NPr/J/P I/R/Dq NSg/J+ V/J      . V/C/P  C/P NᴹSg+         NPr/J/P NSg+      .
-> or    other   crime   , the basis of representation therein shall be     reduced in      the
-# NPr/C NSg/V/J N🅪Sg/V+ . D   NSg   P  NSg+           W?      VX    NSg/VX V/J     NPr/J/P D
->>>>>>> 90234093
 > proportion which the number   of such  male   citizens shall bear    to the whole
 # NSg/V+     I/C+  D   NSg/V/JC P  NSg/I NPr/J+ NPl+     VX    NSg/V/J P  D   NSg/J
 > number   of male   citizens twenty - one       years of age     in      such  State  . The actual
 # NSg/V/JC P  NPr/J+ NPl+     NSg    . NSg/I/V/J NPl   P  N🅪Sg/V+ NPr/J/P NSg/I NSg/V+ . D   NSg/J
-<<<<<<< HEAD
 > Enumeration shall be      made within  three Years after the first   Meeting of the
 # N🅪Sg        VX    NSg/VXL V    NSg/J/P NSg   NPl+  P     D   NSg/V/J NSg/Vg  P  D
 > Congress of the United States    , and within  every subsequent Term    of ten Years ,
 # NPr/V    P  D   VP/J   NPrPl/V3+ . V/C NSg/J/P Dq    NSg/J      NSg/V/J P  NSg NPl+  .
-> in      such  Manner as    they shall by      Law    direct . The Number   of Representatives shall
-# NPr/J/P NSg/I NSg+   NSg/R IPl+ VX    NSg/J/P NSg/V+ V/J    . D   NSg/V/JC P  NPl+            VX
-=======
-> Enumeration shall be     made within  three Years after the first   Meeting of the
-# N🅪Sg        VX    NSg/VX V    NSg/J/P NSg   NPl+  P     D   NSg/V/J NSg/V   P  D
-> Congress of the United States   , and within  every subsequent Term    of ten Years ,
-# NPr/V    P  D   V/J    NPrPl/V+ . V/C NSg/J/P Dq    NSg/J      NSg/V/J P  NSg NPl+  .
 > in      such  Manner as    they shall by      Law     direct . The Number   of Representatives shall
 # NPr/J/P NSg/I NSg+   NSg/R IPl+ VX    NSg/J/P N🅪Sg/V+ V/J    . D   NSg/V/JC P  NPl+            VX
->>>>>>> 90234093
 > not   exceed one       for every thirty Thousand , but     each State  shall have   at    Least
 # NSg/C V      NSg/I/V/J C/P Dq    NSg    NSg      . NSg/C/P Dq+  NSg/V+ VX    NSg/VX NSg/P NSg/J+
 > one        Representative ; and until such  enumeration shall be      made , the State of New
@@ -164,13 +134,8 @@
 #
 > When    vacancies happen in      the Representation from any    State  , the Executive
 # NSg/I/C NPl       V      NPr/J/P D   NSg+           P    I/R/Dq NSg/V+ . D   NSg/J
-<<<<<<< HEAD
 > Authority thereof shall issue  Writs  of Election to fill  such  Vacancies .
-# NSg+      W?      VX    NSg/V+ NPl/V3 P  NSg+     P  NSg/V NSg/I NPl       .
-=======
-> Authority thereof shall issue  Writs of Election to fill  such  Vacancies .
-# N🅪Sg+     W?      VX    NSg/V+ NPl/V P  NSg+     P  NSg/V NSg/I NPl       .
->>>>>>> 90234093
+# N🅪Sg+     W?      VX    NSg/V+ NPl/V3 P  NSg+     P  NSg/V NSg/I NPl       .
 >
 #
 > The House of Representatives shall chuse their Speaker and other   Officers ; and
@@ -208,15 +173,9 @@
 > chosen   every second   Year ; and when    vacancies happen in      the representation of
 # NᴹSg/V/J Dq+   NSg/V/J+ NSg+ . V/C NSg/I/C NPl       V      NPr/J/P D   NSg            P
 > any    State  in      the Senate , the executive authority of such  State  shall issue
-<<<<<<< HEAD
-# I/R/Dq NSg/V+ NPr/J/P D   NPr+   . D   NSg/J     NSg       P  NSg/I NSg/V+ VX    NSg/V+
+# I/R/Dq NSg/V+ NPr/J/P D   NPr+   . D   NSg/J     N🅪Sg      P  NSg/I NSg/V+ VX    NSg/V+
 > writs  of election to fill  such  vacancies : Provided , That         the legislature of any
 # NPl/V3 P  NSg+     P  NSg/V NSg/I NPl       . VP/J/C   . NSg/I/C/Ddem D   NSg         P  I/R/Dq
-=======
-# I/R/Dq NSg/V+ NPr/J/P D   NPr+   . D   NSg/J     N🅪Sg      P  NSg/I NSg/V+ VX    NSg/V+
-> writs of election to fill  such  vacancies : Provided , That         the legislature of any
-# NPl/V P  NSg+     P  NSg/V NSg/I NPl       . V/J/C    . NSg/I/C/Ddem D   NSg         P  I/R/Dq
->>>>>>> 90234093
 > State  may    empower the executive thereof to make  temporary appointments until
 # NSg/V+ NPr/VX V       D   NSg/J     W?      P  NSg/V NSg/J     NPl+         C/P
 > the people fill  the vacancies by      election as    the legislature may    direct .
@@ -262,50 +221,29 @@
 > Profit    under   the United States    : but     the Party    convicted shall nevertheless be
 # N🅪Sg/V/J+ NSg/J/P D   VP/J   NPrPl/V3+ . NSg/C/P D   NSg/V/J+ VP/J      VX    W?           NSg/VXL
 > liable and subject  to Indictment , Trial    , Judgment and Punishment , according to
-<<<<<<< HEAD
 # J      V/C NSg/V/J+ P  NSg        . NSg/V/J+ . NSg      V/C N🅪Sg+      . Vg/J      P
-> Law   .
-# NSg/V .
-=======
-# J      V/C NSg/V/J+ P  NSg        . NSg/V/J+ . NSg      V/C N🅪Sg+      . V/J       P
 > Law    .
 # N🅪Sg/V .
->>>>>>> 90234093
 >
 #
 > Section . 4 .
 # NSg/V+  . # .
 >
 #
-<<<<<<< HEAD
 > The Times   , Places  and Manner of holding Elections for Senators
 # D+  NPl/V3+ . NPl/V3+ V/C NSg    P  NSg/Vg  NPl+      C/P NPl
 > and Representatives , shall be      prescribed in      each State  by      the Legislature
 # V/C NPl+            . VX    NSg/VXL VP/J       NPr/J/P Dq   NSg/V+ NSg/J/P D   NSg+
-> thereof ; but     the Congress may    at    any    time      by      Law    make  or    alter such
-# W?      . NSg/C/P D   NPr/V+   NPr/VX NSg/P I/R/Dq N🅪Sg/V/J+ NSg/J/P NSg/V+ NSg/V NPr/C NSg/V NSg/I
-=======
-> The Times  , Places and Manner of holding Elections for Senators
-# D+  NPl/V+ . NPl/V+ V/C NSg    P  NSg/V   NPl+      C/P NPl
-> and Representatives , shall be     prescribed in      each State  by      the Legislature
-# V/C NPl+            . VX    NSg/VX V/J        NPr/J/P Dq   NSg/V+ NSg/J/P D   NSg+
 > thereof ; but     the Congress may    at    any    time      by      Law     make  or    alter such
 # W?      . NSg/C/P D   NPr/V+   NPr/VX NSg/P I/R/Dq N🅪Sg/V/J+ NSg/J/P N🅪Sg/V+ NSg/V NPr/C NSg/V NSg/I
->>>>>>> 90234093
 > Regulations , except as    to the Places of chusing Senators .
 # NPl+        . V/C/P  NSg/R P  D   NPl/V3 P  ?       NPl+     .
 >
 #
 > The Congress shall assemble at    least once  in      every year , and such   meeting shall
-<<<<<<< HEAD
 # D+  NPr/V+   VX    V        NSg/P NSg/J NSg/C NPr/J/P Dq+   NSg+ . V/C NSg/I+ NSg/Vg+ VX
-> begin  at    noon   on  the 3 d      day  of January , unless they shall by      law    appoint a
-# NSg/VL NSg/P NSg/V+ J/P D   # NPr/J+ NPr🅪 P  NPr+    . C      IPl+ VX    NSg/J/P NSg/V+ V       D/P+
-=======
-# D+  NPr/V+   VX    V        NSg/P NSg/J NSg/C NPr/J/P Dq+   NSg+ . V/C NSg/I+ NSg/V+  VX
-> begin at    noon   on  the 3 d      day  of January , unless they shall by      law     appoint a
-# NSg/V NSg/P NSg/V+ J/P D   # NPr/J+ NPr🅪 P  NPr+    . C      IPl+ VX    NSg/J/P N🅪Sg/V+ V       D/P+
->>>>>>> 90234093
+> begin  at    noon   on  the 3 d      day  of January , unless they shall by      law     appoint a
+# NSg/VL NSg/P NSg/V+ J/P D   # NPr/J+ NPr🅪 P  NPr+    . C      IPl+ VX    NSg/J/P N🅪Sg/V+ V       D/P+
 > different day   .
 # NSg/J     NPr🅪+ .
 >
@@ -334,21 +272,12 @@
 #
 > Each House  shall keep  a   Journal of its     Proceedings , and from time      to time
 # Dq+  NPr/V+ VX    NSg/V D/P NSg/V/J P  ISg/D$+ +           . V/C P    N🅪Sg/V/J+ P  N🅪Sg/V/J
-<<<<<<< HEAD
 > publish the same , excepting such  Parts   as    may    in      their Judgment require
 # V       D   I/J  . Vg        NSg/I NPl/V3+ NSg/R NPr/VX NPr/J/P D$+   NSg+     NSg/V
 > Secrecy ; and the Yeas and Nays   of the Members of either House  on  any    question
 # NᴹSg    . V/C D   NPl  V/C NPl/V3 P  D   NPl/V3  P  I/C    NPr/V+ J/P I/R/Dq NSg/V+
 > shall , at    the Desire of one       fifth   of those  Present , be      entered on  the Journal  .
-# VX    . NSg/P D   NSg/V  P  NSg/I/V/J NSg/V/J P  I/Ddem NSg/V/J . NSg/VXL VP/J    J/P D   NSg/V/J+ .
-=======
-> publish the same , excepting such  Parts  as    may    in      their Judgment require
-# V       D   I/J  . V         NSg/I NPl/V+ NSg/R NPr/VX NPr/J/P D$+   NSg+     NSg/V
-> Secrecy ; and the Yeas and Nays  of the Members of either House  on  any    question
-# NᴹSg    . V/C D   NPl  V/C NPl/V P  D   NPl/V   P  I/C    NPr/V+ J/P I/R/Dq NSg/V+
-> shall , at    the Desire of one       fifth   of those  Present , be     entered on  the Journal  .
-# VX    . NSg/P D   N🅪Sg/V P  NSg/I/V/J NSg/V/J P  I/Ddem NSg/V/J . NSg/VX V/J     J/P D   NSg/V/J+ .
->>>>>>> 90234093
+# VX    . NSg/P D   N🅪Sg/V P  NSg/I/V/J NSg/V/J P  I/Ddem NSg/V/J . NSg/VXL VP/J    J/P D   NSg/V/J+ .
 >
 #
 > Neither House  , during the Session of Congress , shall , without the Consent of
@@ -365,9 +294,8 @@
 #
 > The Senators and Representatives shall receive a   Compensation
 # D   NPl      V/C NPl+            VX    NSg/V   D/P NSg+
-<<<<<<< HEAD
-> for their Services , to be      ascertained by      Law    , and paid    out         of the Treasury of
-# C/P D$+   NPl/V3+  . P  NSg/VXL VP/J        NSg/J/P NSg/V+ . V/C VPtPp/J NSg/V/J/R/P P  D   NPr      P
+> for their Services , to be      ascertained by      Law     , and paid    out         of the Treasury of
+# C/P D$+   NPl/V3+  . P  NSg/VXL VP/J        NSg/J/P N🅪Sg/V+ . V/C VPtPp/J NSg/V/J/R/P P  D   NPr      P
 > the United States    . They shall in      all           Cases   , except Treason , Felony and Breach
 # D   VP/J   NPrPl/V3+ . IPl+ VX    NPr/J/P NSg/I/J/C/Dq+ NPl/V3+ . V/C/P  NSg     . NSg    V/C NSg/V
 > of the Peace   , be      privileged from Arrest during their Attendance at    the Session
@@ -376,48 +304,22 @@
 # P  D$+   J          NPl/V3+ . V/C NPr/J/P NSg/Vg/J P  V/C Vg        P    D   I/J  . V/C
 > for any    Speech or    Debate  in      either House  , they shall not   be      questioned in      any
 # C/P I/R/Dq N🅪Sg/V NPr/C N🅪Sg/V+ NPr/J/P I/C    NPr/V+ . IPl+ VX    NSg/C NSg/VXL VP/J       NPr/J/P I/R/Dq
-=======
-> for their Services , to be     ascertained by      Law     , and paid out         of the Treasury of
-# C/P D$+   NPl/V+   . P  NSg/VX V/J         NSg/J/P N🅪Sg/V+ . V/C V/J  NSg/V/J/R/P P  D   NPr      P
-> the United States   . They shall in      all           Cases  , except Treason , Felony and Breach
-# D   V/J    NPrPl/V+ . IPl+ VX    NPr/J/P NSg/I/J/C/Dq+ NPl/V+ . V/C/P  NSg     . NSg    V/C NSg/V
-> of the Peace   , be     privileged from Arrest during their Attendance at    the Session
-# P  D   NPr🅪/V+ . NSg/VX V/J        P    NSg/V+ V/P    D$+   NSg+       NSg/P D   NSg/V
-> of their respective Houses , and in      going   to and returning from the same ; and
-# P  D$+   J          NPl/V+ . V/C NPr/J/P NSg/V/J P  V/C V         P    D   I/J  . V/C
-> for any    Speech or    Debate  in      either House  , they shall not   be     questioned in      any
-# C/P I/R/Dq N🅪Sg/V NPr/C N🅪Sg/V+ NPr/J/P I/C    NPr/V+ . IPl+ VX    NSg/C NSg/VX V/J        NPr/J/P I/R/Dq
->>>>>>> 90234093
 > other   Place  .
 # NSg/V/J NSg/V+ .
 >
 #
 > No    Senator or    Representative shall , during the Time      for which he       was elected ,
-<<<<<<< HEAD
 # NPr/P NSg     NPr/C NSg/J+         VX    . V/P    D+  N🅪Sg/V/J+ C/P I/C+  NPr/ISg+ VPt NSg/V/J .
 > be      appointed to any    civil Office under   the Authority of the United States    ,
-# NSg/VXL VP/J      P  I/R/Dq J+    NSg/V+ NSg/J/P D   NSg       P  D+  VP/J   NPrPl/V3+ .
+# NSg/VXL VP/J      P  I/R/Dq J+    NSg/V+ NSg/J/P D   N🅪Sg      P  D+  VP/J   NPrPl/V3+ .
 > which shall have   been    created , or    the Emoluments whereof shall have   been
 # I/C+  VX    NSg/VX NSg/VPp VP/J    . NPr/C D   NPl        C       VX    NSg/VX NSg/VPp
 > encreased during such  time      ; and no    Person holding any    Office under   the United
 # ?         V/P    NSg/I N🅪Sg/V/J+ . V/C NPr/P NSg/V+ NSg/Vg  I/R/Dq NSg/V+ NSg/J/P D   VP/J
 > States    , shall be      a   Member of either House  during his     Continuance in      Office . No
 # NPrPl/V3+ . VX    NSg/VXL D/P NSg/V  P  I/C    NPr/V+ V/P    ISg/D$+ NSg         NPr/J/P NSg/V+ . NPr/P+
-> law    , varying the compensation for the services of the Senators and
-# NSg/V+ . NSg/Vg  D   NSg+         C/P D   NPl/V3   P  D   NPl      V/C
-=======
-# NPr/P NSg     NPr/C NSg/J+         VX    . V/P    D+  N🅪Sg/V/J+ C/P I/C+  NPr/ISg+ V   NSg/V/J .
-> be     appointed to any    civil Office under   the Authority of the United States   ,
-# NSg/VX V/J       P  I/R/Dq J+    NSg/V+ NSg/J/P D   N🅪Sg      P  D+  V/J    NPrPl/V+ .
-> which shall have   been  created , or    the Emoluments whereof shall have   been
-# I/C+  VX    NSg/VX NSg/V V/J     . NPr/C D   NPl        C       VX    NSg/VX NSg/V
-> encreased during such  time      ; and no    Person holding any    Office under   the United
-# ?         V/P    NSg/I N🅪Sg/V/J+ . V/C NPr/P NSg/V+ NSg/V   I/R/Dq NSg/V+ NSg/J/P D   V/J
-> States   , shall be     a   Member of either House  during his     Continuance in      Office . No
-# NPrPl/V+ . VX    NSg/VX D/P NSg/V  P  I/C    NPr/V+ V/P    ISg/D$+ NSg         NPr/J/P NSg/V+ . NPr/P+
 > law     , varying the compensation for the services of the Senators and
-# N🅪Sg/V+ . NSg/V   D   NSg+         C/P D   NPl/V    P  D   NPl      V/C
->>>>>>> 90234093
+# N🅪Sg/V+ . NSg/Vg  D   NSg+         C/P D   NPl/V3   P  D   NPl      V/C
 > Representatives , shall take  effect , until an  election of Representatives shall
 # NPl+            . VX    NSg/V NSg/V+ . C/P   D/P NSg      P  NPl+            VX
 > have   intervened .
@@ -437,92 +339,49 @@
 >
 #
 > Every Bill   which shall have   passed the House of Representatives and the Senate ,
-<<<<<<< HEAD
 # Dq+   NPr/V+ I/C+  VX    NSg/VX VP/J   D   NPr/V P  NPl             V/C D+  NPr+   .
-> shall , before it       become a    Law    , be      presented to the President of the United
-# VX    . C/P    NPr/ISg+ VL     D/P+ NSg/V+ . NSg/VXL VP/J      P  D   NSg/V     P  D+  VP/J
+> shall , before it       become a    Law     , be      presented to the President of the United
+# VX    . C/P    NPr/ISg+ VL     D/P+ N🅪Sg/V+ . NSg/VXL VP/J      P  D   NSg/V     P  D+  VP/J
 > States    ; If    he       approve he       shall sign  it       , but     if    not   he       shall return it       , with his
 # NPrPl/V3+ . NSg/C NPr/ISg+ V       NPr/ISg+ VX    NSg/V NPr/ISg+ . NSg/C/P NSg/C NSg/C NPr/ISg+ VX    NSg/V  NPr/ISg+ . P    ISg/D$+
-=======
-# Dq+   NPr/V+ I/C+  VX    NSg/VX V/J    D   NPr/V P  NPl             V/C D+  NPr+   .
-> shall , before it       become a    Law     , be     presented to the President of the United
-# VX    . C/P    NPr/ISg+ V      D/P+ N🅪Sg/V+ . NSg/VX V/J       P  D   NSg/V     P  D+  V/J
-> States   ; If    he       approve he       shall sign  it       , but     if    not   he       shall return it       , with his
-# NPrPl/V+ . NSg/C NPr/ISg+ V       NPr/ISg+ VX    NSg/V NPr/ISg+ . NSg/C/P NSg/C NSg/C NPr/ISg+ VX    NSg/V  NPr/ISg+ . P    ISg/D$+
->>>>>>> 90234093
 > Objections to that          House  in      which it       shall have   originated , who    shall enter the
 # NPl+       P  NSg/I/C/Ddem+ NPr/V+ NPr/J/P I/C+  NPr/ISg+ VX    NSg/VX VP/J       . NPr/I+ VX    NSg/V D+
 > Objections at    large on  their Journal  , and proceed to reconsider it       . If    after
 # NPl+       NSg/P NSg/J J/P D$+   NSg/V/J+ . V/C V       P  V          NPr/ISg+ . NSg/C P
 > such  Reconsideration two thirds of that         House  shall agree to pass  the Bill   , it
-<<<<<<< HEAD
 # NSg/I NSg             NSg NPl/V3 P  NSg/I/C/Ddem NPr/V+ VX    V     P  NSg/V D   NPr/V+ . NPr/ISg+
 > shall be      sent  , together with the Objections , to the other   House  , by      which it
 # VX    NSg/VXL NSg/V . J        P    D   NPl+       . P  D   NSg/V/J NPr/V+ . NSg/J/P I/C+  NPr/ISg+
 > shall likewise be      reconsidered , and if    approved by      two thirds of that         House  , it
 # VX    W?       NSg/VXL VP/J         . V/C NSg/C VP/J     NSg/J/P NSg NPl/V3 P  NSg/I/C/Ddem NPr/V+ . NPr/ISg+
-> shall become a   Law    . But     in      all          such  Cases   the Votes  of both   Houses  shall be
-# VX    VL     D/P NSg/V+ . NSg/C/P NPr/J/P NSg/I/J/C/Dq NSg/I NPl/V3+ D   NPl/V3 P  I/C/Dq NPl/V3+ VX    NSg/VXL
+> shall become a   Law     . But     in      all          such  Cases   the Votes  of both   Houses  shall be
+# VX    VL     D/P N🅪Sg/V+ . NSg/C/P NPr/J/P NSg/I/J/C/Dq NSg/I NPl/V3+ D   NPl/V3 P  I/C/Dq NPl/V3+ VX    NSg/VXL
 > determined by      yeas and Nays   , and the Names  of the Persons voting for and
 # VP/J       NSg/J/P NPl  V/C NPl/V3 . V/C D   NPl/V3 P  D   NPl/V3+ Vg+    C/P V/C
 > against the Bill   shall be      entered on  the Journal of each House  respectively . If
 # C/P     D   NPr/V+ VX    NSg/VXL VP/J    J/P D   NSg/V/J P  Dq   NPr/V+ R            . NSg/C
 > any     Bill   shall not   be      returned by      the President within  ten Days ( Sundays
 # I/R/Dq+ NPr/V+ VX    NSg/C NSg/VXL VP/J     NSg/J/P D   NSg/V     NSg/J/P NSg NPl  . NPl/V3+
-> excepted ) after it       shall have   been    presented to him  , the Same shall be      a   Law   ,
-# VP/J     . P     NPr/ISg+ VX    NSg/VX NSg/VPp VP/J      P  ISg+ . D   I/J  VX    NSg/VXL D/P NSg/V .
+> excepted ) after it       shall have   been    presented to him  , the Same shall be      a   Law    ,
+# VP/J     . P     NPr/ISg+ VX    NSg/VX NSg/VPp VP/J      P  ISg+ . D   I/J  VX    NSg/VXL D/P N🅪Sg/V .
 > in      like        Manner as    if    he       had signed it       , unless the Congress by      their Adjournment
 # NPr/J/P NSg/V/J/C/P NSg+   NSg/R NSg/C NPr/ISg+ V   VP/J   NPr/ISg+ . C      D+  NPr/V+   NSg/J/P D$+   NSg
-> prevent its     Return , in      which Case   it       shall not   be      a   Law    .
-# V       ISg/D$+ NSg/V  . NPr/J/P I/C+  NPr/V+ NPr/ISg+ VX    NSg/C NSg/VXL D/P NSg/V+ .
-=======
-# NSg/I NSg             NSg NPl/V  P  NSg/I/C/Ddem NPr/V+ VX    V     P  NSg/V D   NPr/V+ . NPr/ISg+
-> shall be     sent  , together with the Objections , to the other   House  , by      which it
-# VX    NSg/VX NSg/V . J        P    D   NPl+       . P  D   NSg/V/J NPr/V+ . NSg/J/P I/C+  NPr/ISg+
-> shall likewise be     reconsidered , and if    approved by      two thirds of that         House  , it
-# VX    W?       NSg/VX V/J          . V/C NSg/C V/J      NSg/J/P NSg NPl/V  P  NSg/I/C/Ddem NPr/V+ . NPr/ISg+
-> shall become a   Law     . But     in      all          such  Cases  the Votes of both   Houses shall be
-# VX    V      D/P N🅪Sg/V+ . NSg/C/P NPr/J/P NSg/I/J/C/Dq NSg/I NPl/V+ D   NPl/V P  I/C/Dq NPl/V+ VX    NSg/VX
-> determined by      yeas and Nays  , and the Names of the Persons voting for and
-# V/J        NSg/J/P NPl  V/C NPl/V . V/C D   NPl/V P  D   NPl/V+  V+     C/P V/C
-> against the Bill   shall be     entered on  the Journal of each House  respectively . If
-# C/P     D   NPr/V+ VX    NSg/VX V/J     J/P D   NSg/V/J P  Dq   NPr/V+ R            . NSg/C
-> any     Bill   shall not   be     returned by      the President within  ten Days ( Sundays
-# I/R/Dq+ NPr/V+ VX    NSg/C NSg/VX V/J      NSg/J/P D   NSg/V     NSg/J/P NSg NPl  . NPl/V+
-> excepted ) after it       shall have   been  presented to him  , the Same shall be     a   Law    ,
-# V/J      . P     NPr/ISg+ VX    NSg/VX NSg/V V/J       P  ISg+ . D   I/J  VX    NSg/VX D/P N🅪Sg/V .
-> in      like        Manner as    if    he       had signed it       , unless the Congress by      their Adjournment
-# NPr/J/P NSg/V/J/C/P NSg+   NSg/R NSg/C NPr/ISg+ V   V/J    NPr/ISg+ . C      D+  NPr/V+   NSg/J/P D$+   NSg
-> prevent its     Return , in      which Case   it       shall not   be     a   Law     .
-# V       ISg/D$+ NSg/V  . NPr/J/P I/C+  NPr/V+ NPr/ISg+ VX    NSg/C NSg/VX D/P N🅪Sg/V+ .
->>>>>>> 90234093
+> prevent its     Return , in      which Case   it       shall not   be      a   Law     .
+# V       ISg/D$+ NSg/V  . NPr/J/P I/C+  NPr/V+ NPr/ISg+ VX    NSg/C NSg/VXL D/P N🅪Sg/V+ .
 >
 #
 > Every Order  , Resolution , or    Vote   to which the Concurrence of the Senate and
 # Dq    NSg/V+ . +          . NPr/C NSg/V+ P  I/C+  D   NSg         P  D   NPr+   V/C
-<<<<<<< HEAD
 > House of Representatives may    be      necessary ( except on  a   question of Adjournment )
 # NPr/V P  NPl+            NPr/VX NSg/VXL NSg/J     . V/C/P  J/P D/P NSg/V+   P  NSg         .
 > shall be      presented to the President of the United States    ; and before the Same
 # VX    NSg/VXL VP/J      P  D   NSg/V     P  D   VP/J   NPrPl/V3+ . V/C C/P    D   I/J
-> shall take  Effect , shall be      approved by      him  , or    being    disapproved by      him  , shall
-# VX    NSg/V NSg/V+ . VX    NSg/VXL VP/J     NSg/J/P ISg+ . NPr/C NSg/Vg/C VP/J        NSg/J/P ISg+ . VX
+> shall take  Effect , shall be      approved by      him  , or    being     disapproved by      him  , shall
+# VX    NSg/V NSg/V+ . VX    NSg/VXL VP/J     NSg/J/P ISg+ . NPr/C N🅪Sg/Vg/C VP/J        NSg/J/P ISg+ . VX
 > be      repassed by      two thirds of the Senate and House of Representatives , according
 # NSg/VXL ?        NSg/J/P NSg NPl/V3 P  D   NPr+   V/C NPr/V P  NPl+            . Vg/J
 > to the Rules  and Limitations prescribed in      the Case  of a   Bill   .
 # P  D   NPl/V3 V/C NPl+        VP/J       NPr/J/P D   NPr/V P  D/P NPr/V+ .
-=======
-> House of Representatives may    be     necessary ( except on  a   question of Adjournment )
-# NPr/V P  NPl+            NPr/VX NSg/VX NSg/J     . V/C/P  J/P D/P NSg/V+   P  NSg         .
-> shall be     presented to the President of the United States   ; and before the Same
-# VX    NSg/VX V/J       P  D   NSg/V     P  D   V/J    NPrPl/V+ . V/C C/P    D   I/J
-> shall take  Effect , shall be     approved by      him  , or    being    disapproved by      him  , shall
-# VX    NSg/V NSg/V+ . VX    NSg/VX V/J      NSg/J/P ISg+ . NPr/C N🅪Sg/V/C V/J         NSg/J/P ISg+ . VX
-> be     repassed by      two thirds of the Senate and House of Representatives , according
-# NSg/VX ?        NSg/J/P NSg NPl/V  P  D   NPr+   V/C NPr/V P  NPl+            . V/J
-> to the Rules and Limitations prescribed in      the Case  of a   Bill   .
-# P  D   NPl/V V/C NPl+        V/J        NPr/J/P D   NPr/V P  D/P NPr/V+ .
->>>>>>> 90234093
 >
 #
 > Section . 8 .
@@ -599,17 +458,10 @@
 #
 >
 #
-<<<<<<< HEAD
 > To promote the Progress of Science and useful Arts    , by      securing for limited
-# P  NSg/V   D   NSg/V    P  N🅪Sg/V  V/C J+     NPl/V3+ . NSg/J/P Vg       C/P NSg/VP/J
+# P  NSg/V   D   NᴹSg/V   P  N🅪Sg/V  V/C J+     NPl/V3+ . NSg/J/P Vg       C/P NSg/VP/J
 > Times   to Authors and Inventors the exclusive Right   to their respective Writings
 # NPl/V3+ P  NPl/V3  V/C NPl       D   NSg/J     NPr/V/J P  D$+   J          W?
-=======
-> To promote the Progress of Science and useful Arts   , by      securing for limited
-# P  NSg/V   D   NᴹSg/V   P  N🅪Sg/V  V/C J+     NPl/V+ . NSg/J/P V        C/P NSg/V/J
-> Times  to Authors and Inventors the exclusive Right   to their respective Writings
-# NPl/V+ P  NPl/V   V/C NPl       D   NSg/J     NPr/V/J P  D$+   J          W?
->>>>>>> 90234093
 > and Discoveries ;
 # V/C NPl+        .
 >
@@ -689,11 +541,7 @@
 > States    , reserving to the States    respectively , the Appointment of the Officers ,
 # NPrPl/V3+ . Vg        P  D   NPrPl/V3+ R            . D   NSg         P  D   NPl/V3+  .
 > and the Authority of training the Militia according to the discipline
-<<<<<<< HEAD
-# V/C D   NSg       P  NSg/Vg+  D   NSg     Vg/J      P  D   NSg/V+
-=======
-# V/C D   N🅪Sg      P  NᴹSg/V+  D   NSg     V/J       P  D   NSg/V+
->>>>>>> 90234093
+# V/C D   N🅪Sg      P  NᴹSg/Vg+ D   NSg     Vg/J      P  D   NSg/V+
 > prescribed by      Congress ;
 # VP/J       NSg/J/P NPr/V+   .
 >
@@ -707,23 +555,13 @@
 > ( not   exceeding ten  Miles  square  ) as    may    , by      Cession of particular States    , and
 # . NSg/C NSg/Vg/J  NSg+ NPrPl+ NSg/V/J . NSg/R NPr/VX . NSg/J/P NSg     P  NSg/J      NPrPl/V3+ . V/C
 > the Acceptance of Congress , become the Seat  of the Government of the United
-<<<<<<< HEAD
 # D   NSg        P  NPr/V+   . VL     D   NSg/V P  D   NSg        P  D   VP/J
 > States    , and to exercise like        Authority over    all          Places  purchased by      the Consent
-# NPrPl/V3+ . V/C P  NSg/V    NSg/V/J/C/P NSg+      NSg/J/P NSg/I/J/C/Dq NPl/V3+ VP/J      NSg/J/P D   NSg/V
+# NPrPl/V3+ . V/C P  NSg/V    NSg/V/J/C/P N🅪Sg+     NSg/J/P NSg/I/J/C/Dq NPl/V3+ VP/J      NSg/J/P D   NSg/V
 > of the Legislature of the State  in      which the Same shall be      , for the Erection of
 # P  D   NSg         P  D   NSg/V+ NPr/J/P I/C+  D   I/J  VX    NSg/VXL . C/P D   NSg      P
 > Forts  , Magazines , Arsenals , dock   - Yards   , and other   needful Buildings ; — And
 # NPl/V3 . NPl+      . NPl+     . NSg/V+ . NPl/V3+ . V/C NSg/V/J NSg/J   +         . . V/C
-=======
-# D   NSg        P  NPr/V+   . V      D   NSg/V P  D   NSg        P  D   V/J
-> States   , and to exercise like        Authority over    all          Places purchased by      the Consent
-# NPrPl/V+ . V/C P  NSg/V    NSg/V/J/C/P N🅪Sg+     NSg/J/P NSg/I/J/C/Dq NPl/V+ V/J       NSg/J/P D   NSg/V
-> of the Legislature of the State  in      which the Same shall be     , for the Erection of
-# P  D   NSg         P  D   NSg/V+ NPr/J/P I/C+  D   I/J  VX    NSg/VX . C/P D   NSg      P
-> Forts , Magazines , Arsenals , dock   - Yards  , and other   needful Buildings ; — And
-# NPl/V . NPl+      . NPl+     . NSg/V+ . NPl/V+ . V/C NSg/V/J NSg/J   +         . . V/C
->>>>>>> 90234093
 >
 #
 >
@@ -766,13 +604,8 @@
 # NPr/J/P NPl/V3 P  NSg+      NPr/C NSg      D   NSg/V/J N🅪Sg/V+ NPr/VX NSg/V   NPr/ISg+ .
 >
 #
-<<<<<<< HEAD
-> No    Bill  of Attainder or    ex       post      facto Law    shall be      passed .
-# NPr/P NPr/V P  NSg       NPr/C NSg/V/J+ NPr🅪/V/P+ ?     NSg/V+ VX    NSg/VXL VP/J   .
-=======
-> No    Bill  of Attainder or    ex       post      facto Law     shall be     passed .
-# NPr/P NPr/V P  NSg       NPr/C NSg/V/J+ NPr🅪/V/P+ ?     N🅪Sg/V+ VX    NSg/VX V/J    .
->>>>>>> 90234093
+> No    Bill  of Attainder or    ex       post      facto Law     shall be      passed .
+# NPr/P NPr/V P  NSg       NPr/C NSg/V/J+ NPr🅪/V/P+ ?     N🅪Sg/V+ VX    NSg/VXL VP/J   .
 >
 #
 > No    Capitation , or    other   direct , Tax     shall be      laid , unless in      Proportion to the
@@ -799,21 +632,12 @@
 # NSg/I/V/J+ NSg/V+ . NSg/VXL VP/J    P  NSg/V . NSg/V/J . NPr/C NSg/V/J NPl+   NPr/J/P I/D     .
 >
 #
-<<<<<<< HEAD
 > No     Money   shall be      drawn from the Treasury , but     in      Consequence of Appropriations
 # NPr/P+ N🅪Sg/J+ VX    NSg/VXL V/J   P    D   NPr      . NSg/C/P NPr/J/P NSg/V       P  +
-> made by      Law    ; and a   regular Statement and Account of the Receipts and
-# V    NSg/J/P NSg/V+ . V/C D/P NSg/J   NSg/V/J+  V/C NSg/V   P  D   NPl/V3+  V/C
+> made by      Law     ; and a   regular Statement and Account of the Receipts and
+# V    NSg/J/P N🅪Sg/V+ . V/C D/P NSg/J   NSg/V/J+  V/C NSg/V   P  D   NPl/V3+  V/C
 > Expenditures of all          public  Money   shall be      published from time      to time     .
 # NPl          P  NSg/I/J/C/Dq NSg/V/J N🅪Sg/J+ VX    NSg/VXL VP/J      P    N🅪Sg/V/J+ P  N🅪Sg/V/J .
-=======
-> No     Money   shall be     drawn from the Treasury , but     in      Consequence of Appropriations
-# NPr/P+ N🅪Sg/J+ VX    NSg/VX V/J   P    D   NPr      . NSg/C/P NPr/J/P NSg/V       P  +
-> made by      Law     ; and a   regular Statement and Account of the Receipts and
-# V    NSg/J/P N🅪Sg/V+ . V/C D/P NSg/J   NSg/V/J+  V/C NSg/V   P  D   NPl/V+   V/C
-> Expenditures of all          public  Money   shall be     published from time      to time     .
-# NPl          P  NSg/I/J/C/Dq NSg/V/J N🅪Sg/J+ VX    NSg/VX V/J       P    N🅪Sg/V/J+ P  N🅪Sg/V/J .
->>>>>>> 90234093
 >
 #
 > No    Title  of Nobility shall be      granted by      the United States    : And no    Person
@@ -830,17 +654,10 @@
 # D   NPr/V/J P  NPl      P  D+  VP/J   NPrPl/V3+ P  NSg/V NPr/J/P I/R/Dq NSg/V/J NPr/C NSg/V/J
 > election for President or    Vice       President , for electors for President or    Vice
 # NSg      C/P NSg/V     NPr/C NSg/V/J/P+ NSg/V+    . C/P NPl      C/P NSg/V     NPr/C NSg/V/J/P+
-<<<<<<< HEAD
 > President , or    for Senator or    Representative in      Congress , shall not   be      denied or
 # NSg/V+    . NPr/C C/P NSg     NPr/C NSg/J+         NPr/J/P NPr/V+   . VX    NSg/C NSg/VXL VP/J   NPr/C
 > abridged by      the United States    or    any    State  by      reason of failure to pay     any    poll
-# VP/J     NSg/J/P D   VP/J   NPrPl/V3+ NPr/C I/R/Dq NSg/V+ NSg/J/P N🅪Sg/V P  NSg+    P  NSg/V/J I/R/Dq NSg/V/J+
-=======
-> President , or    for Senator or    Representative in      Congress , shall not   be     denied or
-# NSg/V+    . NPr/C C/P NSg     NPr/C NSg/J+         NPr/J/P NPr/V+   . VX    NSg/C NSg/VX V/J    NPr/C
-> abridged by      the United States   or    any    State  by      reason of failure to pay     any    poll
-# V/J      NSg/J/P D   V/J    NPrPl/V+ NPr/C I/R/Dq NSg/V+ NSg/J/P N🅪Sg/V P  N🅪Sg+   P  NSg/V/J I/R/Dq NSg/V/J+
->>>>>>> 90234093
+# VP/J     NSg/J/P D   VP/J   NPrPl/V3+ NPr/C I/R/Dq NSg/V+ NSg/J/P N🅪Sg/V P  N🅪Sg+   P  NSg/V/J I/R/Dq NSg/V/J+
 > tax    or    other   tax     .
 # N🅪Sg/V NPr/C NSg/V/J N🅪Sg/V+ .
 >
@@ -855,13 +672,8 @@
 # NSg/J         . NPr/V+ NPl/V3  P  NSg    V/C NSg+     . NSg/V+ N🅪Sg/J+ . V    NPl/V3 P
 > Credit ; make  any    Thing  but     gold     and silver    Coin   a   Tender  in      Payment of Debts ;
 # NSg/V+ . NSg/V I/R/Dq NSg/V+ NSg/C/P NᴹSg/V/J V/C NᴹSg/V/J+ NSg/V+ D/P NSg/V/J NPr/J/P N🅪Sg    P  NPl+  .
-<<<<<<< HEAD
-> pass  any    Bill  of Attainder , ex       post      facto Law    , or    Law    impairing the Obligation
-# NSg/V I/R/Dq NPr/V P  NSg       . NSg/V/J+ NPr🅪/V/P+ ?     NSg/V+ . NPr/C NSg/V+ Vg        D   NSg
-=======
 > pass  any    Bill  of Attainder , ex       post      facto Law     , or    Law     impairing the Obligation
-# NSg/V I/R/Dq NPr/V P  NSg       . NSg/V/J+ NPr🅪/V/P+ ?     N🅪Sg/V+ . NPr/C N🅪Sg/V+ V         D   NSg
->>>>>>> 90234093
+# NSg/V I/R/Dq NPr/V P  NSg       . NSg/V/J+ NPr🅪/V/P+ ?     N🅪Sg/V+ . NPr/C N🅪Sg/V+ Vg        D   NSg
 > of Contracts , or    grant any    Title  of Nobility .
 # P  NPl/V3+   . NPr/C NPr/V I/R/Dq NSg/V+ P  NSg      .
 >
@@ -971,15 +783,9 @@
 > his     term     , or    if    the President elect   shall have   failed to qualify , then    the Vice
 # ISg/D$+ NSg/V/J+ . NPr/C NSg/C D+  NSg/V+    NSg/V/J VX    NSg/VX VP/J   P  NSg/V   . NSg/J/C D   NSg/V/J/P+
 > President elect   shall act    as    President until a   President shall have   qualified ;
-<<<<<<< HEAD
 # NSg/V+    NSg/V/J VX    NPr/V+ NSg/R NSg/V+    C/P   D/P NSg/V+    VX    NSg/VX VP/J      .
-> and the Congress may    by      law    provide for the case   wherein neither a   President
-# V/C D   NPr/V+   NPr/VX NSg/J/P NSg/V+ V       C/P D   NPr/V+ C       I/C     D/P NSg/V+
-=======
-# NSg/V+    NSg/V/J VX    NPr/V+ NSg/R NSg/V+    C/P   D/P NSg/V+    VX    NSg/VX V/J       .
 > and the Congress may    by      law     provide for the case   wherein neither a   President
 # V/C D   NPr/V+   NPr/VX NSg/J/P N🅪Sg/V+ V       C/P D   NPr/V+ C       I/C     D/P NSg/V+
->>>>>>> 90234093
 > elect   nor   a   Vice       President elect   shall have   qualified , declaring who    shall then
 # NSg/V/J NSg/C D/P NSg/V/J/P+ NSg/V+    NSg/V/J VX    NSg/VX VP/J      . Vg        NPr/I+ VX    NSg/J/C
 > act    as    President , or    the manner in      which one       who    is  to act   shall be      selected ,
@@ -1068,13 +874,8 @@
 # NPr🅪  NPr/C NSg+        . D+  NSg/V/J/P+ NSg/V+    VX    VL     NSg/V+    .
 >
 #
-<<<<<<< HEAD
 > Whenever there is  a   vacancy in      the office of the Vice       President , the President
-# C        +     VL3 D/P NSg+    NPr/J/P D   NSg/V  P  D+  NSg/V/J/P+ NSg/V+    . D+  NSg/V+
-=======
-> Whenever there is a   vacancy in      the office of the Vice       President , the President
-# C        +     VL D/P N🅪Sg+   NPr/J/P D   NSg/V  P  D+  NSg/V/J/P+ NSg/V+    . D+  NSg/V+
->>>>>>> 90234093
+# C        +     VL3 D/P N🅪Sg+   NPr/J/P D   NSg/V  P  D+  NSg/V/J/P+ NSg/V+    . D+  NSg/V+
 > shall nominate a    Vice       President who    shall take  office upon confirmation by      a
 # VX    V/J      D/P+ NSg/V/J/P+ NSg/V+    NPr/I+ VX    NSg/V NSg/V+ P    N🅪Sg+        NSg/J/P D/P
 > majority vote  of both   Houses of Congress .
@@ -1084,10 +885,9 @@
 > Whenever the President transmits to the President pro     tempore of the Senate and
 # C        D+  NSg/V+    V3        P  D   NSg/V+    NSg/J/P ?       P  D   NPr+   V/C
 > the Speaker of the House of Representatives his     written declaration that          he       is
-<<<<<<< HEAD
 # D   NSg     P  D   NPr/V P  NPl+            ISg/D$+ V/J     NSg+        NSg/I/C/Ddem+ NPr/ISg+ VL3
 > unable  to discharge the powers    and duties of his     office , and until he       transmits
-# NSg/V/J P  NSg/V     D   NPrPl/V3+ V/C NPl    P  ISg/D$+ NSg/V+ . V/C C/P   NPr/ISg+ V3
+# NSg/V/J P  N🅪Sg/V    D   NPrPl/V3+ V/C NPl    P  ISg/D$+ NSg/V+ . V/C C/P   NPr/ISg+ V3
 > to them     a   written declaration to the contrary , such  powers   and duties shall be
 # P  NSg/IPl+ D/P V/J     NSg+        P  D   NSg/V/J+ . NSg/I NPrPl/V3 V/C NPl+   VX    NSg/VXL
 > discharged by      the Vice       President as    Acting    President .
@@ -1096,39 +896,16 @@
 #
 > Whenever the Vice       President and a   majority of either the principal officers of
 # C        D   NSg/V/J/P+ NSg/V+    V/C D/P NSg      P  I/C    D   NSg/J     NPl/V3   P
-> the executive departments or    of such  other    body   as    Congress may    by      law    provide ,
-# D   NSg/J     NPl+        NPr/C P  NSg/I NSg/V/J+ NSg/V+ NSg/R NPr/V+   NPr/VX NSg/J/P NSg/V+ V       .
+> the executive departments or    of such  other    body   as    Congress may    by      law     provide ,
+# D   NSg/J     NPl+        NPr/C P  NSg/I NSg/V/J+ NSg/V+ NSg/R NPr/V+   NPr/VX NSg/J/P N🅪Sg/V+ V       .
 > transmit to the President pro     tempore of the Senate and the Speaker of the
 # V        P  D+  NSg/V+    NSg/J/P ?       P  D   NPr+   V/C D   NSg     P  D
 > House of Representatives their written declaration that         the President is  unable
 # NPr/V P  NPl+            D$+   V/J     NSg+        NSg/I/C/Ddem D   NSg/V+    VL3 NSg/V/J
 > to discharge the powers    and duties of his     office , the Vice       President shall
-# P  NSg/V     D   NPrPl/V3+ V/C NPl    P  ISg/D$+ NSg/V+ . D   NSg/V/J/P+ NSg/V+    VX
+# P  N🅪Sg/V    D   NPrPl/V3+ V/C NPl    P  ISg/D$+ NSg/V+ . D   NSg/V/J/P+ NSg/V+    VX
 > immediately assume the powers    and duties of the office as    Acting    President .
 # R           V      D   NPrPl/V3+ V/C NPl    P  D   NSg/V+ NSg/R NᴹSg/Vg/J NSg/V+    .
-=======
-# D   NSg     P  D   NPr/V P  NPl+            ISg/D$+ V/J     NSg+        NSg/I/C/Ddem+ NPr/ISg+ VL
-> unable  to discharge the powers   and duties of his     office , and until he       transmits
-# NSg/V/J P  N🅪Sg/V    D   NPrPl/V+ V/C NPl    P  ISg/D$+ NSg/V+ . V/C C/P   NPr/ISg+ V
-> to them     a   written declaration to the contrary , such  powers  and duties shall be
-# P  NSg/IPl+ D/P V/J     NSg+        P  D   NSg/V/J+ . NSg/I NPrPl/V V/C NPl+   VX    NSg/VX
-> discharged by      the Vice       President as    Acting   President .
-# V/J        NSg/J/P D   NSg/V/J/P+ NSg/V+    NSg/R NᴹSg/V/J NSg/V+    .
->
-#
-> Whenever the Vice       President and a   majority of either the principal officers of
-# C        D   NSg/V/J/P+ NSg/V+    V/C D/P NSg      P  I/C    D   NSg/J     NPl/V    P
-> the executive departments or    of such  other    body   as    Congress may    by      law     provide ,
-# D   NSg/J     NPl+        NPr/C P  NSg/I NSg/V/J+ NSg/V+ NSg/R NPr/V+   NPr/VX NSg/J/P N🅪Sg/V+ V       .
-> transmit to the President pro     tempore of the Senate and the Speaker of the
-# V        P  D+  NSg/V+    NSg/J/P ?       P  D   NPr+   V/C D   NSg     P  D
-> House of Representatives their written declaration that         the President is unable
-# NPr/V P  NPl+            D$+   V/J     NSg+        NSg/I/C/Ddem D   NSg/V+    VL NSg/V/J
-> to discharge the powers   and duties of his     office , the Vice       President shall
-# P  N🅪Sg/V    D   NPrPl/V+ V/C NPl    P  ISg/D$+ NSg/V+ . D   NSg/V/J/P+ NSg/V+    VX
-> immediately assume the powers   and duties of the office as    Acting   President .
-# R           V      D   NPrPl/V+ V/C NPl    P  D   NSg/V+ NSg/R NᴹSg/V/J NSg/V+    .
->>>>>>> 90234093
 >
 #
 > Thereafter , when    the President transmits to the President pro     tempore of the
@@ -1138,53 +915,29 @@
 > that         no    inability exists , he       shall resume the powers    and duties of his     office
 # NSg/I/C/Ddem NPr/P N🅪Sg+     V3     . NPr/ISg+ VX    NSg/V  D   NPrPl/V3+ V/C NPl    P  ISg/D$+ NSg/V+
 > unless the Vice       President and a   majority of either the principal officers of
-<<<<<<< HEAD
 # C      D   NSg/V/J/P+ NSg/V+    V/C D/P NSg      P  I/C    D   NSg/J     NPl/V3   P
-> the executive department or    of such  other   body   as    Congress may    by      law    provide ,
-# D   NSg/J     NSg+       NPr/C P  NSg/I NSg/V/J NSg/V+ NSg/R NPr/V+   NPr/VX NSg/J/P NSg/V+ V       .
-=======
-# C      D   NSg/V/J/P+ NSg/V+    V/C D/P NSg      P  I/C    D   NSg/J     NPl/V    P
 > the executive department or    of such  other   body   as    Congress may    by      law     provide ,
 # D   NSg/J     NSg+       NPr/C P  NSg/I NSg/V/J NSg/V+ NSg/R NPr/V+   NPr/VX NSg/J/P N🅪Sg/V+ V       .
->>>>>>> 90234093
 > transmit within  four days to the President pro     tempore of the Senate and the
 # V        NSg/J/P NSg  NPl+ P  D   NSg/V+    NSg/J/P ?       P  D   NPr+   V/C D
 > Speaker of the House of Representatives their written declaration that         the
 # NSg     P  D   NPr/V P  NPl+            D$+   V/J     NSg+        NSg/I/C/Ddem D
-<<<<<<< HEAD
 > President is  unable  to discharge the powers    and duties of his     office . Thereupon
-# NSg/V+    VL3 NSg/V/J P  NSg/V     D   NPrPl/V3+ V/C NPl    P  ISg/D$+ NSg/V+ . W?
-=======
-> President is unable  to discharge the powers   and duties of his     office . Thereupon
-# NSg/V+    VL NSg/V/J P  N🅪Sg/V    D   NPrPl/V+ V/C NPl    P  ISg/D$+ NSg/V+ . W?
->>>>>>> 90234093
+# NSg/V+    VL3 NSg/V/J P  N🅪Sg/V    D   NPrPl/V3+ V/C NPl    P  ISg/D$+ NSg/V+ . W?
 > Congress shall decide the issue  , assembling within  forty - eight hours for that
 # NPr/V+   VX    V      D   NSg/V+ . Vg         NSg/J/P NSg/J . NSg/J NPl+  C/P NSg/I/C/Ddem
 > purpose if    not   in      session . If    the Congress , within  twenty - one       days after
 # NSg/V+  NSg/C NSg/C NPr/J/P NSg/V+  . NSg/C D+  NPr/V+   . NSg/J/P NSg    . NSg/I/V/J NPl  P
-<<<<<<< HEAD
 > receipt of the latter written declaration , or    , if    Congress is  not   in      session ,
 # NSg/V   P  D+  NSg/J+ V/J     NSg+        . NPr/C . NSg/C NPr/V+   VL3 NSg/C NPr/J/P NSg/V+  .
 > within  twenty - one       days after Congress is  required to assemble , determines by
 # NSg/J/P NSg    . NSg/I/V/J NPl  P     NPr/V+   VL3 VP/J     P  V        . V3         NSg/J/P
 > two - thirds vote  of both   Houses  that         the President is  unable  to discharge the
-# NSg . NPl/V3 NSg/V P  I/C/Dq NPl/V3+ NSg/I/C/Ddem D+  NSg/V+    VL3 NSg/V/J P  NSg/V     D
+# NSg . NPl/V3 NSg/V P  I/C/Dq NPl/V3+ NSg/I/C/Ddem D+  NSg/V+    VL3 NSg/V/J P  N🅪Sg/V    D
 > powers   and duties of his     office , the Vice       President shall continue to discharge
-# NPrPl/V3 V/C NPl    P  ISg/D$+ NSg/V+ . D+  NSg/V/J/P+ NSg/V+    VX    NSg/V    P  NSg/V
+# NPrPl/V3 V/C NPl    P  ISg/D$+ NSg/V+ . D+  NSg/V/J/P+ NSg/V+    VX    NSg/V    P  N🅪Sg/V
 > the same as    Acting    President ; otherwise , the President shall resume the powers
 # D   I/J  NSg/R NᴹSg/Vg/J NSg/V+    . J         . D+  NSg/V+    VX    NSg/V  D   NPrPl/V3
-=======
-> receipt of the latter written declaration , or    , if    Congress is not   in      session ,
-# NSg/V   P  D+  NSg/J+ V/J     NSg+        . NPr/C . NSg/C NPr/V+   VL NSg/C NPr/J/P NSg/V+  .
-> within  twenty - one       days after Congress is required to assemble , determines by
-# NSg/J/P NSg    . NSg/I/V/J NPl  P     NPr/V+   VL V/J      P  V        . V          NSg/J/P
-> two - thirds vote  of both   Houses that         the President is unable  to discharge the
-# NSg . NPl/V  NSg/V P  I/C/Dq NPl/V+ NSg/I/C/Ddem D+  NSg/V+    VL NSg/V/J P  N🅪Sg/V    D
-> powers  and duties of his     office , the Vice       President shall continue to discharge
-# NPrPl/V V/C NPl    P  ISg/D$+ NSg/V+ . D+  NSg/V/J/P+ NSg/V+    VX    NSg/V    P  N🅪Sg/V
-> the same as    Acting   President ; otherwise , the President shall resume the powers
-# D   I/J  NSg/R NᴹSg/V/J NSg/V+    . J         . D+  NSg/V+    VX    NSg/V  D   NPrPl/V
->>>>>>> 90234093
 > and duties of his     office .
 # V/C NPl    P  ISg/D$+ NSg/V+ .
 >
@@ -1271,29 +1024,16 @@
 # NPl/V3+  . VP/J/C   NSg NPl/V3 P  D+  NPl+     NSg/V/J+ V+     . V/C NPr/ISg+ VX
 > nominate , and by      and with the Advice and Consent of the Senate , shall appoint
 # V/J      . V/C NSg/J/P V/C P    D   NᴹSg+  V/C NSg/V   P  D   NPr+   . VX    V
-<<<<<<< HEAD
 > Ambassadors , other   public  Ministers and Consuls , Judges   of the supreme Court    ,
 # NPl+        . NSg/V/J NSg/V/J NPl/V3+   V/C NPl     . NPrPl/V3 P  D   NSg/V/J NSg/V/J+ .
 > and all          other   Officers of the United States    , whose Appointments are not   herein
 # V/C NSg/I/J/C/Dq NSg/V/J NPl/V3   P  D   VP/J   NPrPl/V3+ . I+    NPl+         V   NSg/C W?
-> otherwise provided for , and which shall be      established by      Law    : but     the Congress
-# J         VP/J/C   C/P . V/C I/C+  VX    NSg/VXL VP/J        NSg/J/P NSg/V+ . NSg/C/P D   NPr/V+
-> may    by      Law    vest  the Appointment of such  inferior Officers , as    they think
-# NPr/VX NSg/J/P NSg/V+ NSg/V D   NSg         P  NSg/I NSg/J    NPl/V3+  . NSg/R IPl+ NSg/V
-> proper , in      the President alone , in      the Courts of Law    , or    in      the Heads  of
-# NSg/J  . NPr/J/P D   NSg/V+    J     . NPr/J/P D   NPl/V3 P  NSg/V+ . NPr/C NPr/J/P D   NPl/V3 P
-=======
-> Ambassadors , other   public  Ministers and Consuls , Judges  of the supreme Court    ,
-# NPl+        . NSg/V/J NSg/V/J NPl/V+    V/C NPl     . NPrPl/V P  D   NSg/V/J NSg/V/J+ .
-> and all          other   Officers of the United States   , whose Appointments are not   herein
-# V/C NSg/I/J/C/Dq NSg/V/J NPl/V    P  D   V/J    NPrPl/V+ . I+    NPl+         V   NSg/C W?
-> otherwise provided for , and which shall be     established by      Law     : but     the Congress
-# J         V/J/C    C/P . V/C I/C+  VX    NSg/VX V/J         NSg/J/P N🅪Sg/V+ . NSg/C/P D   NPr/V+
+> otherwise provided for , and which shall be      established by      Law     : but     the Congress
+# J         VP/J/C   C/P . V/C I/C+  VX    NSg/VXL VP/J        NSg/J/P N🅪Sg/V+ . NSg/C/P D   NPr/V+
 > may    by      Law     vest  the Appointment of such  inferior Officers , as    they think
-# NPr/VX NSg/J/P N🅪Sg/V+ NSg/V D   NSg         P  NSg/I NSg/J    NPl/V+   . NSg/R IPl+ NSg/V
-> proper , in      the President alone , in      the Courts of Law     , or    in      the Heads of
-# NSg/J  . NPr/J/P D   NSg/V+    J     . NPr/J/P D   NPl/V  P  N🅪Sg/V+ . NPr/C NPr/J/P D   NPl/V P
->>>>>>> 90234093
+# NPr/VX NSg/J/P N🅪Sg/V+ NSg/V D   NSg         P  NSg/I NSg/J    NPl/V3+  . NSg/R IPl+ NSg/V
+> proper , in      the President alone , in      the Courts of Law     , or    in      the Heads  of
+# NSg/J  . NPr/J/P D   NSg/V+    J     . NPr/J/P D   NPl/V3 P  N🅪Sg/V+ . NPr/C NPr/J/P D   NPl/V3 P
 > Departments .
 # NPl+        .
 >
@@ -1306,21 +1046,12 @@
 # P  D$+   NSg/J/P NSg/V+  .
 >
 #
-<<<<<<< HEAD
 > No     soldier  shall , in      time     of peace   be      quartered in      any     house  , without the
 # NPr/P+ NSg/V/J+ VX    . NPr/J/P N🅪Sg/V/J P  NPr🅪/V+ NSg/VXL VP/J      NPr/J/P I/R/Dq+ NPr/V+ . C/P     D
 > consent of the owner , nor   in      time     of war     , but     in      a    manner to be      prescribed by
 # NSg/V   P  D+  NSg+  . NSg/C NPr/J/P N🅪Sg/V/J P  N🅪Sg/V+ . NSg/C/P NPr/J/P D/P+ NSg+   P  NSg/VXL VP/J       NSg/J/P
-> law    .
-# NSg/V+ .
-=======
-> No     soldier  shall , in      time     of peace   be     quartered in      any     house  , without the
-# NPr/P+ NSg/V/J+ VX    . NPr/J/P N🅪Sg/V/J P  NPr🅪/V+ NSg/VX V/J       NPr/J/P I/R/Dq+ NPr/V+ . C/P     D
-> consent of the owner , nor   in      time     of war     , but     in      a    manner to be     prescribed by
-# NSg/V   P  D+  NSg+  . NSg/C NPr/J/P N🅪Sg/V/J P  N🅪Sg/V+ . NSg/C/P NPr/J/P D/P+ NSg+   P  NSg/VX V/J        NSg/J/P
 > law     .
 # N🅪Sg/V+ .
->>>>>>> 90234093
 >
 #
 > Section . 3 .
@@ -1339,17 +1070,10 @@
 # NSg/IPl+ . P    NᴹSg/V+ P  D   N🅪Sg/V/J+ P  NSg         . NPr/ISg+ NPr/VX V       NSg/IPl+ P  NSg/I N🅪Sg/V/J+
 > as    he       shall think proper ; he       shall receive Ambassadors and other   public
 # NSg/R NPr/ISg+ VX    NSg/V NSg/J  . NPr/ISg+ VX    NSg/V   NPl         V/C NSg/V/J NSg/V/J
-<<<<<<< HEAD
-> Ministers ; he       shall take  Care   that         the Laws    be      faithfully executed , and shall
-# NPl/V3+   . NPr/ISg+ VX    NSg/V NSg/V+ NSg/I/C/Ddem D   NPl/V3+ NSg/VXL R          VP/J     . V/C VX
+> Ministers ; he       shall take  Care    that         the Laws    be      faithfully executed , and shall
+# NPl/V3+   . NPr/ISg+ VX    NSg/V N🅪Sg/V+ NSg/I/C/Ddem D   NPl/V3+ NSg/VXL R          VP/J     . V/C VX
 > Commission all          the Officers of the United States    .
 # NSg/V      NSg/I/J/C/Dq D   NPl/V3   P  D   VP/J   NPrPl/V3+ .
-=======
-> Ministers ; he       shall take  Care    that         the Laws   be     faithfully executed , and shall
-# NPl/V+    . NPr/ISg+ VX    NSg/V N🅪Sg/V+ NSg/I/C/Ddem D   NPl/V+ NSg/VX R          V/J      . V/C VX
-> Commission all          the Officers of the United States   .
-# NSg/V      NSg/I/J/C/Dq D   NPl/V    P  D   V/J    NPrPl/V+ .
->>>>>>> 90234093
 >
 #
 > Section . 4 .
@@ -1357,19 +1081,11 @@
 >
 #
 > The President , Vice       President and all          civil Officers of the
-<<<<<<< HEAD
 # D+  NSg/V+    . NSg/V/J/P+ NSg/V+    V/C NSg/I/J/C/Dq J     NPl/V3   P  D+
 > United States    , shall be      removed from Office on  Impeachment for , and Conviction
 # VP/J   NPrPl/V3+ . VX    NSg/VXL VP/J    P    NSg/V+ J/P N🅪Sg        C/P . V/C NSg+
 > of , Treason , Bribery , or    other   high    Crimes  and Misdemeanors .
-# P  . NSg     . NSg     . NPr/C NSg/V/J NSg/V/J NPl/V3+ V/C NPl          .
-=======
-# D+  NSg/V+    . NSg/V/J/P+ NSg/V+    V/C NSg/I/J/C/Dq J     NPl/V    P  D+
-> United States   , shall be     removed from Office on  Impeachment for , and Conviction
-# V/J    NPrPl/V+ . VX    NSg/VX V/J     P    NSg/V+ J/P N🅪Sg        C/P . V/C NSg+
-> of , Treason , Bribery , or    other   high    Crimes and Misdemeanors .
-# P  . NSg     . NᴹSg    . NPr/C NSg/V/J NSg/V/J NPl/V+ V/C NPl          .
->>>>>>> 90234093
+# P  . NSg     . NᴹSg    . NPr/C NSg/V/J NSg/V/J NPl/V3+ V/C NPl          .
 >
 #
 > Article . III .
@@ -1398,13 +1114,12 @@
 # NSg/V+  . # .
 >
 #
-<<<<<<< HEAD
-> The judicial Power    shall extend to all           Cases   , in      Law   and
-# D+  NSg/J+   NSg/V/J+ VX    NSg/V  P  NSg/I/J/C/Dq+ NPl/V3+ . NPr/J/P NSg/V V/C
+> The judicial Power    shall extend to all           Cases   , in      Law    and
+# D+  NSg/J+   NSg/V/J+ VX    NSg/V  P  NSg/I/J/C/Dq+ NPl/V3+ . NPr/J/P N🅪Sg/V V/C
 > Equity , arising under   this    Constitution , the Laws   of the United States    , and
 # NSg+   . Vg      NSg/J/P I/Ddem+ NPr+         . D   NPl/V3 P  D+  VP/J   NPrPl/V3+ . V/C
 > Treaties made , or    which shall be      made , under   their Authority ; — to all           Cases
-# NPl/V3+  V    . NPr/C I/C+  VX    NSg/VXL V    . NSg/J/P D$+   NSg+      . . P  NSg/I/J/C/Dq+ NPl/V3+
+# NPl/V3+  V    . NPr/C I/C+  VX    NSg/VXL V    . NSg/J/P D$+   N🅪Sg+     . . P  NSg/I/J/C/Dq+ NPl/V3+
 > affecting Ambassadors , other    public   Ministers and Consuls ; — to all          Cases  of
 # Vg/J      NPl+        . NSg/V/J+ NSg/V/J+ NPl/V3+   V/C NPl     . . P  NSg/I/J/C/Dq NPl/V3 P
 > admiralty and maritime Jurisdiction ; — to Controversies to which the United
@@ -1423,59 +1138,20 @@
 # I/Ddem NPr/J/P I/C+  D/P NSg/V+ VX    NSg/VXL NSg/V/J+ . D   NSg/V/J NSg/V/J+ VX    NSg/VX NSg/J
 > Jurisdiction . In      all          the other    Cases   before mentioned , the supreme  Court    shall
 # NSg+         . NPr/J/P NSg/I/J/C/Dq D+  NSg/V/J+ NPl/V3+ C/P    VP/J      . D+  NSg/V/J+ NSg/V/J+ VX
-> have   appellate Jurisdiction , both   as    to Law   and Fact , with such  Exceptions , and
-# NSg/VX J         NSg+         . I/C/Dq NSg/R P  NSg/V V/C NSg+ . P    NSg/I NPl+       . V/C
-=======
-> The judicial Power    shall extend to all           Cases  , in      Law    and
-# D+  NSg/J+   NSg/V/J+ VX    NSg/V  P  NSg/I/J/C/Dq+ NPl/V+ . NPr/J/P N🅪Sg/V V/C
-> Equity , arising under   this    Constitution , the Laws  of the United States   , and
-# NSg+   . V       NSg/J/P I/Ddem+ NPr+         . D   NPl/V P  D+  V/J    NPrPl/V+ . V/C
-> Treaties made , or    which shall be     made , under   their Authority ; — to all           Cases
-# NPl/V+   V    . NPr/C I/C+  VX    NSg/VX V    . NSg/J/P D$+   N🅪Sg+     . . P  NSg/I/J/C/Dq+ NPl/V+
-> affecting Ambassadors , other    public   Ministers and Consuls ; — to all          Cases of
-# V/J       NPl+        . NSg/V/J+ NSg/V/J+ NPl/V+    V/C NPl     . . P  NSg/I/J/C/Dq NPl/V P
-> admiralty and maritime Jurisdiction ; — to Controversies to which the United
-# NPr       V/C J        NSg+         . . P  NPl           P  I/C+  D   V/J
-> States   shall be     a   Party    ; — to Controversies between two or    more         States   ; — between
-# NPrPl/V+ VX    NSg/VX D/P NSg/V/J+ . . P  NPl           NSg/P   NSg NPr/C NPr/I/V/J/Dq NPrPl/V+ . . NSg/P
-> Citizens of different States   , — between Citizens of the same State  claiming
-# NPl      P  NSg/J     NPrPl/V+ . . NSg/P   NPl      P  D   I/J  NSg/V+ V
-> Lands  under   Grants of different States   .
-# NPl/V+ NSg/J/P NPl/V  P  NSg/J     NPrPl/V+ .
->
-#
-> In      all           Cases  affecting Ambassadors , other    public   Ministers and Consuls , and
-# NPr/J/P NSg/I/J/C/Dq+ NPl/V+ V/J       NPl+        . NSg/V/J+ NSg/V/J+ NPl/V+    V/C NPl     . V/C
-> those  in      which a   State  shall be     Party    , the supreme Court    shall have   original
-# I/Ddem NPr/J/P I/C+  D/P NSg/V+ VX    NSg/VX NSg/V/J+ . D   NSg/V/J NSg/V/J+ VX    NSg/VX NSg/J
-> Jurisdiction . In      all          the other    Cases  before mentioned , the supreme  Court    shall
-# NSg+         . NPr/J/P NSg/I/J/C/Dq D+  NSg/V/J+ NPl/V+ C/P    V/J       . D+  NSg/V/J+ NSg/V/J+ VX
 > have   appellate Jurisdiction , both   as    to Law    and Fact , with such  Exceptions , and
 # NSg/VX J         NSg+         . I/C/Dq NSg/R P  N🅪Sg/V V/C NSg+ . P    NSg/I NPl+       . V/C
->>>>>>> 90234093
 > under   such  Regulations as    the Congress shall make  .
 # NSg/J/P NSg/I NPl+        NSg/R D   NPr/V+   VX    NSg/V .
 >
 #
-<<<<<<< HEAD
 > The Trial   of all           Crimes  , except in      Cases   of Impeachment , shall be      by      Jury     ; and
 # D   NSg/V/J P  NSg/I/J/C/Dq+ NPl/V3+ . V/C/P  NPr/J/P NPl/V3+ P  N🅪Sg        . VX    NSg/VXL NSg/J/P NSg/V/J+ . V/C
 > such  Trial    shall be      held in      the State  where the said    Crimes  shall have   been
 # NSg/I NSg/V/J+ VX    NSg/VXL V    NPr/J/P D   NSg/V+ NSg/C D   VPtPp/J NPl/V3+ VX    NSg/VX NSg/VPp
 > committed ; but     when    not   committed within  any    State  , the Trial    shall be      at    such
 # V/J       . NSg/C/P NSg/I/C NSg/C V/J       NSg/J/P I/R/Dq NSg/V+ . D   NSg/V/J+ VX    NSg/VXL NSg/P NSg/I
-> Place or    Places  as    the Congress may    by      Law    have   directed .
-# NSg/V NPr/C NPl/V3+ NSg/R D   NPr/V+   NPr/VX NSg/J/P NSg/V+ NSg/VX VP/J     .
-=======
-> The Trial   of all           Crimes , except in      Cases  of Impeachment , shall be     by      Jury     ; and
-# D   NSg/V/J P  NSg/I/J/C/Dq+ NPl/V+ . V/C/P  NPr/J/P NPl/V+ P  N🅪Sg        . VX    NSg/VX NSg/J/P NSg/V/J+ . V/C
-> such  Trial    shall be     held in      the State  where the said Crimes shall have   been
-# NSg/I NSg/V/J+ VX    NSg/VX V    NPr/J/P D   NSg/V+ NSg/C D   V/J  NPl/V+ VX    NSg/VX NSg/V
-> committed ; but     when    not   committed within  any    State  , the Trial    shall be     at    such
-# V/J       . NSg/C/P NSg/I/C NSg/C V/J       NSg/J/P I/R/Dq NSg/V+ . D   NSg/V/J+ VX    NSg/VX NSg/P NSg/I
-> Place or    Places as    the Congress may    by      Law     have   directed .
-# NSg/V NPr/C NPl/V+ NSg/R D   NPr/V+   NPr/VX NSg/J/P N🅪Sg/V+ NSg/VX V/J      .
->>>>>>> 90234093
+> Place or    Places  as    the Congress may    by      Law     have   directed .
+# NSg/V NPr/C NPl/V3+ NSg/R D   NPr/V+   NPr/VX NSg/J/P N🅪Sg/V+ NSg/VX VP/J     .
 >
 #
 > Section . 3 .
@@ -1485,15 +1161,9 @@
 > Treason against the United States    , shall consist only  in
 # NSg     C/P     D   VP/J   NPrPl/V3+ . VX    NSg/V   J/R/C NPr/J/P
 > levying War     against them     , or    in      adhering to their Enemies , giving them     Aid    and
-<<<<<<< HEAD
 # Vg      N🅪Sg/V+ C/P     NSg/IPl+ . NPr/C NPr/J/P Vg       P  D$+   NPl/V3+ . Vg     NSg/IPl+ N🅪Sg/V V/C
 > Comfort . No     Person shall be      convicted of Treason unless on  the Testimony of two
-# NSg/V+  . NPr/P+ NSg/V+ VX    NSg/VXL VP/J      P  NSg     C      J/P D   NSg       P  NSg
-=======
-# V       N🅪Sg/V+ C/P     NSg/IPl+ . NPr/C NPr/J/P V        P  D$+   NPl/V+  . V      NSg/IPl+ N🅪Sg/V V/C
-> Comfort . No     Person shall be     convicted of Treason unless on  the Testimony of two
-# N🅪Sg/V+ . NPr/P+ NSg/V+ VX    NSg/VX V/J       P  NSg     C      J/P D   NSg       P  NSg
->>>>>>> 90234093
+# N🅪Sg/V+ . NPr/P+ NSg/V+ VX    NSg/VXL VP/J      P  NSg     C      J/P D   NSg       P  NSg
 > Witnesses to the same overt Act    , or    on  Confession in      open    Court    .
 # NPl/V3+   P  D   I/J  NSg/J NPr/V+ . NPr/C J/P N🅪Sg+      NPr/J/P NSg/V/J NSg/V/J+ .
 >
@@ -1515,7 +1185,6 @@
 > papers  , and effects , against unreasonable searches and seizures , shall not   be
 # NPl/V3+ . V/C NPl/V3+ . C/P     J            NPl/V3   V/C NPl/V3+  . VX    NSg/C NSg/VXL
 > violated , and no    warrants shall issue  , but     upon probable cause    , supported by
-<<<<<<< HEAD
 # VP/J     . V/C NPr/P NPl/V3+  VX    NSg/V+ . NSg/C/P P    NSg/J    N🅪Sg/V/C . VP/J      NSg/J/P
 > oath   or    affirmation , and particularly describing the place  to be      searched , and
 # NSg/V+ NPr/C NSg         . V/C R            Vg         D   NSg/V+ P  NSg/VXL VP/J     . V/C
@@ -1530,89 +1199,41 @@
 > in      the land   or    naval forces  , or    in      the militia , when    in      actual service in      time
 # NPr/J/P D   NPr🅪/V NPr/C J     NPl/V3+ . NPr/C NPr/J/P D   NSg     . NSg/I/C NPr/J/P NSg/J  NSg/V+  NPr/J/P N🅪Sg/V/J
 > of war    or    public  danger     ; nor   shall any    person be      subject for the same offense
-# P  N🅪Sg/V NPr/C NSg/V/J N🅪Sg/V/JC+ . NSg/C VX    I/R/Dq NSg/V+ NSg/VXL NSg/V/J C/P D   I/J  NSg+
-> to be      twice put   in      jeopardy of life  or    limb   ; nor   shall be      compelled in      any
-# P  NSg/VXL W?    NSg/V NPr/J/P NSg/V    P  NSg/V NPr/C NSg/V+ . NSg/C VX    NSg/VXL V/J       NPr/J/P I/R/Dq
-> criminal case   to be      a   witness against himself , nor   be      deprived of life   ,
-# NSg/J    NPr/V+ P  NSg/VXL D/P NSg/V+  C/P     ISg+    . NSg/C NSg/VXL VP/J     P  NSg/V+ .
-> liberty , or    property , without due   process of law    ; nor   shall private property be
-# NSg+    . NPr/C NSg/V+   . C/P     NSg/J NSg/V   P  NSg/V+ . NSg/C VX    NSg/V/J NSg/V+   NSg/VXL
-=======
-# V/J      . V/C NPr/P NPl/V+   VX    NSg/V+ . NSg/C/P P    NSg/J    N🅪Sg/V/C . V/J       NSg/J/P
-> oath   or    affirmation , and particularly describing the place  to be     searched , and
-# NSg/V+ NPr/C NSg         . V/C R            V          D   NSg/V+ P  NSg/VX V/J      . V/C
-> the persons or    things to be     seized .
-# D   NPl/V+  NPr/C NPl/V+ P  NSg/VX V/J    .
->
-#
-> No     person shall be     held to answer for a    capital , or    otherwise infamous crime   ,
-# NPr/P+ NSg/V+ VX    NSg/VX V    P  NSg/V  C/P D/P+ NSg/J+  . NPr/C J         V/J+     N🅪Sg/V+ .
-> unless on  a   presentment or    indictment of a   grand jury     , except in      cases  arising
-# C      J/P D/P NSg         NPr/C NSg        P  D/P NSg/J NSg/V/J+ . V/C/P  NPr/J/P NPl/V+ V
-> in      the land   or    naval forces , or    in      the militia , when    in      actual service in      time
-# NPr/J/P D   NPr🅪/V NPr/C J     NPl/V+ . NPr/C NPr/J/P D   NSg     . NSg/I/C NPr/J/P NSg/J  NSg/V+  NPr/J/P N🅪Sg/V/J
-> of war    or    public  danger     ; nor   shall any    person be     subject for the same offense
-# P  N🅪Sg/V NPr/C NSg/V/J N🅪Sg/V/JC+ . NSg/C VX    I/R/Dq NSg/V+ NSg/VX NSg/V/J C/P D   I/J  N🅪Sg+
-> to be     twice put   in      jeopardy of life   or    limb   ; nor   shall be     compelled in      any
-# P  NSg/VX W?    NSg/V NPr/J/P NSg/V    P  N🅪Sg/V NPr/C NSg/V+ . NSg/C VX    NSg/VX V/J       NPr/J/P I/R/Dq
-> criminal case   to be     a   witness against himself , nor   be     deprived of life    ,
-# NSg/J    NPr/V+ P  NSg/VX D/P NSg/V+  C/P     ISg+    . NSg/C NSg/VX V/J      P  N🅪Sg/V+ .
+# P  N🅪Sg/V NPr/C NSg/V/J N🅪Sg/V/JC+ . NSg/C VX    I/R/Dq NSg/V+ NSg/VXL NSg/V/J C/P D   I/J  N🅪Sg+
+> to be      twice put   in      jeopardy of life   or    limb   ; nor   shall be      compelled in      any
+# P  NSg/VXL W?    NSg/V NPr/J/P NSg/V    P  N🅪Sg/V NPr/C NSg/V+ . NSg/C VX    NSg/VXL V/J       NPr/J/P I/R/Dq
+> criminal case   to be      a   witness against himself , nor   be      deprived of life    ,
+# NSg/J    NPr/V+ P  NSg/VXL D/P NSg/V+  C/P     ISg+    . NSg/C NSg/VXL VP/J     P  N🅪Sg/V+ .
 > liberty , or    property , without due   process of law     ; nor   shall private property be
-# NSg+    . NPr/C NSg/V+   . C/P     NSg/J NSg/V   P  N🅪Sg/V+ . NSg/C VX    NSg/V/J NSg/V+   NSg/VX
->>>>>>> 90234093
+# NSg+    . NPr/C NSg/V+   . C/P     NSg/J NSg/V   P  N🅪Sg/V+ . NSg/C VX    NSg/V/J NSg/V+   NSg/VXL
 > taken for public  use    , without just compensation .
 # V/J   C/P NSg/V/J NSg/V+ . C/P     V/J  NSg+         .
 >
 #
 > In      all          criminal prosecutions , the accused shall enjoy the right   to a   speedy and
-<<<<<<< HEAD
-# NPr/J/P NSg/I/J/C/Dq NSg/J    W?           . D+  VP/J+   VX    V     D   NPr/V/J P  D/P V/J    V/C
+# NPr/J/P NSg/I/J/C/Dq NSg/J    NPl          . D+  VP/J+   VX    V     D   NPr/V/J P  D/P V/J    V/C
 > public  trial    , by      an  impartial jury    of the state  and district wherein the crime
 # NSg/V/J NSg/V/J+ . NSg/J/P D/P J         NSg/V/J P  D   NSg/V+ V/C NSg/V/J+ C       D   N🅪Sg/V+
 > shall have   been    committed , which district shall have   been    previously
 # VX    NSg/VX NSg/VPp V/J       . I/C+  NSg/V/J+ VX    NSg/VX NSg/VPp R
-> ascertained by      law    , and to be      informed of the nature and cause    of the
-# VP/J        NSg/J/P NSg/V+ . V/C P  NSg/VXL VP/J     P  D   NSg/V+ V/C N🅪Sg/V/C P  D
+> ascertained by      law     , and to be      informed of the nature and cause    of the
+# VP/J        NSg/J/P N🅪Sg/V+ . V/C P  NSg/VXL VP/J     P  D   NSg/V+ V/C N🅪Sg/V/C P  D
 > accusation ; to be      confronted with the witnesses against him  ; to have   compulsory
 # NSg        . P  NSg/VXL VP/J       P    D   NPl/V3+   C/P     ISg+ . P  NSg/VX NSg/J
 > process for obtaining witnesses in      his     favor      , and to have   the assistance of
-# NSg/V+  C/P Vg        NPl/V3+   NPr/J/P ISg/D$+ N🅪Sg/V/Am+ . V/C P  NSg/VX D   NSg        P
-=======
-# NPr/J/P NSg/I/J/C/Dq NSg/J    NPl          . D+  V/J+    VX    V     D   NPr/V/J P  D/P V/J    V/C
-> public  trial    , by      an  impartial jury    of the state  and district wherein the crime
-# NSg/V/J NSg/V/J+ . NSg/J/P D/P J         NSg/V/J P  D   NSg/V+ V/C NSg/V/J+ C       D   N🅪Sg/V+
-> shall have   been  committed , which district shall have   been  previously
-# VX    NSg/VX NSg/V V/J       . I/C+  NSg/V/J+ VX    NSg/VX NSg/V R
-> ascertained by      law     , and to be     informed of the nature and cause    of the
-# V/J         NSg/J/P N🅪Sg/V+ . V/C P  NSg/VX V/J      P  D   NSg/V+ V/C N🅪Sg/V/C P  D
-> accusation ; to be     confronted with the witnesses against him  ; to have   compulsory
-# NSg        . P  NSg/VX V/J        P    D   NPl/V+    C/P     ISg+ . P  NSg/VX NSg/J
-> process for obtaining witnesses in      his     favor      , and to have   the assistance of
-# NSg/V+  C/P V         NPl/V+    NPr/J/P ISg/D$+ N🅪Sg/V/Am+ . V/C P  NSg/VX D   NᴹSg       P
->>>>>>> 90234093
+# NSg/V+  C/P Vg        NPl/V3+   NPr/J/P ISg/D$+ N🅪Sg/V/Am+ . V/C P  NSg/VX D   NᴹSg       P
 > counsel for his     defense    .
 # NSg/V+  C/P ISg/D$+ N🅪Sg/V/Am+ .
 >
 #
-<<<<<<< HEAD
-> In      suits  at    common   law    , where the value  in      controversy shall exceed twenty
-# NPr/J/P NPl/V3 NSg/P NSg/V/J+ NSg/V+ . NSg/C D   NSg/V+ NPr/J/P NSg+        VX    V      NSg+
+> In      suits  at    common   law     , where the value   in      controversy shall exceed twenty
+# NPr/J/P NPl/V3 NSg/P NSg/V/J+ N🅪Sg/V+ . NSg/C D   N🅪Sg/V+ NPr/J/P NSg+        VX    V      NSg+
 > dollars , the right   of trial    by      jury     shall be      preserved , and no     fact tried by      a
 # NPl+    . D   NPr/V/J P  NSg/V/J+ NSg/J/P NSg/V/J+ VX    NSg/VXL VP/J      . V/C NPr/P+ NSg+ VP/J  NSg/J/P D/P+
 > jury     , shall be      otherwise reexamined in      any    court   of the United States    , than
 # NSg/V/J+ . VX    NSg/VXL J         VP/J       NPr/J/P I/R/Dq NSg/V/J P  D   VP/J   NPrPl/V3+ . C/P
-> according to the rules  of the common  law    .
-# Vg/J      P  D   NPl/V3 P  D   NSg/V/J NSg/V+ .
-=======
-> In      suits at    common   law     , where the value   in      controversy shall exceed twenty
-# NPr/J/P NPl/V NSg/P NSg/V/J+ N🅪Sg/V+ . NSg/C D   N🅪Sg/V+ NPr/J/P NSg+        VX    V      NSg+
-> dollars , the right   of trial    by      jury     shall be     preserved , and no     fact tried by      a
-# NPl+    . D   NPr/V/J P  NSg/V/J+ NSg/J/P NSg/V/J+ VX    NSg/VX V/J       . V/C NPr/P+ NSg+ V/J   NSg/J/P D/P+
-> jury     , shall be     otherwise reexamined in      any    court   of the United States   , than
-# NSg/V/J+ . VX    NSg/VX J         V/J        NPr/J/P I/R/Dq NSg/V/J P  D   V/J    NPrPl/V+ . C/P
-> according to the rules of the common  law     .
-# V/J       P  D   NPl/V P  D   NSg/V/J N🅪Sg/V+ .
->>>>>>> 90234093
+> according to the rules  of the common  law     .
+# Vg/J      P  D   NPl/V3 P  D   NSg/V/J N🅪Sg/V+ .
 >
 #
 > Excessive bail   shall not   be      required , nor   excessive fines  imposed , nor   cruel
@@ -1643,37 +1264,20 @@
 # NSg/V+  . # .
 >
 #
-<<<<<<< HEAD
 > All           persons born    or    naturalized in      the United States    , and
 # NSg/I/J/C/Dq+ NPl/V3+ NPr/V/J NPr/C VP/J        NPr/J/P D   VP/J   NPrPl/V3+ . V/C
 > subject  to the jurisdiction thereof , are citizens of the United States    and of
 # NSg/V/J+ P  D   NSg+         W?      . V   NPl      P  D   VP/J   NPrPl/V3+ V/C P
-> the State  wherein they reside  . No     State  shall make  or    enforce any     law    which
-# D   NSg/V+ C       IPl+ NSg/V/J . NPr/P+ NSg/V+ VX    NSg/V NPr/C V       I/R/Dq+ NSg/V+ I/C+
+> the State  wherein they reside  . No     State  shall make  or    enforce any     law     which
+# D   NSg/V+ C       IPl+ NSg/V/J . NPr/P+ NSg/V+ VX    NSg/V NPr/C V       I/R/Dq+ N🅪Sg/V+ I/C+
 > shall abridge the privileges or    immunities of citizens of the United States    ;
 # VX    V       D   NPl/V3+    NPr/C ?          P  NPl      P  D   VP/J   NPrPl/V3+ .
-> nor   shall any    State  deprive any    person of life   , liberty , or    property , without
-# NSg/C VX    I/R/Dq NSg/V+ V       I/R/Dq NSg/V  P  NSg/V+ . NSg+    . NPr/C NSg/V+   . C/P
-> due   process of law    ; nor   deny to any    person within  its     jurisdiction the equal
-# NSg/J NSg/V   P  NSg/V+ . NSg/C V    P  I/R/Dq NSg/V+ NSg/J/P ISg/D$+ NSg          D   NSg/V/J
-> protection of the laws    .
-# N🅪Sg       P  D   NPl/V3+ .
-=======
-> All           persons born    or    naturalized in      the United States   , and
-# NSg/I/J/C/Dq+ NPl/V+  NPr/V/J NPr/C V/J         NPr/J/P D   V/J    NPrPl/V+ . V/C
-> subject  to the jurisdiction thereof , are citizens of the United States   and of
-# NSg/V/J+ P  D   NSg+         W?      . V   NPl      P  D   V/J    NPrPl/V+ V/C P
-> the State  wherein they reside  . No     State  shall make  or    enforce any     law     which
-# D   NSg/V+ C       IPl+ NSg/V/J . NPr/P+ NSg/V+ VX    NSg/V NPr/C V       I/R/Dq+ N🅪Sg/V+ I/C+
-> shall abridge the privileges or    immunities of citizens of the United States   ;
-# VX    V       D   NPl/V+     NPr/C ?          P  NPl      P  D   V/J    NPrPl/V+ .
 > nor   shall any    State  deprive any    person of life    , liberty , or    property , without
 # NSg/C VX    I/R/Dq NSg/V+ V       I/R/Dq NSg/V  P  N🅪Sg/V+ . NSg+    . NPr/C NSg/V+   . C/P
 > due   process of law     ; nor   deny to any    person within  its     jurisdiction the equal
 # NSg/J NSg/V   P  N🅪Sg/V+ . NSg/C V    P  I/R/Dq NSg/V+ NSg/J/P ISg/D$+ NSg          D   NSg/V/J
-> protection of the laws   .
-# N🅪Sg       P  D   NPl/V+ .
->>>>>>> 90234093
+> protection of the laws    .
+# N🅪Sg       P  D   NPl/V3+ .
 >
 #
 > The right   of citizens of the United States    , who    are eighteen years of age     or
@@ -1685,52 +1289,29 @@
 >
 #
 > A    Person charged in      any     State  with Treason , Felony , or    other   Crime   , who    shall
-<<<<<<< HEAD
 # D/P+ NSg/V+ VP/J    NPr/J/P I/R/Dq+ NSg/V+ P    NSg     . NSg    . NPr/C NSg/V/J N🅪Sg/V+ . NPr/I+ VX
 > flee from Justice , and be      found in      another State  , shall on  Demand of the
 # V    P    NPr🅪+   . V/C NSg/VXL NSg/V NPr/J/P I/D     NSg/V+ . VX    J/P NSg/V  P  D
 > executive Authority of the State  from which he       fled , be      delivered up        , to be
-# NSg/J     NSg       P  D   NSg/V+ P    I/C+  NPr/ISg+ J    . NSg/VXL VP/J      NSg/V/J/P . P  NSg/VXL
-=======
-# D/P+ NSg/V+ V/J     NPr/J/P I/R/Dq+ NSg/V+ P    NSg     . NSg    . NPr/C NSg/V/J N🅪Sg/V+ . NPr/I+ VX
-> flee from Justice , and be     found in      another State  , shall on  Demand of the
-# V    P    NPr🅪+   . V/C NSg/VX NSg/V NPr/J/P I/D     NSg/V+ . VX    J/P NSg/V  P  D
-> executive Authority of the State  from which he       fled , be     delivered up        , to be
-# NSg/J     N🅪Sg      P  D   NSg/V+ P    I/C+  NPr/ISg+ J    . NSg/VX V/J       NSg/V/J/P . P  NSg/VX
->>>>>>> 90234093
+# NSg/J     N🅪Sg      P  D   NSg/V+ P    I/C+  NPr/ISg+ J    . NSg/VXL VP/J      NSg/V/J/P . P  NSg/VXL
 > removed to the State  having Jurisdiction of the Crime   .
 # VP/J    P  D   NSg/V+ Vg     NSg          P  D   N🅪Sg/V+ .
 >
 #
 > Neither slavery nor   involuntary servitude , except as    a   punishment for crime
 # I/C     NSg/J+  NSg/C J           NSg       . V/C/P  NSg/R D/P N🅪Sg       C/P N🅪Sg/V+
-<<<<<<< HEAD
 > whereof the party    shall have   been    duly convicted , shall exist within  the United
 # C       D   NSg/V/J+ VX    NSg/VX NSg/VPp W?   VP/J      . VX    V     NSg/J/P D   VP/J
 > States    , or    any    place  subject  to their jurisdiction . No     Person held to Service
 # NPrPl/V3+ . NPr/C I/R/Dq NSg/V+ NSg/V/J+ P  D$+   NSg+         . NPr/P+ NSg/V+ V    P  NSg/V
 > or    Labour      in      one        State  , under   the Laws    thereof , escaping into another , shall ,
 # NPr/C NPr/V/Comm+ NPr/J/P NSg/I/V/J+ NSg/V+ . NSg/J/P D+  NPl/V3+ W?      . Vg       P    I/D     . VX    .
-> in      Consequence of any    Law   or    Regulation therein , be      discharged from such
-# NPr/J/P NSg/V       P  I/R/Dq NSg/V NPr/C N🅪Sg/J+    W?      . NSg/VXL VP/J       P    NSg/I
+> in      Consequence of any    Law    or    Regulation therein , be      discharged from such
+# NPr/J/P NSg/V       P  I/R/Dq N🅪Sg/V NPr/C N🅪Sg/J+    W?      . NSg/VXL VP/J       P    NSg/I
 > Service or    Labour      , but     shall be      delivered up        on  Claim of the Party    to whom such
 # NSg/V   NPr/C NPr/V/Comm+ . NSg/C/P VX    NSg/VXL VP/J      NSg/V/J/P J/P NSg/V P  D   NSg/V/J+ P  I+   NSg/I
 > Service or    Labour      may    be      due   .
 # NSg/V   NPr/C NPr/V/Comm+ NPr/VX NSg/VXL NSg/J .
-=======
-> whereof the party    shall have   been  duly convicted , shall exist within  the United
-# C       D   NSg/V/J+ VX    NSg/VX NSg/V W?   V/J       . VX    V     NSg/J/P D   V/J
-> States   , or    any    place  subject  to their jurisdiction . No     Person held to Service
-# NPrPl/V+ . NPr/C I/R/Dq NSg/V+ NSg/V/J+ P  D$+   NSg+         . NPr/P+ NSg/V+ V    P  NSg/V
-> or    Labour      in      one        State  , under   the Laws   thereof , escaping into another , shall ,
-# NPr/C NPr/V/Comm+ NPr/J/P NSg/I/V/J+ NSg/V+ . NSg/J/P D+  NPl/V+ W?      . V        P    I/D     . VX    .
-> in      Consequence of any    Law    or    Regulation therein , be     discharged from such
-# NPr/J/P NSg/V       P  I/R/Dq N🅪Sg/V NPr/C N🅪Sg/J+    W?      . NSg/VX V/J        P    NSg/I
-> Service or    Labour      , but     shall be     delivered up        on  Claim of the Party    to whom such
-# NSg/V   NPr/C NPr/V/Comm+ . NSg/C/P VX    NSg/VX V/J       NSg/V/J/P J/P NSg/V P  D   NSg/V/J+ P  I+   NSg/I
-> Service or    Labour      may    be     due   .
-# NSg/V   NPr/C NPr/V/Comm+ NPr/VX NSg/VX NSg/J .
->>>>>>> 90234093
 >
 #
 > Section . 3 .
@@ -1777,17 +1358,10 @@
 # NSg/V+  . # .
 >
 #
-<<<<<<< HEAD
 > The validity of the public  debt of the United States    ,
 # D   NSg      P  D   NSg/V/J N🅪Sg P  D+  VP/J   NPrPl/V3+ .
-> authorized by      law    , including debts incurred for payment of pensions and
-# VP/J       NSg/J/P NSg/V+ . Vg        NPl+  V        C/P N🅪Sg    P  NPl/V3   V/C
-=======
-> The validity of the public  debt of the United States   ,
-# D   NSg      P  D   NSg/V/J N🅪Sg P  D+  V/J    NPrPl/V+ .
 > authorized by      law     , including debts incurred for payment of pensions and
-# V/J        NSg/J/P N🅪Sg/V+ . V         NPl+  V        C/P N🅪Sg    P  NPl/V    V/C
->>>>>>> 90234093
+# VP/J       NSg/J/P N🅪Sg/V+ . Vg        NPl+  V        C/P N🅪Sg    P  NPl/V3   V/C
 > bounties for services in      suppressing insurrection or    rebellion , shall not   be
 # NPl/V3   C/P NPl/V3+  NPr/J/P Vg          NSg          NPr/C NSg+      . VX    NSg/C NSg/VXL
 > questioned . But     neither the United States    nor   any     State  shall assume or    pay     any
@@ -1840,29 +1414,16 @@
 # NPr+         . NSg/R NSg/J/P D   NSg/J         .
 >
 #
-<<<<<<< HEAD
 > This    Constitution , and the Laws   of the United States    which shall be      made in
 # I/Ddem+ NPr+         . V/C D   NPl/V3 P  D+  VP/J   NPrPl/V3+ I/C+  VX    NSg/VXL V    NPr/J/P
 > Pursuance thereof ; and all          Treaties made , or    which shall be      made , under   the
 # NSg       W?      . V/C NSg/I/J/C/Dq NPl/V3+  V    . NPr/C I/C+  VX    NSg/VXL V    . NSg/J/P D
-> Authority of the United States    , shall be      the supreme Law   of the Land    ; and the
-# NSg       P  D   VP/J   NPrPl/V3+ . VX    NSg/VXL D   NSg/V/J NSg/V P  D   NPr🅪/V+ . V/C D
+> Authority of the United States    , shall be      the supreme Law    of the Land    ; and the
+# N🅪Sg      P  D   VP/J   NPrPl/V3+ . VX    NSg/VXL D   NSg/V/J N🅪Sg/V P  D   NPr🅪/V+ . V/C D
 > Judges    in      every State  shall be      bound       thereby , any    Thing  in      the Constitution or
 # NPrPl/V3+ NPr/J/P Dq    NSg/V+ VX    NSg/VXL NSg/VPtPp/J W?      . I/R/Dq NSg/V+ NPr/J/P D   NPr+         NPr/C
 > Laws   of any    State  to the Contrary notwithstanding .
 # NPl/V3 P  I/R/Dq NSg/V+ P  D   NSg/V/J+ C/P             .
-=======
-> This    Constitution , and the Laws  of the United States   which shall be     made in
-# I/Ddem+ NPr+         . V/C D   NPl/V P  D+  V/J    NPrPl/V+ I/C+  VX    NSg/VX V    NPr/J/P
-> Pursuance thereof ; and all          Treaties made , or    which shall be     made , under   the
-# NSg       W?      . V/C NSg/I/J/C/Dq NPl/V+   V    . NPr/C I/C+  VX    NSg/VX V    . NSg/J/P D
-> Authority of the United States   , shall be     the supreme Law    of the Land    ; and the
-# N🅪Sg      P  D   V/J    NPrPl/V+ . VX    NSg/VX D   NSg/V/J N🅪Sg/V P  D   NPr🅪/V+ . V/C D
-> Judges   in      every State  shall be     bound   thereby , any    Thing  in      the Constitution or
-# NPrPl/V+ NPr/J/P Dq    NSg/V+ VX    NSg/VX NSg/V/J W?      . I/R/Dq NSg/V+ NPr/J/P D   NPr+         NPr/C
-> Laws  of any    State  to the Contrary notwithstanding .
-# NPl/V P  I/R/Dq NSg/V+ P  D   NSg/V/J+ C/P             .
->>>>>>> 90234093
 >
 #
 > The Senators and Representatives before mentioned , and the Members of the
@@ -1879,16 +1440,10 @@
 # NPrPl/V3+ .
 >
 #
-> A   well    regulated militia , being    necessary to the security of a   free    state  , the
-<<<<<<< HEAD
-# D/P NSg/V/J VP/J      NSg     . NSg/Vg/C NSg/J     P  D   NᴹSg     P  D/P NSg/V/J NSg/V+ . D
+> A   well    regulated militia , being     necessary to the security of a   free    state  , the
+# D/P NSg/V/J VP/J      NSg     . N🅪Sg/Vg/C NSg/J     P  D   NᴹSg     P  D/P NSg/V/J NSg/V+ . D
 > right   of the people to keep  and bear     arms    , shall not   be      infringed .
 # NPr/V/J P  D   NPl/V+ P  NSg/V V/C NSg/V/J+ NPl/V3+ . VX    NSg/C NSg/VXL VP/J      .
-=======
-# D/P NSg/V/J V/J       NSg     . N🅪Sg/V/C NSg/J     P  D   NᴹSg     P  D/P NSg/V/J NSg/V+ . D
-> right   of the people to keep  and bear     arms   , shall not   be     infringed .
-# NPr/V/J P  D   NPl/V+ P  NSg/V V/C NSg/V/J+ NPl/V+ . VX    NSg/C NSg/VX V/J       .
->>>>>>> 90234093
 >
 #
 > Section . 1 .
@@ -1919,29 +1474,16 @@
 # NSg           P  I/Ddem NPr          NSg/P   D+  NPrPl/V3+ NSg/I/J/C Vg        D   I/J  .
 >
 #
-<<<<<<< HEAD
-> The Word   " the " , being    interlined between the seventh and eight Lines  of the
-# D+  NSg/V+ . D   . . NSg/Vg/C VP/J       NSg/P   D   NSg/J   V/C NSg/J NPl/V3 P  D
-> first   Page   , The Word   " Thirty " being    partly written on  an  Erazure in      the
-# NSg/V/J NPr/V+ . D   NSg/V+ . NSg    . NSg/Vg/C W?     V/J     J/P D/P ?       NPr/J/P D
-> fifteenth Line  of the first   Page   . The Words   " is  tried " being    interlined between
-# NSg/J+    NSg/V P  D   NSg/V/J NPr/V+ . D+  NPl/V3+ . VL3 VP/J  . NSg/Vg/C VP/J       NSg/P
+> The Word   " the " , being     interlined between the seventh and eight Lines  of the
+# D+  NSg/V+ . D   . . N🅪Sg/Vg/C VP/J       NSg/P   D   NSg/J   V/C NSg/J NPl/V3 P  D
+> first   Page   , The Word   " Thirty " being     partly written on  an  Erazure in      the
+# NSg/V/J NPr/V+ . D   NSg/V+ . NSg    . N🅪Sg/Vg/C W?     V/J     J/P D/P ?       NPr/J/P D
+> fifteenth Line  of the first   Page   . The Words   " is  tried " being     interlined between
+# NSg/J+    NSg/V P  D   NSg/V/J NPr/V+ . D+  NPl/V3+ . VL3 VP/J  . N🅪Sg/Vg/C VP/J       NSg/P
 > the thirty second  and thirty third   Lines  of the first   Page  and the Word   " the "
 # D   NSg    NSg/V/J V/C NSg    NSg/V/J NPl/V3 P  D   NSg/V/J NPr/V V/C D   NSg/V+ . D   .
-> being    interlined between the forty third   and forty fourth  Lines  of the second
-# NSg/Vg/C VP/J       NSg/P   D   NSg/J NSg/V/J V/C NSg/J NPr/V/J NPl/V3 P  D   NSg/V/J
-=======
-> The Word   " the " , being    interlined between the seventh and eight Lines of the
-# D+  NSg/V+ . D   . . N🅪Sg/V/C V/J        NSg/P   D   NSg/J   V/C NSg/J NPl/V P  D
-> first   Page   , The Word   " Thirty " being    partly written on  an  Erazure in      the
-# NSg/V/J NPr/V+ . D   NSg/V+ . NSg    . N🅪Sg/V/C W?     V/J     J/P D/P ?       NPr/J/P D
-> fifteenth Line  of the first   Page   . The Words  " is tried " being    interlined between
-# NSg/J+    NSg/V P  D   NSg/V/J NPr/V+ . D+  NPl/V+ . VL V/J   . N🅪Sg/V/C V/J        NSg/P
-> the thirty second  and thirty third   Lines of the first   Page  and the Word   " the "
-# D   NSg    NSg/V/J V/C NSg    NSg/V/J NPl/V P  D   NSg/V/J NPr/V V/C D   NSg/V+ . D   .
-> being    interlined between the forty third   and forty fourth  Lines of the second
-# N🅪Sg/V/C V/J        NSg/P   D   NSg/J NSg/V/J V/C NSg/J NPr/V/J NPl/V P  D   NSg/V/J
->>>>>>> 90234093
+> being     interlined between the forty third   and forty fourth  Lines  of the second
+# N🅪Sg/Vg/C VP/J       NSg/P   D   NSg/J NSg/V/J V/C NSg/J NPr/V/J NPl/V3 P  D   NSg/V/J
 > Page   .
 # NPr/V+ .
 >
