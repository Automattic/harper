> <!-- source: https://github.com/JesseKPhillips/USA-Constitution/blob/4cfdd130709fa7e8db998383b6917ba33b402ec6/Constitution.md -->
# Unlintable
>            The Constitution Of The United States  Of America
# Unlintable D   NPrSg        P  D   J      NPrSg/V P  NPr
>
#
> We  the People of the United States  , in        Order to form  a   more      perfect Union     ,
# IPl D   NSg    P  D   J      NPrSg/V . NPrSg/J/P NSg/V P  NSg/V D/P NPrSg/I/J NSg/V/J NPrSg/V/J .
> establish Justice , insure domestic Tranquility , provide for the common defence ,
# V         NPrSg   . V      NSg/J    NSg         . V       C/P D   NSg/J  ?       .
> promote the general Welfare , and secure the Blessings of Liberty to ourselves
# NSg/V   D   NSg/J   NSg/V   . V/C V/J    D   W?        P  NSg     P  I
> and our Posterity , do     ordain and establish this Constitution for the United
# V/C D   NSg       . NSg/VX V      V/C V         I/D  NPrSg        C/P D   J
> States  of America .
# NPrSg/V P  NPr     .
>
#
> Article . I.
# NSg/V   . ?
>
#
> Section . 1 .
# NSg/V   . # .
>
#
> All       legislative Powers  herein granted shall be     vested in a
# NSg/I/J/C NSg/J       NPrSg/V W?     V/J     VX    NSg/VX V/J    P  D/P
> Congress of the United States  , which shall consist of a   Senate and House   of
# NPrSg    P  D   J      NPrSg/V . I/C   VX    NSg/V   P  D/P NPrSg  V/C NPrSg/V P
> Representatives . Congress shall make  no      law respecting an  establishment of
# NPl             . NPrSg/V  VX    NSg/V NPrSg/P NSg V          D/P NSg           P
> religion , or      prohibiting the free  exercise thereof ; or      abridging the freedom of
# NSg/V    . NPrSg/C V           D   NSg/J NSg/V    W?      . NPrSg/C V         D   NSg     P
> speech , or      of the press ; or      the right   of the people peaceably to assemble , and
# NSg/V  . NPrSg/C P  D   NSg   . NPrSg/C D   NPrSg/J P  D   NSg    R         P  V        . V/C
> to petition the government for a   redress of grievances .
# P  NSg/V    D   NSg        C/P D/P NSg     P  NPl        .
>
#
> No      person shall be     a   Senator or      Representative in        Congress , or      elector of
# NPrSg/P NSg    VX    NSg/VX D/P NSg     NPrSg/C NSg/J          NPrSg/J/P NPrSg/V  . NPrSg/C NSg     P
> President and Vice      President , or      hold    any   office , civil or      military , under   the
# NSg/V     V/C NSg/V/J/P NSg/V     . NPrSg/C NSg/V/J I/R/D NSg/V  . J     NPrSg/C NSg/J    . NSg/J/P D
> United States  , or      under   any   State , who     , having previously taken an  oath , as    a
# J      NPrSg/V . NPrSg/C NSg/J/P I/R/D NSg/V . NPrSg/I . V      J/R        V/J   D/P NSg  . NSg/R D/P
> member of Congress , or      as    an  officer of the United States  , or      as    a   member of
# NSg    P  NPrSg/V  . NPrSg/C NSg/R D/P NSg/J   P  D   J      NPrSg/V . NPrSg/C NSg/R D/P NSg    P
> any   State legislature , or      as    an  executive or      judicial officer of any   State , to
# I/R/D NSg/V NSg         . NPrSg/C NSg/R D/P NSg/J     NPrSg/C NSg/J    NSg/V/J P  I/R/D NSg/V . P
> support the Constitution of the United States  , shall have   engaged in
# NSg/V   D   NPrSg        P  D   J      NPrSg/V . VX    NSg/VX V/J     NPrSg/J/P
> insurrection or      rebellion against the same , or      given     aid   or      comfort to the
# NSg          NPrSg/C NSg       C/P     D   I/J  . NPrSg/C NSg/V/J/P NSg/V NPrSg/C NSg/V   P  D
> enemies thereof . But     Congress may      , by a   vote of two - thirds of each House   ,
# NPl     W?      . NSg/C/P NPrSg/V  NPrSg/VX . P  D/P NSg  P  NSg . NPl/V  P  D    NPrSg/V .
> remove such  disability .
# NSg/V  NSg/I NSg        .
>
#
<<<<<<< HEAD
> The terms of Senators and Representatives shall end   at    noon  on the 3 d       day   of
# D   NPl   P  NPl      V/C NPl             VX    NSg/V NSg/P NSg/V P  D   # NPrSg/J NPrSg P
> January , of the years in          which such  terms end   ; and the terms of their
# NPr     . P  D   NPl   NPrSg/V/J/P I/C   NSg/I NPl/V NSg/V . V/C D   NPl   P  D
=======
> The terms of Senators and Representatives shall end   at        noon  on the 3 d       day   of
# D   NPl   P  NPl      V/C NPl             VX    NSg/V NSg/I/V/P NSg/V P  D   # NPrSg/J NPrSg P
> January , of the years in        which such  terms end   ; and the terms of their
# NPr     . P  D   NPl   NPrSg/J/P I/C   NSg/I NPl/V NSg/V . V/C D   NPl   P  D
>>>>>>> 601f16a2
> successors shall then    begin .
# NPl        VX    NSg/J/C NSg/V .
>
#
> Section . 2 .
# NSg/V   . # .
>
#
> The House of Representatives shall be     composed of Members
# D   NPrSg P  NPl             VX    NSg/VX V/J      P  NPl/V
> chosen every second  Year by the People of the several States  , and the Electors
# V/J    D     NSg/V/J NSg  P  D   NSg    P  D   J/D     NPrSg/V . V/C D   NPl
> in each State shall have   the Qualifications requisite for Electors of the most
# P  D    NSg/V VX    NSg/VX D   W?             NSg/J     C/P NPl      P  D   NSg/I/J
> numerous Branch  of the State Legislature .
# J        NPrSg/V P  D   NSg   NSg         .
>
#
> No      Person shall be     a   Representative who     shall not   have   attained to the Age of
# NPrSg/P NSg    VX    NSg/VX D/P NSg/J          NPrSg/I VX    NSg/C NSg/VX V/J      P  D   NSg P
> twenty five Years , and been  seven Years a   Citizen of the United States  , and who
# NSg    NSg  NPl   . V/C NSg/V NSg   NPl   D/P NSg     P  D   J      NPrSg/V . V/C NPrSg/I
> shall not   , when    elected , be     an  Inhabitant of that    State in        which he      shall be
# VX    NSg/C . NSg/I/C NSg/V/J . NSg/VX D/P NSg/J      P  N/I/C/D NSg/V NPrSg/J/P I/C   NPr/ISg VX    NSg/VX
> chosen .
# V/J    .
>
#
> Representatives shall be     apportioned among the several States  according to
# NPl             VX    NSg/VX V/J         P     D   J/D     NPrSg/V V/J       P
> their respective numbers , counting the whole number  of persons in each State ,
# D     J          NPrPl/V . V        D   NSg/J NSg/V/J P  NPl/V   P  D    NSg/V .
> excluding Indians not   taxed . But     when    the right   to vote  at any   election for the
# V         NPl     NSg/C V/J   . NSg/C/P NSg/I/C D   NPrSg/J P  NSg/V P  I/R/D NSg      C/P D
> choice of electors for President and Vice      President of the United States  ,
# NSg/J  P  NPl      C/P NSg/V     V/C NSg/V/J/P NSg/V     P  D   J      NPrSg/V .
> Representatives in        Congress , the Executive and Judicial officers of a   State , or
# NPl             NPrSg/J/P NPrSg/V  . D   NSg/J     V/C NSg/J    W?       P  D/P NSg   . NPrSg/C
> the members of the Legislature thereof , is denied to any   of the male
# D   NPl     P  D   NSg         W?      . VL V/J    P  I/R/D P  D   NPrSg/J
> inhabitants of such  State , being   twenty - one       years of age   , and citizens of the
# NPl         P  NSg/I NSg/V . NSg/V/C NSg    . NSg/I/V/J NPl   P  NSg/V . V/C NPl      P  D
> United States  , or      in any   way   abridged , except for participation in        rebellion ,
# J      NPrSg/V . NPrSg/C P  I/R/D NSg/J V/J      . V/C/P  C/P NSg           NPrSg/J/P NSg       .
> or      other   crime , the basis of representation therein shall be     reduced in the
# NPrSg/C NSg/V/J NSg/V . D   NSg   P  NSg            W?      VX    NSg/VX V/J     P  D
> proportion which the number of such  male    citizens shall bear    to the whole
# NSg        I/C   D   NSg/J  P  NSg/I NPrSg/J NPl      VX    NSg/V/J P  D   NSg/J
> number  of male    citizens twenty - one       years of age   in        such  State . The actual
# NSg/V/J P  NPrSg/J NPl      NSg    . NSg/I/V/J NPl   P  NSg/V NPrSg/J/P NSg/I NSg/V . D   NSg/J
> Enumeration shall be     made  within three Years after the first Meeting of the
# NSg         VX    NSg/VX NSg/V N/J/P  NSg   NPl   J/P   D   NSg/J NSg/V   P  D
> Congress of the United States  , and within every subsequent Term    of ten Years ,
# NPrSg    P  D   J      NPrSg/V . V/C N/J/P  D     NSg/J      NSg/V/J P  NSg NPl   .
<<<<<<< HEAD
> in          such  Manner as    they shall by      Law   direct . The Number of Representatives shall
# NPrSg/V/J/P NSg/I NSg    NSg/R IPl  VX    NSg/J/P NSg/V V/J    . D   NSg/J  P  NPl             VX
> not   exceed one       for every thirty Thousand , but     each State shall have   at    Least
# NSg/C V      NSg/I/V/J C/P D     NSg    NSg      . NSg/C/P D    NSg/V VX    NSg/VX NSg/P NSg/J
=======
> in        such  Manner as    they shall by      Law   direct . The Number of Representatives shall
# NPrSg/J/P NSg/I NSg    NSg/R IPl  VX    NSg/J/P NSg/V V/J    . D   NSg/J  P  NPl             VX
> not   exceed one       for every thirty Thousand , but     each State shall have   at        Least
# NSg/C V      NSg/I/V/J C/P D     NSg    NSg      . NSg/C/P D    NSg/V VX    NSg/VX NSg/I/V/P NSg/J
>>>>>>> 601f16a2
> one       Representative ; and until such  enumeration shall be     made  , the State of New
# NSg/I/V/J NSg/J          . V/C C/P   NSg/I NSg         VX    NSg/VX NSg/V . D   NSg   P  NSg/V/J
> Hampshire shall be     entitled to chuse three , Massachusetts eight , Rhode - Island
# NPrSg     VX    NSg/VX V/J      P  ?     NSg   . NPr           NSg/J . NPr   . NSg/V
> and Providence Plantations one       , Connecticut five , New     - York six , New     Jersey
# V/C NPrSg      NPl         NSg/I/V/J . NPr         NSg  . NSg/V/J . NPr  NSg . NSg/V/J NPrSg
> four , Pennsylvania eight , Delaware one       , Maryland six , Virginia ten , North
# NSg  . NPr          NSg/J . NPrSg    NSg/I/V/J . NPr      NSg . NPr      NSg . NPrSg/V/J
> Carolina five , South     Carolina five , and Georgia three .
# NPr      NSg  . NPrSg/V/J NPr      NSg  . V/C NPr     NSg   .
>
#
> When    vacancies happen in the Representation from any   State , the Executive
# NSg/I/C NPl       V      P  D   NSg            P    I/R/D NSg/V . D   NSg/J
> Authority thereof shall issue Writs of Election to fill  such  Vacancies .
# NSg       W?      VX    NSg/V NPl/V P  NSg      P  NSg/V NSg/I NPl       .
>
#
> The House of Representatives shall chuse their Speaker and other   Officers ; and
# D   NPrSg P  NPl             VX    ?     D     NSg/J   V/C NSg/V/J W?       . V/C
> shall have   the sole  Power   of Impeachment .
# VX    NSg/VX D   NSg/J NSg/V/J P  NSg         .
>
#
> Section . 3 .
# NSg/V   . # .
>
#
> The Senate of the United States  shall be     composed of two
# D   NPrSg  P  D   J      NPrSg/V VX    NSg/VX V/J      P  NSg
> Senators from each State , elected by the people thereof , for six years ; and
# NPl      P    D    NSg/V . NSg/V/J P  D   NSg    W?      . C/P NSg NPl   . V/C
> each Senator shall have   one       vote  . The electors in each State shall have   the
# D    NSg     VX    NSg/VX NSg/I/V/J NSg/V . D   NPl      P  D    NSg/V VX    NSg/VX D
> qualifications requisite for electors of the most    numerous branch  of the State
# W?             NSg/J     C/P NPl      P  D   NSg/I/J J        NPrSg/V P  D   NSg
> legislatures .
# NPl          .
>
#
> Immediately after they shall be     assembled in        Consequence of the first Election ,
# J/R         J/P   IPl  VX    NSg/VX V/J       NPrSg/J/P NSg/V       P  D   NSg/J NSg      .
> they shall be     divided as    equally as    may      be     into three Classes . The Seats of the
# IPl  VX    NSg/VX V/J     NSg/R J/R     NSg/R NPrSg/VX NSg/VX P    NSg   NPl/V   . D   NPl   P  D
> Senators of the first Class   shall be     vacated at the Expiration of the second
# NPl      P  D   NSg/J NSg/V/J VX    NSg/VX V/J     P  D   NSg        P  D   NSg/J
> Year , of the second Class   at the Expiration of the fourth  Year , and of the
# NSg  . P  D   NSg/J  NSg/V/J P  D   NSg        P  D   NPrSg/J NSg  . V/C P  D
> third Class   at the Expiration of the sixth Year , so        that    one       third   may      be
# NSg/J NSg/V/J P  D   NSg        P  D   NSg/J NSg  . NSg/I/J/C N/I/C/D NSg/I/V/J NSg/V/J NPrSg/VX NSg/VX
> chosen every second  Year ; and when    vacancies happen in the representation of
# V/J    D     NSg/V/J NSg  . V/C NSg/I/C NPl       V      P  D   NSg            P
> any   State in the Senate , the executive authority of such  State shall issue
# I/R/D NSg/V P  D   NPrSg  . D   NSg/J     NSg       P  NSg/I NSg/V VX    NSg/V
> writs of election to fill  such  vacancies : Provided , That    the legislature of any
# NPl/V P  NSg      P  NSg/V NSg/I NPl       . V/J/C    . N/I/C/D D   NSg         P  I/R/D
> State may      empower the executive thereof to make  temporary appointments until
# NSg/V NPrSg/VX V       D   NSg/J     W?      P  NSg/V NSg/J     NPl          C/P
> the people fill  the vacancies by      election as    the legislature may      direct .
# D   NSg    NSg/V D   NPl       NSg/J/P NSg      NSg/R D   NSg         NPrSg/VX V/J    .
>
#
> No      Person shall be     a   Senator who     shall not   have   attained to the Age of thirty
# NPrSg/P NSg    VX    NSg/VX D/P NSg     NPrSg/I VX    NSg/C NSg/VX V/J      P  D   NSg P  NSg
> Years , and been  nine Years a   Citizen of the United States  , and who     shall not   ,
# NPl   . V/C NSg/V NSg  NPl   D/P NSg     P  D   J      NPrSg/V . V/C NPrSg/I VX    NSg/C .
> when    elected , be     an  Inhabitant of that    State for which he      shall be     chosen .
# NSg/I/C NSg/V/J . NSg/VX D/P NSg/J      P  N/I/C/D NSg/V C/P I/C   NPr/ISg VX    NSg/VX V/J    .
>
#
> The Vice    President of the United States  shall be     President of the Senate , but
# D   NSg/J/P NSg/V     P  D   J      NPrSg/V VX    NSg/VX NSg/V     P  D   NPrSg  . NSg/C/P
> shall have   no      Vote , unless they be     equally divided .
# VX    NSg/VX NPrSg/P NSg  . C      IPl  NSg/VX J/R     V/J     .
>
#
> The Senate shall chuse their other Officers , and also a   President pro     tempore ,
# D   NPrSg  VX    ?     D     NSg/J W?       . V/C W?   D/P NSg       NSg/J/P ?       .
> in the Absence of the Vice    President , or      when    he      shall exercise the Office of
# P  D   NSg     P  D   NSg/J/P NSg/V     . NPrSg/C NSg/I/C NPr/ISg VX    NSg/V    D   NSg    P
> President of the United States  .
# NSg/V     P  D   J      NPrSg/V .
>
#
> The Senate shall have   the sole  Power   to try     all       Impeachments . When    sitting for
# D   NPrSg  VX    NSg/VX D   NSg/J NSg/V/J P  NSg/V/J NSg/I/J/C NPl          . NSg/I/C NSg/V/J C/P
> that    Purpose , they shall be     on  Oath  or      Affirmation . When    the President of the
# N/I/C/D NSg/V   . IPl  VX    NSg/VX J/P NSg/V NPrSg/C NSg         . NSg/I/C D   NSg       P  D
> United States  is tried , the Chief Justice shall preside : And no      Person shall be
# J      NPrSg/V VL V/J   . D   NSg/J NPrSg   VX    V       . V/C NPrSg/P NSg    VX    NSg/VX
> convicted without the Concurrence of two thirds of the Members present .
# V/J       C/P     D   NSg         P  NSg NPl/V  P  D   NPl     NSg/V/J .
>
#
> Judgment in        Cases of impeachment shall not   extend further than to removal from
# NSg      NPrSg/J/P NPl/V P  NSg         VX    NSg/C NSg/V  V/J     C/P  P  NSg     P
> Office , and disqualification to hold    and enjoy any   Office of honor    , Trust   or
# NSg/V  . V/C NSg              P  NSg/V/J V/C V     I/R/D NSg/V  P  NSg/V/Am . NSg/V/J NPrSg/C
> Profit  under   the United States  : but     the Party convicted shall nevertheless be
# NSg/V/J NSg/J/P D   J      NPrSg/V . NSg/C/P D   NSg/J V/J       VX    W?           NSg/VX
> liable and subject to Indictment , Trial   , Judgment and Punishment , according to
# J      V/C NSg/V/J P  NSg        . NSg/V/J . NSg      V/C NSg        . V/J       P
> Law   .
# NSg/V .
>
#
> Section . 4 .
# NSg/V   . # .
>
#
> The Times , Places and Manner of holding Elections for Senators
# D   NPl   . NPl/V  V/C NSg    P  NSg/V   NPl       C/P NPl
> and Representatives , shall be     prescribed in each State by the Legislature
# V/C NPl             . VX    NSg/VX V/J        P  D    NSg/V P  D   NSg
> thereof ; but     the Congress may      at any   time  by      Law   make  or      alter such
# W?      . NSg/C/P D   NPrSg    NPrSg/VX P  I/R/D NSg/V NSg/J/P NSg/V NSg/V NPrSg/C NSg/V NSg/I
> Regulations , except as    to the Places of chusing Senators .
# NSg         . V/C/P  NSg/R P  D   NPl    P  ?       NPl      .
>
#
> The Congress shall assemble at    least once  in every year , and such  meeting shall
# D   NPrSg    VX    V        NSg/P NSg/J NSg/C P  D     NSg  . V/C NSg/I NSg/V   VX
> begin at    noon  on the 3 d       day   of January , unless they shall by      law   appoint a
# NSg/V NSg/P NSg/V P  D   # NPrSg/J NPrSg P  NPr     . C      IPl  VX    NSg/J/P NSg/V V       D/P
> different day   .
# NSg/J     NPrSg .
>
#
> Section . 5 .
# NSg/V   . # .
>
#
> Each House   shall be     the Judge of the Elections , Returns and
# D    NPrSg/V VX    NSg/VX D   NSg   P  D   NPl       . NPl/V   V/C
> Qualifications of its   own   Members , and a   Majority of each shall constitute a
# W?             P  ISg/D NSg/J NPl/V   . V/C D/P NSg      P  D    VX    NSg/V      D/P
> Quorum to do     Business ; but     a   smaller Number  may      adjourn from day   to day   , and
# NSg    P  NSg/VX NSg/J    . NSg/C/P D/P J       NSg/V/J NPrSg/VX V       P    NPrSg P  NPrSg . V/C
> may      be     authorized to compel the Attendance of absent    Members , in        such  Manner ,
# NPrSg/VX NSg/VX V/J        P  V      D   NSg        P  NSg/V/J/P NPl/V   . NPrSg/J/P NSg/I NSg    .
> and under   such  Penalties as    each House   may      provide .
# V/C NSg/J/P NSg/I NPl       NSg/R D    NPrSg/V NPrSg/VX V       .
>
#
> Each House   may      determine the Rules of its   Proceedings , punish its   Members for
# D    NPrSg/V NPrSg/VX V         D   NPl   P  ISg/D W?          . V      ISg/D NPl     C/P
> disorderly Behaviour , and , with the Concurrence of two thirds , expel a   Member .
# J/R        NSg/Br    . V/C . P    D   NSg         P  NSg NPl/V  . V     D/P NSg    .
>
#
> Each House   shall keep  a   Journal of its   Proceedings , and from time  to time
# D    NPrSg/V VX    NSg/V D/P NSg/J   P  ISg/D W?          . V/C P    NSg/V P  NSg/V
> publish the same , excepting such  Parts as    may      in their Judgment require
# V       D   I/J  . V         NSg/I NPl/V NSg/R NPrSg/VX P  D     NSg      NSg/V
> Secrecy ; and the Yeas and Nays  of the Members of either House   on any   question
# NSg     . V/C D   NPl  V/C NPl/V P  D   NPl     P  I/C    NPrSg/V P  I/R/D NSg/V
> shall , at the Desire of one       fifth   of those Present , be     entered on the Journal .
# VX    . P  D   NSg    P  NSg/I/V/J NSg/V/J P  I/D   NSg/V/J . NSg/VX V/J     P  D   NSg/J   .
>
#
> Neither House   , during the Session of Congress , shall , without the Consent of
# I/C     NPrSg/V . V/P    D   NSg     P  NPrSg/V  . VX    . C/P     D   NSg     P
> the other , adjourn for more        than three days , nor   to any   other   Place than that
# D   NSg/J . V       C/P NPrSg/I/V/J C/P  NSg   NPl  . NSg/C P  I/R/D NSg/V/J NSg/V C/P  N/I/C/D
> in        which the two Houses shall be     sitting .
# NPrSg/J/P I/C   D   NSg NPl/V  VX    NSg/VX NSg/V/J .
>
#
> Section . 6 .
# NSg/V   . # .
>
#
> The Senators and Representatives shall receive a   Compensation
# D   NPl      V/C NPl             VX    NSg/V   D/P NSg
> for their Services , to be     ascertained by      Law   , and paid out         of the Treasury of
# C/P D     NPl      . P  NSg/VX V/J         NSg/J/P NSg/V . V/C V/J  NSg/V/J/R/P P  D   NPrSg    P
> the United States  . They shall in        all       Cases , except Treason , Felony and Breach
# D   J      NPrSg/V . IPl  VX    NPrSg/J/P NSg/I/J/C NPl/V . V/C/P  NSg     . NSg    V/C NSg/V
> of the Peace , be     privileged from Arrest during their Attendance at the Session
# P  D   NPrSg . NSg/VX V/J        P    NSg/V  V/P    D     NSg        P  D   NSg
> of their respective Houses , and in        going   to and returning from the same ; and
# P  D     J          NPl/V  . V/C NPrSg/J/P NSg/V/J P  V/C V         P    D   I/J  . V/C
> for any   Speech or      Debate in        either House   , they shall not   be     questioned in any
# C/P I/R/D NSg/V  NPrSg/C NSg/V  NPrSg/J/P I/C    NPrSg/V . IPl  VX    NSg/C NSg/VX V/J        P  I/R/D
> other   Place .
# NSg/V/J NSg/V .
>
#
> No      Senator or      Representative shall , during the Time for which he      was elected ,
# NPrSg/P NSg     NPrSg/C NSg/J          VX    . V/P    D   NSg  C/P I/C   NPr/ISg V   NSg/V/J .
> be     appointed to any   civil Office under   the Authority of the United States  ,
# NSg/VX V/J       P  I/R/D J     NSg/V  NSg/J/P D   NSg       P  D   J      NPrSg/V .
> which shall have   been  created , or      the Emoluments whereof shall have   been
# I/C   VX    NSg/VX NSg/V V/J     . NPrSg/C D   NPl        C       VX    NSg/VX NSg/V
> encreased during such  time  ; and no      Person holding any   Office under   the United
# ?         V/P    NSg/I NSg/V . V/C NPrSg/P NSg    NSg/V   I/R/D NSg/V  NSg/J/P D   J
> States  , shall be     a   Member of either House   during his   Continuance in        Office . No
# NPrSg/V . VX    NSg/VX D/P NSg    P  I/C    NPrSg/V V/P    ISg/D NSg         NPrSg/J/P NSg/V  . NPrSg/P
> law , varying the compensation for the services of the Senators and
# NSg . NSg/V   D   NSg          C/P D   NPl      P  D   NPl      V/C
> Representatives , shall take  effect , until an  election of Representatives shall
# NPl             . VX    NSg/V NSg/V  . C/P   D/P NSg      P  NPl             VX
> have   intervened .
# NSg/VX V/J        .
>
#
> Section . 7 .
# NSg/V   . # .
>
#
> All       Bills for raising Revenue shall originate in the House of
# NSg/I/J/C NPl/V C/P V       NSg     VX    V         P  D   NPrSg P
> Representatives ; but     the Senate may      propose or      concur with Amendments as    on
# NPl             . NSg/C/P D   NPrSg  NPrSg/VX NSg/V   NPrSg/C V      P    NPl        NSg/R J/P
> other   Bills .
# NSg/V/J NPl/V .
>
#
> Every Bill    which shall have   passed the House of Representatives and the Senate ,
# D     NPrSg/V I/C   VX    NSg/VX V/J    D   NPrSg P  NPl             V/C D   NPrSg  .
> shall , before it        become a   Law , be     presented to the President of the United
# VX    . C/P    NPrSg/ISg V      D/P NSg . NSg/VX V/J       P  D   NSg       P  D   J
> States  ; If    he      approve he      shall sign  it        , but     if    not   he      shall return it        , with his
# NPrSg/V . NSg/C NPr/ISg V       NPr/ISg VX    NSg/V NPrSg/ISg . NSg/C/P NSg/C NSg/C NPr/ISg VX    NSg/V  NPrSg/ISg . P    ISg/D
<<<<<<< HEAD
> Objections to that    House   in          which it        shall have   originated , who     shall enter the
# NPl        P  N/I/C/D NPrSg/V NPrSg/V/J/P I/C   NPrSg/ISg VX    NSg/VX V/J        . NPrSg/I VX    NSg/V D
> Objections at    large on their Journal , and proceed to reconsider it        . If    after
# NPl        NSg/P NSg/J P  D     NSg/J   . V/C V       P  V          NPrSg/ISg . NSg/C J/P
=======
> Objections to that    House   in        which it        shall have   originated , who     shall enter the
# NPl        P  N/I/C/D NPrSg/V NPrSg/J/P I/C   NPrSg/ISg VX    NSg/VX V/J        . NPrSg/I VX    NSg/V D
> Objections at        large on their Journal , and proceed to reconsider it        . If    after
# NPl        NSg/I/V/P NSg/J P  D     NSg/J   . V/C V       P  V          NPrSg/ISg . NSg/C J/P
>>>>>>> 601f16a2
> such  Reconsideration two thirds of that    House   shall agree to pass  the Bill  , it
# NSg/I NSg             NSg NPl/V  P  N/I/C/D NPrSg/V VX    V     P  NSg/V D   NPrSg . NPrSg/ISg
> shall be     sent  , together with the Objections , to the other House   , by      which it
# VX    NSg/VX NSg/V . J        P    D   NPl        . P  D   NSg/J NPrSg/V . NSg/J/P I/C   NPrSg/ISg
> shall likewise be     reconsidered , and if    approved by      two thirds of that    House   , it
# VX    W?       NSg/VX V/J          . V/C NSg/C V/J      NSg/J/P NSg NPl/V  P  N/I/C/D NPrSg/V . NPrSg/ISg
> shall become a   Law . But     in        all       such  Cases the Votes of both Houses shall be
# VX    V      D/P NSg . NSg/C/P NPrSg/J/P NSg/I/J/C NSg/I NPl/V D   NPl   P  I/C  NPl/V  VX    NSg/VX
> determined by      yeas and Nays  , and the Names of the Persons voting for and
# V/J        NSg/J/P NPl  V/C NPl/V . V/C D   NPl   P  D   NPl     V      C/P V/C
> against the Bill  shall be     entered on the Journal of each House   respectively . If
# C/P     D   NPrSg VX    NSg/VX V/J     P  D   NSg/J   P  D    NPrSg/V J/R          . NSg/C
> any   Bill    shall not   be     returned by the President within ten Days ( Sundays
# I/R/D NPrSg/V VX    NSg/C NSg/VX V/J      P  D   NSg       N/J/P  NSg NPl  . NPl/V
> excepted ) after it        shall have   been  presented to him , the Same shall be     a   Law ,
# V/J      . J/P   NPrSg/ISg VX    NSg/VX NSg/V V/J       P  I   . D   I/J  VX    NSg/VX D/P NSg .
> in        like        Manner as    if    he      had signed it        , unless the Congress by their Adjournment
# NPrSg/J/P NSg/V/J/C/P NSg    NSg/R NSg/C NPr/ISg V   V/J    NPrSg/ISg . C      D   NPrSg    P  D     NSg
> prevent its   Return , in        which Case    it        shall not   be     a   Law .
# V       ISg/D NSg    . NPrSg/J/P I/C   NPrSg/V NPrSg/ISg VX    NSg/C NSg/VX D/P NSg .
>
#
> Every Order , Resolution , or      Vote  to which the Concurrence of the Senate and
# D     NSg/V . W?         . NPrSg/C NSg/V P  I/C   D   NSg         P  D   NPrSg  V/C
> House   of Representatives may      be     necessary ( except on a   question of Adjournment )
# NPrSg/V P  NPl             NPrSg/VX NSg/VX NSg/J     . V/C/P  P  D/P NSg      P  NSg         .
> shall be     presented to the President of the United States  ; and before the Same
# VX    NSg/VX V/J       P  D   NSg       P  D   J      NPrSg/V . V/C C/P    D   I/J
> shall take  Effect , shall be     approved by      him , or      being   disapproved by      him , shall
# VX    NSg/V NSg/V  . VX    NSg/VX V/J      NSg/J/P I   . NPrSg/C NSg/V/C V/J         NSg/J/P I   . VX
> be     repassed by      two thirds of the Senate and House   of Representatives , according
# NSg/VX ?        NSg/J/P NSg NPl/V  P  D   NPrSg  V/C NPrSg/V P  NPl             . V/J
> to the Rules and Limitations prescribed in the Case  of a   Bill  .
# P  D   NPl   V/C NSg         V/J        P  D   NPrSg P  D/P NPrSg .
>
#
> Section . 8 .
# NSg/V   . # .
>
#
> The Congress shall have   Power   To lay     and collect Taxes , Duties ,
# D   NPrSg    VX    NSg/VX NSg/V/J P  NSg/V/J V/C NSg/V/J NPl/V . NPl    .
> Imposts and Excises , to pay     the Debts and provide for the common Defence and
# NPl     V/C NPl/V   . P  NSg/V/J D   NPl   V/C V       C/P D   NSg/J  ?       V/C
> general Welfare of the United States  ; but     all       Duties , Imposts and Excises shall
# NSg/V/J NSg/V   P  D   J      NPrSg/V . NSg/C/P NSg/I/J/C NPl    . NPl     V/C NPl/V   VX
> be     uniform throughout the United States  ;
# NSg/VX NSg/V/J P          D   J      NPrSg/V .
>
#
>
#
>
#
> To borrow Money on the credit of the United States  ;
# P  NSg/V  NSg/J P  D   NSg    P  D   J      NPrSg/V .
>
#
>
#
>
#
> To regulate Commerce with foreign Nations , and among the several States  , and
# P  V        NSg/V    P    NSg/J   NPl     . V/C P     D   J/D     NPrSg/V . V/C
> with the Indian  Tribes ;
# P    D   NPrSg/J NPl/V  .
>
#
>
#
>
#
> To establish an  uniform Rule  of Naturalization , and uniform Laws  on the subject
# P  V         D/P NSg/J   NSg/V P  NSg            . V/C NSg/V/J NPl/V P  D   NSg/J
> of Bankruptcies throughout the United States  ;
# P  NPl          P          D   J      NPrSg/V .
>
#
>
#
>
#
> To coin  Money , regulate the Value thereof , and of foreign Coin  , and fix   the
# P  NSg/V NSg/J . V        D   NSg   W?      . V/C P  NSg/J   NSg/V . V/C NSg/V D
> Standard of Weights and Measures ;
# NSg/J    P  NPl/V   V/C NPl/V    .
>
#
>
#
>
#
> To provide for the Punishment of counterfeiting the Securities and current Coin
# P  V       C/P D   NSg        P  V              D   NPl        V/C NSg/J   NSg/V
> of the United States  ;
# P  D   J      NPrSg/V .
>
#
>
#
>
#
> To establish Post      Offices and post      Roads ;
# P  V         NPrSg/V/P NPl/V   V/C NPrSg/V/P NPl   .
>
#
>
#
>
#
> To promote the Progress of Science and useful Arts  , by      securing for limited
# P  NSg/V   D   NSg      P  NSg/V   V/C J      NPl/V . NSg/J/P V        C/P NSg/V/J
> Times to Authors and Inventors the exclusive Right     to their respective Writings
# NPl/V P  NPl/V   V/C NPl       D   NSg/J     NPrSg/V/J P  D     J          W?
> and Discoveries ;
# V/C NPl         .
>
#
>
#
>
#
> To constitute Tribunals inferior to the supreme Court ;
# P  NSg/V      NPl       NSg/J    P  D   NSg/J   NSg/V .
>
#
>
#
>
#
> To define  and punish Piracies and Felonies committed on the high  Seas , and
# P  NSg/V/J V/C V      ?        V/C NPl      V/J       P  D   NSg/J NPl  . V/C
> Offences against the Law of Nations ;
# NPl      C/P     D   NSg P  NPl     .
>
#
>
#
>
#
> To declare War   , grant   Letters of Marque and Reprisal , and make  Rules concerning
# P  V       NSg/V . NPrSg/V NPl/V   P  NSg    V/C NSg      . V/C NSg/V NPl/V NSg/V/J/P
> Captures on  Land    and Water ;
# NPl/V    J/P NPrSg/V V/C NSg/V .
>
#
>
#
>
#
> To raise and support Armies , but     no      Appropriation of Money to that    Use   shall be
# P  NSg/V V/C NSg/V   NPl    . NSg/C/P NPrSg/P NSg           P  NSg/J P  N/I/C/D NSg/V VX    NSg/VX
> for a   longer Term    than two Years ;
# C/P D/P NSg/J  NSg/V/J C/P  NSg NPl   .
>
#
>
#
>
#
> To provide and maintain a   Navy  ;
# P  V       V/C V        D/P NSg/J .
>
#
>
#
>
#
> To make  Rules for the Government and Regulation of the land  and naval Forces ;
# P  NSg/V NPl/V C/P D   NSg        V/C NSg/J      P  D   NPrSg V/C J     NPl/V  .
>
#
>
#
>
#
> To provide for calling forth the Militia to execute the Laws of the Union   ,
# P  V       C/P NSg/V   W?    D   NSg     P  V       D   NPl  P  D   NPrSg/J .
> suppress Insurrections and repel Invasions ;
# V        NPl           V/C V     NPl       .
>
#
>
#
>
#
> To provide for organizing , arming , and disciplining , the Militia , and for
# P  V       C/P V          . V      . V/C V            . D   NSg     . V/C C/P
> governing such  Part    of them as    may      be     employed in the Service of the United
# V         NSg/I NSg/V/J P  N/I  NSg/R NPrSg/VX NSg/VX V/J      P  D   NSg     P  D   J
> States  , reserving to the States respectively , the Appointment of the Officers ,
# NPrSg/V . V         P  D   NPrSg  J/R          . D   NSg         P  D   W?       .
> and the Authority of training the Militia according to the discipline
# V/C D   NSg       P  NSg/V    D   NSg     V/J       P  D   NSg
> prescribed by      Congress ;
# V/J        NSg/J/P NPrSg/V  .
>
#
>
#
>
#
> To exercise exclusive Legislation in        all       Cases whatsoever , over      such  District
# P  NSg/V    NSg/J     NSg         NPrSg/J/P NSg/I/J/C NPl/V I          . NSg/V/J/P NSg/I NSg/V/J
> ( not   exceeding ten Miles square  ) as    may      , by      Cession of particular States  , and
# . NSg/C NSg/V/J   NSg NPrPl NSg/V/J . NSg/R NPrSg/VX . NSg/J/P NSg     P  NSg/J      NPrSg/V . V/C
> the Acceptance of Congress , become the Seat of the Government of the United
# D   NSg        P  NPrSg/V  . V      D   NSg  P  D   NSg        P  D   J
> States  , and to exercise like        Authority over      all       Places purchased by the Consent
# NPrSg/V . V/C P  NSg/V    NSg/V/J/C/P NSg       NSg/V/J/P NSg/I/J/C NPl/V  V/J       P  D   NSg
> of the Legislature of the State in        which the Same shall be     , for the Erection of
# P  D   NSg         P  D   NSg   NPrSg/J/P I/C   D   I/J  VX    NSg/VX . C/P D   NSg      P
> Forts , Magazines , Arsenals , dock  - Yards , and other   needful Buildings ; — And
# NPl/V . NPl       . NPl      . NSg/V . NPl/V . V/C NSg/V/J NSg/J   W?        . . V/C
>
#
>
#
>
#
> To make  all       Laws  which shall be     necessary and proper for carrying into
# P  NSg/V NSg/I/J/C NPl/V I/C   VX    NSg/VX NSg/J     V/C NSg/J  C/P V        P
> Execution the foregoing Powers  , and all       other   Powers  vested by this
# NSg       D   N/J       NPrSg/V . V/C NSg/I/J/C NSg/V/J NPrSg/V V/J    P  I/D
> Constitution in the Government of the United States  , or      in any   Department or
# NPrSg        P  D   NSg        P  D   J      NPrSg/V . NPrSg/C P  I/R/D NSg        NPrSg/C
> Officer thereof .
# NSg/V/J W?      .
>
#
>
#
>
#
> Section . 9 .
# NSg/V   . # .
>
#
> The Migration or      Importation of such  Persons as    any   of the
# D   NSg       NPrSg/C NSg         P  NSg/I NPl/V   NSg/R I/R/D P  D
> States now         existing shall think proper to admit , shall not   be     prohibited by the
# NPrSg  NPrSg/V/J/C V        VX    NSg/V NSg/J  P  V     . VX    NSg/C NSg/VX V/J        P  D
> Congress prior to the Year one       thousand eight hundred and eight , but     a   Tax or
# NPrSg    NSg/J P  D   NSg  NSg/I/V/J NSg      NSg/J NSg     V/C NSg/J . NSg/C/P D/P NSg NPrSg/C
> duty may      be     imposed on  such  Importation , not   exceeding ten dollars for each
# NSg  NPrSg/VX NSg/VX V/J     J/P NSg/I NSg         . NSg/C NSg/V/J   NSg NPl     C/P D
> Person .
# NSg/V  .
>
#
> The Privilege of the Writ of Habeas Corpus shall not   be     suspended , unless when
# D   NSg       P  D   NSg  P  ?      NSg    VX    NSg/C NSg/VX V/J       . C      NSg/I/C
> in        Cases of Rebellion or      Invasion the public Safety may      require it        .
# NPrSg/J/P NPl/V P  NSg       NPrSg/C NSg      D   NSg/J  NSg/V  NPrSg/VX NSg/V   NPrSg/ISg .
>
#
> No      Bill  of Attainder or      ex      post      facto Law   shall be     passed .
# NPrSg/P NPrSg P  NSg       NPrSg/C NSg/V/J NPrSg/V/P ?     NSg/V VX    NSg/VX V/J    .
>
#
> No      Capitation , or      other   direct , Tax   shall be     laid , unless in        Proportion to the
# NPrSg/P NSg        . NPrSg/C NSg/V/J V/J    . NSg/V VX    NSg/VX V/J  . C      NPrSg/J/P NSg/V      P  D
> Census or      Enumeration herein before directed to be     taken . Congress shall have
# NSg    NPrSg/C NSg         W?     C/P    V/J      P  NSg/VX V/J   . NPrSg/V  VX    NSg/VX
> power   to lay     and collect taxes on  incomes , from whatever source derived ,
# NSg/V/J P  NSg/V/J V/C NSg/V/J NPl/V J/P NPl/V   . P    NSg/I/J  NSg/V  V/J     .
> without apportionment among the several States  , and without regard to any
# C/P     NSg           P     D   J/D     NPrSg/V . V/C C/P     NSg/V  P  I/R/D
> census or      enumeration .
# NSg/V  NPrSg/C NSg         .
>
#
> No      Tax or      Duty shall be     laid on  Articles exported from any   State .
# NPrSg/P NSg NPrSg/C NSg  VX    NSg/VX V/J  J/P NPl/V    V/J      P    I/R/D NSg/V .
>
#
> No      Preference shall be     given     by any   Regulation of Commerce or      Revenue to the
# NPrSg/P NSg        VX    NSg/VX NSg/V/J/P P  I/R/D NSg/J      P  NSg/V    NPrSg/C NSg     P  D
> Ports of one       State over      those of another : nor   shall Vessels bound   to , or      from ,
# NPl   P  NSg/I/V/J NSg/V NSg/V/J/P I/D   P  I/D     . NSg/C VX    NPl/V   NSg/V/J P  . NPrSg/C P    .
> one       State , be     obliged to enter , clear   , or      pay     Duties in another .
# NSg/I/V/J NSg/V . NSg/VX V/J     P  NSg/V . NSg/V/J . NPrSg/C NSg/V/J NPl    P  I/D     .
>
#
> No      Money shall be     drawn from the Treasury , but     in        Consequence of Appropriations
# NPrSg/P NSg/J VX    NSg/VX V/J   P    D   NPrSg    . NSg/C/P NPrSg/J/P NSg/V       P  W?
> made  by      Law   ; and a   regular Statement and Account of the Receipts and
# NSg/V NSg/J/P NSg/V . V/C D/P NSg/J   NSg/V/J   V/C NSg/V   P  D   NPl      V/C
> Expenditures of all       public  Money shall be     published from time  to time  .
# NPl          P  NSg/I/J/C NSg/V/J NSg/J VX    NSg/VX V/J       P    NSg/V P  NSg/V .
>
#
> No      Title of Nobility shall be     granted by the United States  : And no      Person
# NPrSg/P NSg   P  NSg      VX    NSg/VX V/J     P  D   J      NPrSg/V . V/C NPrSg/P NSg
> holding any   Office of Profit  or      Trust   under   them , shall , without the Consent of
# NSg/V   I/R/D NSg/V  P  NSg/V/J NPrSg/C NSg/V/J NSg/J/P N/I  . VX    . C/P     D   NSg     P
> the Congress , accept  of any   present , Emolument , Office , or      Title , of any   kind
# D   NPrSg    . NSg/V/J P  I/R/D NSg/V/J . NSg       . NSg/V  . NPrSg/C NSg/V . P  I/R/D NSg/J
> whatever , from any   King    , Prince  , or      foreign State .
# NSg/I/J  . P    I/R/D NPrSg/V . NPrSg/V . NPrSg/C NSg/J   NSg/V .
>
#
> The right   of citizens of the United States  to vote  in any   primary or      other
# D   NPrSg/J P  NPl      P  D   J      NPrSg/V P  NSg/V P  I/R/D NSg/V/J NPrSg/C NSg/V/J
> election for President or      Vice      President , for electors for President or      Vice
# NSg      C/P NSg/V     NPrSg/C NSg/V/J/P NSg/V     . C/P NPl      C/P NSg/V     NPrSg/C NSg/V/J/P
> President , or      for Senator or      Representative in        Congress , shall not   be     denied or
# NSg/V     . NPrSg/C C/P NSg     NPrSg/C NSg/J          NPrSg/J/P NPrSg/V  . VX    NSg/C NSg/VX V/J    NPrSg/C
> abridged by the United States  or      any   State by      reason of failure to pay     any   poll
# V/J      P  D   J      NPrSg/V NPrSg/C I/R/D NSg/V NSg/J/P NSg/V  P  NSg     P  NSg/V/J I/R/D NSg/V/J
> tax   or      other   tax   .
# NSg/V NPrSg/C NSg/V/J NSg/V .
>
#
> Section . 10 .
# NSg/V   . #  .
>
#
> No      State shall enter into any   Treaty , Alliance , or
# NPrSg/P NSg   VX    NSg/V P    I/R/D NSg/V  . NSg/V    . NPrSg/C
> Confederation ; grant   Letters of Marque and Reprisal ; coin  Money ; emit Bills of
# NSg/J         . NPrSg/V NPl/V   P  NSg    V/C NSg      . NSg/V NSg/J . V    NPl/V P
> Credit ; make  any   Thing but     gold    and silver  Coin  a   Tender in        Payment of Debts ;
# NSg/V  . NSg/V I/R/D NSg/V NSg/C/P NSg/V/J V/C NSg/V/J NSg/V D/P NSg/J  NPrSg/J/P NSg     P  NPl   .
> pass  any   Bill    of Attainder , ex      post      facto Law   , or      Law   impairing the Obligation
# NSg/V I/R/D NPrSg/V P  NSg       . NSg/V/J NPrSg/V/P ?     NSg/V . NPrSg/C NSg/V V         D   NSg
> of Contracts , or      grant   any   Title of Nobility .
# P  NPl/V     . NPrSg/C NPrSg/V I/R/D NSg/V P  NSg      .
>
#
> No      State shall , without the Consent of the Congress , lay     any   Imposts or      Duties
# NPrSg/P NSg   VX    . C/P     D   NSg     P  D   NPrSg    . NSg/V/J I/R/D NPl     NPrSg/C NPl
> on  Imports or      Exports , except what  may      be     absolutely necessary for executing
# J/P NPl/V   NPrSg/C NPl/V   . V/C/P  NSg/I NPrSg/VX NSg/VX J/R        NSg/J     C/P V
> it's inspection Laws  : and the net   Produce of all       Duties and Imposts , laid by
# W?   NSg        NPl/V . V/C D   NSg/J NSg/V   P  NSg/I/J/C NPl    V/C NPl     . V/J  P
> any   State on  Imports or      Exports , shall be     for the Use of the Treasury of the
# I/R/D NSg/V J/P NPl/V   NPrSg/C NPl/V   . VX    NSg/VX C/P D   NSg P  D   NPrSg    P  D
> United States  ; and all       such  Laws  shall be     subject to the Revision and Controul
# J      NPrSg/V . V/C NSg/I/J/C NSg/I NPl/V VX    NSg/VX NSg/V/J P  D   NSg      V/C ?
> of the Congress .
# P  D   NPrSg    .
>
#
> No      State shall , without the Consent of Congress , lay     any   Duty of Tonnage , keep
# NPrSg/P NSg   VX    . C/P     D   NSg     P  NPrSg/V  . NSg/V/J I/R/D NSg  P  NSg     . NSg/V
> Troops , or      Ships of War   in        time  of Peace   , enter into any   Agreement or      Compact
# NPl/V  . NPrSg/C NPl/V P  NSg/V NPrSg/J/P NSg/V P  NPrSg/V . NSg/V P    I/R/D NSg       NPrSg/C NSg/V/J
> with another State , or      with a   foreign Power   , or      engage in        War   , unless actually
# P    I/D     NSg/V . NPrSg/C P    D/P NSg/J   NSg/V/J . NPrSg/C V      NPrSg/J/P NSg/V . C      J/R
> invaded , or      in        such  imminent Danger  as    will     not   admit of delay   .
# V/J     . NPrSg/C NPrSg/J/P NSg/I J        NSg/V/J NSg/R NPrSg/VX NSg/C V     P  NSg/V/J .
>
#
> Article . II .
# NSg/V   . W? .
>
#
> Section . 1 .
# NSg/V   . # .
>
#
> The executive Power   shall be     vested in a   President of the
# D   NSg/J     NSg/V/J VX    NSg/VX V/J    P  D/P NSg       P  D
> United States  of America . He      shall hold    his   Office during the Term  of four
# J      NPrSg/V P  NPr     . NPr/ISg VX    NSg/V/J ISg/D NSg    V/P    D   NSg/J P  NSg
> Years ending at    noon  on the 20th day   of January , and , together with the Vice
# NPl   NSg/V  NSg/P NSg/V P  D   #    NPrSg P  NPr     . V/C . J        P    D   NSg/J/P
> President , chosen for the same Term    , be     elected , as    follows
# NSg/V     . V/J    C/P D   I/J  NSg/V/J . NSg/VX NSg/V/J . NSg/R NPl/V
>
#
> Each State shall appoint , in        such  Manner as    the Legislature thereof may      direct ,
# D    NSg/V VX    V       . NPrSg/J/P NSg/I NSg    NSg/R D   NSg         W?      NPrSg/VX V/J    .
> a   Number of Electors , equal   to the whole Number  of Senators and Representatives
# D/P NSg/J  P  NPl      . NSg/V/J P  D   NSg/J NSg/V/J P  NPl      V/C NPl
> to which the State may      be     entitled in the Congress : but     no      Senator or
# P  I/C   D   NSg   NPrSg/VX NSg/VX V/J      P  D   NPrSg    . NSg/C/P NPrSg/P NSg     NPrSg/C
> Representative , or      Person holding an  Office of Trust   or      Profit  under   the United
# NSg/J          . NPrSg/C NSg/V  NSg/V   D/P NSg    P  NSg/V/J NPrSg/C NSg/V/J NSg/J/P D   J
> States  , shall be     appointed an  Elector .
# NPrSg/V . VX    NSg/VX V/J       D/P NSg     .
>
#
> SubSection . 1 .
# NSg/V      . # .
>
#
> The Electors shall meet    in their respective states  , and vote
# D   NPl      VX    NSg/V/J P  D     J          NPrSg/V . V/C NSg/V
> by      ballot for President and Vice      - President , one       of whom , at    least , shall not   be
# NSg/J/P NSg/V  C/P NSg/V     V/C NSg/V/J/P . NSg/V     . NSg/I/V/J P  I    . NSg/P NSg/J . VX    NSg/C NSg/VX
> an  inhabitant of the same state with themselves ; they shall name  in their
# D/P NSg/J      P  D   I/J  NSg/V P    I          . IPl  VX    NSg/V P  D
> ballots the person voted for as    President , and in        distinct ballots the person
# NPl     D   NSg    V/J   C/P NSg/R NSg/V     . V/C NPrSg/J/P V/J      NPl/V   D   NSg
> voted for as    Vice      - President , and they shall make  distinct lists of all       persons
# V/J   C/P NSg/R NSg/V/J/P . NSg/V     . V/C IPl  VX    NSg/V V/J      NPl/V P  NSg/I/J/C NPl/V
> voted for as    President , and all       persons voted for as    Vice      - President and of the
# V/J   C/P NSg/R NSg/V     . V/C NSg/I/J/C NPl/V   V/J   C/P NSg/R NSg/V/J/P . NSg/V     V/C P  D
> number of votes for each , which lists they shall sign  and certify , and transmit
# NSg/J  P  NPl/V C/P D    . I/C   NPl/V IPl  VX    NSg/V V/C V       . V/C V
> sealed to the seat of the government of the United States  , directed to the
# V/J    P  D   NSg  P  D   NSg        P  D   J      NPrSg/V . V/J      P  D
> President of the Senate ; — The President of the Senate shall , in the presence of
# NSg       P  D   NPrSg  . . D   NSg       P  D   NPrSg  VX    . P  D   NSg      P
> the Senate and House   of Representatives , open    all       the certificates and the
# D   NPrSg  V/C NPrSg/V P  NPl             . NSg/V/J NSg/I/J/C D   NPl          V/C D
> votes shall then    be     counted ; — The person having the greatest Number  of votes for
# NPl   VX    NSg/J/C NSg/VX V/J     . . D   NSg    V      D   W?       NSg/V/J P  NPl/V C/P
> President , shall be     the President , if    such  number  be     a   majority of the whole
# NSg/V     . VX    NSg/VX D   NSg       . NSg/C NSg/I NSg/V/J NSg/VX D/P NSg      P  D   NSg/J
> number  of Electors appointed ; and if    no      person have   such  majority , then    from
# NSg/V/J P  NPl      V/J       . V/C NSg/C NPrSg/P NSg    NSg/VX NSg/I NSg      . NSg/J/C P
> the persons having the highest numbers not   exceeding three on the list of those
# D   NPl     V      D   W?      NPrPl/V NSg/C NSg/V/J   NSg   P  D   NSg  P  I/D
> voted for as    President , the House of Representatives shall choose  immediately ,
# V/J   C/P NSg/R NSg/V     . D   NPrSg P  NPl             VX    NSg/V/C J/R         .
> by      ballot , the President . But     in        choosing the President , the votes shall be
# NSg/J/P NSg/V  . D   NSg       . NSg/C/P NPrSg/J/P V        D   NSg       . D   NPl   VX    NSg/VX
> taken by      states  , the representation from each state having one       vote  ; a   quorum
# V/J   NSg/J/P NPrSg/V . D   NSg            P    D    NSg/V V      NSg/I/V/J NSg/V . D/P NSg
> for this purpose shall consist of a   member or      members from two - thirds of the
# C/P I/D  NSg/V   VX    NSg/V   P  D/P NSg    NPrSg/C NPl/V   P    NSg . NPl/V  P  D
> states , and a   majority of all       the states shall be     necessary to a   choice . [ If    ,
# NPrSg  . V/C D/P NSg      P  NSg/I/J/C D   NPrSg  VX    NSg/VX NSg/J     P  D/P NSg/J  . . NSg/C .
> at the time fixed for the beginning of the term  of the President , the President
# P  D   NSg  V/J   C/P D   NSg/J     P  D   NSg/J P  D   NSg       . D   NSg
> elect   shall have   died , the Vice    President elect   shall become President . If    a
# NSg/V/J VX    NSg/VX V/J  . D   NSg/J/P NSg/V     NSg/V/J VX    V      NSg/V     . NSg/C D/P
> President shall not   have   been  chosen before the time fixed for the beginning of
# NSg       VX    NSg/C NSg/VX NSg/V V/J    C/P    D   NSg  V/J   C/P D   NSg/J     P
> his   term  , or      if    the President elect   shall have   failed to qualify , then    the Vice
# ISg/D NSg/J . NPrSg/C NSg/C D   NSg       NSg/V/J VX    NSg/VX V/J    P  NSg/V   . NSg/J/C D   NSg/J/P
> President elect   shall act     as    President until a   President shall have   qualified ;
# NSg/V     NSg/V/J VX    NPrSg/V NSg/R NSg/V     C/P   D/P NSg       VX    NSg/VX V/J       .
> and the Congress may      by      law   provide for the case  wherein neither a   President
# V/C D   NPrSg    NPrSg/VX NSg/J/P NSg/V V       C/P D   NPrSg C       I/C     D/P NSg
> elect   nor   a   Vice    President elect   shall have   qualified , declaring who     shall then
# NSg/V/J NSg/C D/P NSg/J/P NSg/V     NSg/V/J VX    NSg/VX V/J       . V         NPrSg/I VX    NSg/J/C
> act     as    President , or      the manner in        which one       who     is to act     shall be     selected ,
# NPrSg/V NSg/R NSg/V     . NPrSg/C D   NSg    NPrSg/J/P I/C   NSg/I/V/J NPrSg/I VL P  NPrSg/V VX    NSg/VX V/J      .
> and such  person shall act     accordingly until a   President or      Vice      President shall
# V/C NSg/I NSg/V  VX    NPrSg/V J/R         C/P   D/P NSg       NPrSg/C NSg/V/J/P NSg/V     VX
> have   qualified.The Congress may      by      law   provide for the case  of the death of any
# NSg/VX Hostname      NPrSg/V  NPrSg/VX NSg/J/P NSg/V V       C/P D   NPrSg P  D   NPrSg P  I/R/D
> of the persons from whom the House of Representatives may      choose  a   President
# P  D   NPl     P    I    D   NPrSg P  NPl             NPrSg/VX NSg/V/C D/P NSg
> whenever the right   of choice shall have   devolved upon them , and for the case  of
# C        D   NPrSg/J P  NSg/J  VX    NSg/VX V/J      P    N/I  . V/C C/P D   NPrSg P
> the death of any   of the persons from whom the Senate may      choose  a   Vice
# D   NPrSg P  I/R/D P  D   NPl     P    I    D   NPrSg  NPrSg/VX NSg/V/C D/P NSg/J/P
> President whenever the right   of choice shall have   devolved upon them . ] The
# NSg/V     C        D   NPrSg/J P  NSg/J  VX    NSg/VX V/J      P    N/I  . . D
> person having the greatest number  of votes as    Vice      - President , shall be     the
# NSg    V      D   W?       NSg/V/J P  NPl/V NSg/R NSg/V/J/P . NSg/V     . VX    NSg/VX D
> Vice    - President , if    such  number  be     a   majority of the whole number  of Electors
# NSg/J/P . NSg/V     . NSg/C NSg/I NSg/V/J NSg/VX D/P NSg      P  D   NSg/J NSg/V/J P  NPl
> appointed , and if    no      person have   a   majority , then    from the two highest numbers
# V/J       . V/C NSg/C NPrSg/P NSg    NSg/VX D/P NSg      . NSg/J/C P    D   NSg W?      NPrPl/V
> on the list , the Senate shall choose  the Vice    - President ; a   quorum for the
# P  D   NSg  . D   NPrSg  VX    NSg/V/C D   NSg/J/P . NSg/V     . D/P NSg    C/P D
> purpose shall consist of two - thirds of the whole number  of Senators , and a
# NSg     VX    NSg/V   P  NSg . NPl/V  P  D   NSg/J NSg/V/J P  NPl      . V/C D/P
> majority of the whole number  shall be     necessary to a   choice . But     no      person
# NSg      P  D   NSg/J NSg/V/J VX    NSg/VX NSg/J     P  D/P NSg/J  . NSg/C/P NPrSg/P NSg
> constitutionally ineligible to the office of President shall be     eligible to
# J/R              NSg/J      P  D   NSg    P  NSg/V     VX    NSg/VX NSg/J    P
> that    of Vice      - President of the United States  .
# N/I/C/D P  NSg/V/J/P . NSg/V     P  D   J      NPrSg/V .
>
#
> The Congress may      determine the Time of chusing the Electors , and the Day   on
# D   NPrSg    NPrSg/VX V         D   NSg  P  ?       D   NPl      . V/C D   NPrSg J/P
> which they shall give  their Votes ; which Day   shall be     the same throughout the
# I/C   IPl  VX    NSg/V D     NPl   . I/C   NPrSg VX    NSg/VX D   I/J  P          D
> United States  .
# J      NPrSg/V .
>
#
> SubSection . 2
# NSg/V      . #
>
#
> No      Person except a   natural born      Citizen , or      a   Citizen of the
# NPrSg/P NSg    V/C/P  D/P NSg/J   NPrSg/V/J NSg     . NPrSg/C D/P NSg     P  D
> United States  , at the time of the Adoption of this Constitution , shall be
# J      NPrSg/V . P  D   NSg  P  D   NSg      P  I/D  NPrSg        . VX    NSg/VX
> eligible to the Office of President ; neither shall any   Person be     eligible to
# NSg/J    P  D   NSg    P  NSg/V     . I/C     VX    I/R/D NSg/V  NSg/VX NSg/J    P
> that    Office who     shall not   have   attained to the Age of thirty five Years , and
# N/I/C/D NSg/V  NPrSg/I VX    NSg/C NSg/VX V/J      P  D   NSg P  NSg    NSg  NPl   . V/C
> been  fourteen Years a   Resident within the United States  .
# NSg/V N        NPl   D/P NSg/J    N/J/P  D   J      NPrSg/V .
>
#
> No      person shall be     elected to the office of the President more        than twice , and
# NPrSg/P NSg    VX    NSg/VX NSg/V/J P  D   NSg    P  D   NSg       NPrSg/I/V/J C/P  W?    . V/C
> no      person who     has held the office of President , or      acted as    President , for more
# NPrSg/P NSg    NPrSg/I V   V    D   NSg    P  NSg/V     . NPrSg/C V/J   NSg/R NSg/V     . C/P NPrSg/I/V/J
> than two years of a   term  to which some  other   person was elected President shall
# C/P  NSg NPl   P  D/P NSg/J P  I/C   I/J/R NSg/V/J NSg/V  V   NSg/V/J NSg/V     VX
> be     elected to the office of the President more        than once  . But     this article
# NSg/VX NSg/V/J P  D   NSg    P  D   NSg       NPrSg/I/V/J C/P  NSg/C . NSg/C/P I/D  NSg/V
> shall not   apply to any   person holding the office of President when    this article
# VX    NSg/C V/J   P  I/R/D NSg/V  NSg/V   D   NSg    P  NSg/V     NSg/I/C I/D  NSg/V
> was proposed by the Congress , and shall not   prevent any   person who     may      be
# V   V/J      P  D   NPrSg    . V/C VX    NSg/C V       I/R/D NSg/V  NPrSg/I NPrSg/VX NSg/VX
> holding the office of President , or      acting  as    President , during the term  within
# NSg/V   D   NSg    P  NSg/V     . NPrSg/C NSg/V/J NSg/R NSg/V     . V/P    D   NSg/J N/J/P
> which this article becomes operative from holding the office of President or
# I/C   I/D  NSg/V   V       NSg/J     P    NSg/V   D   NSg    P  NSg/V     NPrSg/C
> acting  as    President during the remainder of such  term    .
# NSg/V/J NSg/R NSg/V     V/P    D   NSg/J     P  NSg/I NSg/V/J .
>
#
> SubSection 3 .
# NSg/V      # .
>
#
> In        case    of the removal of the President from office or      of his
# NPrSg/J/P NPrSg/V P  D   NSg     P  D   NSg       P    NSg/V  NPrSg/C P  ISg/D
> death or      resignation , the Vice    President shall become President .
# NPrSg NPrSg/C NSg         . D   NSg/J/P NSg/V     VX    V      NSg/V     .
>
#
> Whenever there is a   vacancy in the office of the Vice    President , the President
# C        W?    VL D/P NSg     P  D   NSg    P  D   NSg/J/P NSg/V     . D   NSg
> shall nominate a   Vice    President who     shall take  office upon confirmation by a
# VX    V/J      D/P NSg/J/P NSg/V     NPrSg/I VX    NSg/V NSg/V  P    NSg          P  D/P
> majority vote  of both Houses of Congress .
# NSg      NSg/V P  I/C  NPl/V  P  NPrSg/V  .
>
#
> Whenever the President transmits to the President pro     tempore of the Senate and
# C        D   NSg       V         P  D   NSg       NSg/J/P ?       P  D   NPrSg  V/C
> the Speaker of the House of Representatives his   written declaration that    he      is
# D   NSg/J   P  D   NPrSg P  NPl             ISg/D J       NSg         N/I/C/D NPr/ISg VL
> unable  to discharge the powers and duties of his   office , and until he      transmits
# NSg/V/J P  NSg/V     D   NPrSg  V/C NPl    P  ISg/D NSg    . V/C C/P   NPr/ISg V
> to them a   written declaration to the contrary , such  powers  and duties shall be
# P  N/I  D/P J       NSg         P  D   NSg/J    . NSg/I NPrSg/V V/C NPl    VX    NSg/VX
> discharged by the Vice    President as    Acting  President .
# V/J        P  D   NSg/J/P NSg/V     NSg/R NSg/V/J NSg/V     .
>
#
> Whenever the Vice    President and a   majority of either the principal officers of
# C        D   NSg/J/P NSg/V     V/C D/P NSg      P  I/C    D   NSg/J     W?       P
> the executive departments or      of such  other   body  as    Congress may      by      law   provide ,
# D   NSg/J     NPl         NPrSg/C P  NSg/I NSg/V/J NSg/V NSg/R NPrSg/V  NPrSg/VX NSg/J/P NSg/V V       .
> transmit to the President pro     tempore of the Senate and the Speaker of the
# V        P  D   NSg       NSg/J/P ?       P  D   NPrSg  V/C D   NSg/J   P  D
> House of Representatives their written declaration that    the President is unable
# NPrSg P  NPl             D     J       NSg         N/I/C/D D   NSg       VL NSg/V/J
> to discharge the powers and duties of his   office , the Vice    President shall
# P  NSg/V     D   NPrSg  V/C NPl    P  ISg/D NSg    . D   NSg/J/P NSg/V     VX
> immediately assume the powers and duties of the office as    Acting  President .
# J/R         V      D   NPrSg  V/C NPl    P  D   NSg    NSg/R NSg/V/J NSg/V     .
>
#
> Thereafter , when    the President transmits to the President pro     tempore of the
# NSg        . NSg/I/C D   NSg       V         P  D   NSg       NSg/J/P ?       P  D
> Senate and the Speaker of the House of Representatives his   written declaration
# NPrSg  V/C D   NSg/J   P  D   NPrSg P  NPl             ISg/D J       NSg
> that    no      inability exists , he      shall resume the powers and duties of his   office
# N/I/C/D NPrSg/P NSg       V      . NPr/ISg VX    NSg/V  D   NPrSg  V/C NPl    P  ISg/D NSg
> unless the Vice    President and a   majority of either the principal officers of
# C      D   NSg/J/P NSg/V     V/C D/P NSg      P  I/C    D   NSg/J     W?       P
> the executive department or      of such  other   body  as    Congress may      by      law   provide ,
# D   NSg/J     NSg        NPrSg/C P  NSg/I NSg/V/J NSg/V NSg/R NPrSg/V  NPrSg/VX NSg/J/P NSg/V V       .
> transmit within four days to the President pro     tempore of the Senate and the
# V        N/J/P  NSg  NPl  P  D   NSg       NSg/J/P ?       P  D   NPrSg  V/C D
> Speaker of the House of Representatives their written declaration that    the
# NSg/J   P  D   NPrSg P  NPl             D     J       NSg         N/I/C/D D
> President is unable  to discharge the powers and duties of his   office . Thereupon
# NSg       VL NSg/V/J P  NSg/V     D   NPrSg  V/C NPl    P  ISg/D NSg    . W?
> Congress shall decide the issue , assembling within forty - eight hours for that
# NPrSg/V  VX    V      D   NSg   . V          N/J/P  NSg/J . NSg/J NPl   C/P N/I/C/D
> purpose if    not   in        session . If    the Congress , within twenty - one       days after
# NSg/V   NSg/C NSg/C NPrSg/J/P NSg/V   . NSg/C D   NPrSg    . N/J/P  NSg    . NSg/I/V/J NPl  J/P
> receipt of the latter written declaration , or      , if    Congress is not   in        session ,
# NSg/V   P  D   N/J    V/J     NSg         . NPrSg/C . NSg/C NPrSg/V  VL NSg/C NPrSg/J/P NSg/V   .
> within twenty - one       days after Congress is required to assemble , determines by
# N/J/P  NSg    . NSg/I/V/J NPl  J/P   NPrSg/V  VL V/J      P  V        . V          NSg/J/P
> two - thirds vote  of both Houses that    the President is unable  to discharge the
# NSg . NPl/V  NSg/V P  I/C  NPl/V  N/I/C/D D   NSg       VL NSg/V/J P  NSg/V     D
> powers and duties of his   office , the Vice    President shall continue to discharge
# NPrSg  V/C NPl    P  ISg/D NSg    . D   NSg/J/P NSg/V     VX    NSg/V    P  NSg/V
> the same as    Acting  President ; otherwise , the President shall resume the powers
# D   I/J  NSg/R NSg/V/J NSg/V     . J         . D   NSg       VX    NSg/V  D   NPrSg
> and duties of his   office .
# V/C NPl    P  ISg/D NSg    .
>
#
> SubSection 4 .
# NSg/V      # .
>
#
> The President shall , at    stated Times , receive for his
# D   NSg       VX    . NSg/P V/J    NPl/V . NSg/V   C/P ISg/D
> Services , a   Compensation , which shall neither be     encreased nor   diminished
# NPl      . D/P NSg          . I/C   VX    I/C     NSg/VX ?         NSg/C V/J
> during the Period for which he      shall have   been  elected , and he      shall not
# V/P    D   NSg/J  C/P I/C   NPr/ISg VX    NSg/VX NSg/V NSg/V/J . V/C NPr/ISg VX    NSg/C
> receive within that    Period  any   other   Emolument from the United States  , or      any
# NSg/V   N/J/P  N/I/C/D NSg/V/J I/R/D NSg/V/J NSg       P    D   J      NPrSg/V . NPrSg/C I/R/D
> of them .
# P  N/I  .
>
#
> Before he      enter on the Execution of his   Office , he      shall take  the following
# C/P    NPr/ISg NSg/V P  D   NSg       P  ISg/D NSg    . NPr/ISg VX    NSg/V D   NSg/J/P
> Oath  or      Affirmation : - - " I   do     solemnly swear   ( or      affirm ) that    I   will     faithfully
# NSg/V NPrSg/C NSg         . . . . ISg NSg/VX J/R      NSg/V/J . NPrSg/C V      . N/I/C/D ISg NPrSg/VX J/R
> execute the Office of President of the United States  , and will     to the best    of
# V       D   NSg    P  NSg/V     P  D   J      NPrSg/V . V/C NPrSg/VX P  D   NPrSg/J P
> my Ability , preserve , protect and defend the Constitution of the United
# D  NSg     . NSg/V    . V       V/C NSg/V  D   NPrSg        P  D   J
> States  . "
# NPrSg/V . .
>
#
> SubSection 5 .
# NSg/V      # .
>
#
> The District constituting the seat of Government of the
# D   NSg/J    V            D   NSg  P  NSg        P  D
> United States  shall appoint in        such  manner as    the Congress may      direct :
# J      NPrSg/V VX    V       NPrSg/J/P NSg/I NSg    NSg/R D   NPrSg    NPrSg/VX V/J    .
>
#
> A   number of electors of President and Vice      President equal   to the whole number
# D/P NSg/J  P  NPl      P  NSg/V     V/C NSg/V/J/P NSg/V     NSg/V/J P  D   NSg/J NSg/V/J
> of Senators and Representatives in        Congress to which the District would  be
# P  NPl      V/C NPl             NPrSg/J/P NPrSg/V  P  I/C   D   NSg/J    NSg/VX NSg/VX
> entitled if    it        were  a   State , but     in        no      event more        than the least populous
# V/J      NSg/C NPrSg/ISg NSg/V D/P NSg   . NSg/C/P NPrSg/J/P NPrSg/P NSg   NPrSg/I/V/J C/P  D   NSg/J J
> State ; they shall be     in        addition to those appointed by the States , but     they
# NSg/V . IPl  VX    NSg/VX NPrSg/J/P NSg      P  I/D   V/J       P  D   NPrSg  . NSg/C/P IPl
> shall be     considered , for the purposes of the election of President and Vice
# VX    NSg/VX V/J        . C/P D   NPl      P  D   NSg      P  NSg/V     V/C NSg/V/J/P
> President , to be     electors appointed by a   State ; and they shall meet    in the
# NSg/V     . P  NSg/VX NPl      V/J       P  D/P NSg   . V/C IPl  VX    NSg/V/J P  D
> District and perform such  duties as    provided by this article of the
# NSg/J    V/C V       NSg/I NPl    NSg/R V/J/C    P  I/D  NSg/V   P  D
> Constitution .
# NPrSg        .
>
#
> Section . 2 .
# NSg/V   . # .
>
#
> The President shall be     Commander in        Chief   of the Army and Navy
# D   NSg       VX    NSg/VX NSg/J     NPrSg/J/P NSg/V/J P  D   NSg  V/C NSg/J
> of the United States  , and of the Militia of the several States  , when    called
# P  D   J      NPrSg/V . V/C P  D   NSg     P  D   J/D     NPrSg/V . NSg/I/C V/J
> into the actual Service of the United States  ; he      may      require the Opinion , in
# P    D   NSg/J  NSg/V   P  D   J      NPrSg/V . NPr/ISg NPrSg/VX NSg/V   D   NSg     . NPrSg/J/P
> writing , of the principal Officer in each of the executive Departments , upon
# NSg/V   . P  D   NSg/J     NSg/V/J P  D    P  D   NSg/J     NPl         . P
> any   Subject relating to the Duties of their respective Offices , and he      shall
# I/R/D NSg/V/J V        P  D   NPl    P  D     J          NPl/V   . V/C NPr/ISg VX
> have   Power   to grant   Reprieves and Pardons for Offences against the United
# NSg/VX NSg/V/J P  NPrSg/V NPl/V     V/C NPl/V   C/P NPl      C/P     D   J
> States  , except in        Cases of Impeachment .
# NPrSg/V . V/C/P  NPrSg/J/P NPl/V P  NSg         .
>
#
> He      shall have   Power   , by      and with the Advice and Consent of the Senate , to make
# NPr/ISg VX    NSg/VX NSg/V/J . NSg/J/P V/C P    D   NSg    V/C NSg/V   P  D   NPrSg  . P  NSg/V
> Treaties , provided two thirds of the Senators present concur ; and he      shall
# NPl/V    . V/J/C    NSg NPl/V  P  D   NPl      NSg/V/J V      . V/C NPr/ISg VX
> nominate , and by      and with the Advice and Consent of the Senate , shall appoint
# V/J      . V/C NSg/J/P V/C P    D   NSg    V/C NSg/V   P  D   NPrSg  . VX    V
> Ambassadors , other   public  Ministers and Consuls , Judges  of the supreme Court ,
# NPl         . NSg/V/J NSg/V/J NPl/V     V/C NPl     . NPrPl/V P  D   NSg/J   NSg/V .
> and all       other   Officers of the United States  , whose Appointments are not   herein
# V/C NSg/I/J/C NSg/V/J W?       P  D   J      NPrSg/V . I     NPl          V   NSg/C W?
> otherwise provided for , and which shall be     established by      Law   : but     the Congress
# J         V/J/C    C/P . V/C I/C   VX    NSg/VX V/J         NSg/J/P NSg/V . NSg/C/P D   NPrSg
> may      by      Law   vest  the Appointment of such  inferior Officers , as    they think
# NPrSg/VX NSg/J/P NSg/V NSg/V D   NSg         P  NSg/I NSg/J    W?       . NSg/R IPl  NSg/V
> proper , in the President alone , in the Courts of Law   , or      in the Heads of
# NSg/J  . P  D   NSg       J     . P  D   NPl    P  NSg/V . NPrSg/C P  D   NPl   P
> Departments .
# NPl         .
>
#
> The President shall have   Power   to fill  up        all       Vacancies that    may      happen during
# D   NSg       VX    NSg/VX NSg/V/J P  NSg/V NSg/V/J/P NSg/I/J/C NPl       N/I/C/D NPrSg/VX V      V/P
> the Recess of the Senate , by      granting Commissions which shall expire at the End
# D   NSg/J  P  D   NPrSg  . NSg/J/P V        NPl/V       I/C   VX    V      P  D   NSg
> of their next    Session .
# P  D     NSg/J/P NSg/V   .
>
#
> No      soldier shall , in        time  of peace   be     quartered in any   house   , without the
# NPrSg/P NSg     VX    . NPrSg/J/P NSg/V P  NPrSg/V NSg/VX V/J       P  I/R/D NPrSg/V . C/P     D
> consent of the owner , nor   in        time  of war   , but     in a   manner to be     prescribed by
# NSg     P  D   NSg   . NSg/C NPrSg/J/P NSg/V P  NSg/V . NSg/C/P P  D/P NSg    P  NSg/VX V/J        NSg/J/P
> law   .
# NSg/V .
>
#
> Section . 3 .
# NSg/V   . # .
>
#
> He      shall from time  to time  give  to the Congress Information of
# NPr/ISg VX    P    NSg/V P  NSg/V NSg/V P  D   NPrSg    NSg         P
> the State of the Union   , and recommend to their Consideration such  Measures as
# D   NSg   P  D   NPrSg/J . V/C NSg/V     P  D     NSg           NSg/I NPl/V    NSg/R
> he      shall judge necessary and expedient ; he      may      , on  extraordinary Occasions ,
# NPr/ISg VX    NSg/V NSg/J     V/C NSg/J     . NPr/ISg NPrSg/VX . J/P NSg/J         NPl/V     .
> convene both Houses , or      either of them , and in        Case    of Disagreement between
# V       I/C  NPl/V  . NPrSg/C I/C    P  N/I  . V/C NPrSg/J/P NPrSg/V P  NSg          NSg/P
> them , with Respect to the Time of Adjournment , he      may      adjourn them to such  Time
# N/I  . P    NSg/V   P  D   NSg  P  NSg         . NPr/ISg NPrSg/VX V       N/I  P  NSg/I NSg/V
> as    he      shall think proper ; he      shall receive Ambassadors and other   public
# NSg/R NPr/ISg VX    NSg/V NSg/J  . NPr/ISg VX    NSg/V   NPl         V/C NSg/V/J NSg/V/J
> Ministers ; he      shall take  Care  that    the Laws be     faithfully executed , and shall
# NPl/V     . NPr/ISg VX    NSg/V NSg/V N/I/C/D D   NPl  NSg/VX J/R        V/J      . V/C VX
> Commission all       the Officers of the United States  .
# NSg/V      NSg/I/J/C D   W?       P  D   J      NPrSg/V .
>
#
> Section . 4 .
# NSg/V   . # .
>
#
> The President , Vice      President and all       civil Officers of the
# D   NSg       . NSg/V/J/P NSg/V     V/C NSg/I/J/C J     W?       P  D
> United States  , shall be     removed from Office on  Impeachment for , and Conviction
# J      NPrSg/V . VX    NSg/VX V/J     P    NSg/V  J/P NSg         C/P . V/C NSg
> of , Treason , Bribery , or      other   high    Crimes and Misdemeanors .
# P  . NSg     . NSg     . NPrSg/C NSg/V/J NSg/V/J NPl/V  V/C NPl          .
>
#
> Article . III .
# NSg/V   . W?  .
>
#
> Section . 1 .
# NSg/V   . # .
>
#
> The judicial Power   of the United States  , shall be     vested in
# D   NSg/J    NSg/V/J P  D   J      NPrSg/V . VX    NSg/VX V/J    NPrSg/J/P
> one       supreme Court , and in        such  inferior Courts as    the Congress may      from time  to
# NSg/I/V/J NSg/V/J NSg/V . V/C NPrSg/J/P NSg/I NSg/J    NPl/V  NSg/R D   NPrSg    NPrSg/VX P    NSg/V P
> time  ordain and establish . The Judges , both of the supreme and inferior Courts ,
# NSg/V V      V/C V         . D   NPrPl  . I/C  P  D   NSg/J   V/C NSg/J    NPl/V  .
> shall hold    their Offices during good      Behaviour , and shall , at    stated Times ,
# VX    NSg/V/J D     NPl     V/P    NPrSg/V/J NSg/Br    . V/C VX    . NSg/P V/J    NPl/V .
> receive for their Services , a   Compensation , which shall not   be     diminished
# NSg/V   C/P D     NPl      . D/P NSg          . I/C   VX    NSg/C NSg/VX V/J
> during their Continuance in        Office .
# V/P    D     NSg         NPrSg/J/P NSg/V  .
>
#
> Section . 2 .
# NSg/V   . # .
>
#
> The judicial Power   shall extend to all       Cases , in        Law   and
# D   NSg/J    NSg/V/J VX    NSg/V  P  NSg/I/J/C NPl/V . NPrSg/J/P NSg/V V/C
> Equity , arising under   this Constitution , the Laws of the United States  , and
# NSg    . V       NSg/J/P I/D  NPrSg        . D   NPl  P  D   J      NPrSg/V . V/C
> Treaties made  , or      which shall be     made  , under   their Authority ; — to all       Cases
# NPl/V    NSg/V . NPrSg/C I/C   VX    NSg/VX NSg/V . NSg/J/P D     NSg       . . P  NSg/I/J/C NPl/V
> affecting Ambassadors , other   public  Ministers and Consuls ; — to all       Cases of
# V/J       NPl         . NSg/V/J NSg/V/J NPl/V     V/C NPl     . . P  NSg/I/J/C NPl/V P
> admiralty and maritime Jurisdiction ; — to Controversies to which the United
# NPrSg     V/C J        NSg          . . P  NPl           P  I/C   D   J
> States  shall be     a   Party ; — to Controversies between two or      more        States  ; — between
# NPrSg/V VX    NSg/VX D/P NSg/J . . P  NPl           NSg/P   NSg NPrSg/C NPrSg/I/V/J NPrSg/V . . NSg/P
> Citizens of different States  , — between Citizens of the same State claiming
# NPl      P  NSg/J     NPrSg/V . . NSg/P   NPl      P  D   I/J  NSg/V V
> Lands under   Grants of different States  .
# NPl/V NSg/J/P NPl/V  P  NSg/J     NPrSg/V .
>
#
> In        all       Cases affecting Ambassadors , other   public  Ministers and Consuls , and
# NPrSg/J/P NSg/I/J/C NPl/V V/J       NPl         . NSg/V/J NSg/V/J NPl/V     V/C NPl     . V/C
> those in        which a   State shall be     Party   , the supreme Court shall have   original
# I/D   NPrSg/J/P I/C   D/P NSg   VX    NSg/VX NSg/V/J . D   NSg/J   NSg/V VX    NSg/VX NSg/J
> Jurisdiction . In        all       the other Cases before mentioned , the supreme Court shall
# NSg          . NPrSg/J/P NSg/I/J/C D   NSg/J NPl/V C/P    V/J       . D   NSg/J   NSg/V VX
> have   appellate Jurisdiction , both as    to Law   and Fact , with such  Exceptions , and
# NSg/VX J         NSg          . I/C  NSg/R P  NSg/V V/C NSg  . P    NSg/I NPl        . V/C
> under   such  Regulations as    the Congress shall make  .
# NSg/J/P NSg/I NSg         NSg/R D   NPrSg    VX    NSg/V .
>
#
> The Trial of all       Crimes , except in        Cases of Impeachment , shall be     by      Jury    ; and
# D   NSg/J P  NSg/I/J/C NPl/V  . V/C/P  NPrSg/J/P NPl/V P  NSg         . VX    NSg/VX NSg/J/P NSg/V/J . V/C
> such  Trial   shall be     held in the State where the said Crimes shall have   been
# NSg/I NSg/V/J VX    NSg/VX V    P  D   NSg   NSg/C D   J    NPl/V  VX    NSg/VX NSg/V
> committed ; but     when    not   committed within any   State , the Trial shall be     at    such
# V/J       . NSg/C/P NSg/I/C NSg/C V/J       N/J/P  I/R/D NSg/V . D   NSg/J VX    NSg/VX NSg/P NSg/I
> Place or      Places as    the Congress may      by      Law   have   directed .
# NSg/V NPrSg/C NPl/V  NSg/R D   NPrSg    NPrSg/VX NSg/J/P NSg/V NSg/VX V/J      .
>
#
> Section . 3 .
# NSg/V   . # .
>
#
> Treason against the United States  , shall consist only in
# NSg     C/P     D   J      NPrSg/V . VX    NSg/V   W?   NPrSg/J/P
> levying War   against them , or      in        adhering to their Enemies , giving them Aid   and
# V       NSg/V C/P     N/I  . NPrSg/C NPrSg/J/P V        P  D     NPl     . V      N/I  NSg/V V/C
> Comfort . No      Person shall be     convicted of Treason unless on the Testimony of two
# NSg/V   . NPrSg/P NSg    VX    NSg/VX V/J       P  NSg     C      P  D   NSg       P  NSg
> Witnesses to the same overt Act     , or      on  Confession in        open    Court .
# NPl/V     P  D   I/J  NSg/J NPrSg/V . NPrSg/C J/P NSg        NPrSg/J/P NSg/V/J NSg/V .
>
#
> The Congress shall have   Power   to declare the Punishment of Treason , but     no
# D   NPrSg    VX    NSg/VX NSg/V/J P  V       D   NSg        P  NSg     . NSg/C/P NPrSg/P
> Attainder of Treason shall work  Corruption of Blood , or      Forfeiture except
# NSg       P  NSg     VX    NSg/V NSg        P  NSg/V . NPrSg/C NSg        V/C/P
> during the Life of the Person attainted .
# V/P    D   NSg  P  D   NSg    ?         .
>
#
> Section . 4 .
# NSg/V   . # .
>
#
> The right   of the people to be     secure in their persons , houses ,
# D   NPrSg/J P  D   NSg    P  NSg/VX V/J    P  D     NPl     . NPl/V  .
> papers , and effects , against unreasonable searches and seizures , shall not   be
# NPl/V  . V/C NPl/V   . C/P     J            NPl/V    V/C NPl/V    . VX    NSg/C NSg/VX
> violated , and no      warrants shall issue , but     upon probable cause   , supported by
# V/J      . V/C NPrSg/P NPl      VX    NSg/V . NSg/C/P P    NSg/J    NSg/V/C . V/J       NSg/J/P
> oath  or      affirmation , and particularly describing the place to be     searched , and
# NSg/V NPrSg/C NSg         . V/C J/R          V          D   NSg   P  NSg/VX V/J      . V/C
> the persons or      things to be     seized .
# D   NPl     NPrSg/C NPl/V  P  NSg/VX V/J    .
>
#
> No      person shall be     held to answer for a   capital , or      otherwise infamous crime ,
# NPrSg/P NSg    VX    NSg/VX V    P  NSg/V  C/P D/P NSg/J   . NPrSg/C J         V/J      NSg/V .
> unless on a   presentment or      indictment of a   grand jury    , except in        cases arising
# C      P  D/P NSg         NPrSg/C NSg        P  D/P NSg/J NSg/V/J . V/C/P  NPrSg/J/P NPl/V V
> in the land  or      naval forces , or      in the militia , when    in        actual service in        time
# P  D   NPrSg NPrSg/C J     NPl/V  . NPrSg/C P  D   NSg     . NSg/I/C NPrSg/J/P NSg/J  NSg/V   NPrSg/J/P NSg/V
> of war   or      public  danger  ; nor   shall any   person be     subject for the same offense
# P  NSg/V NPrSg/C NSg/V/J NSg/V/J . NSg/C VX    I/R/D NSg/V  NSg/VX NSg/V/J C/P D   I/J  NSg
> to be     twice put   in        jeopardy of life  or      limb  ; nor   shall be     compelled in any
# P  NSg/VX W?    NSg/V NPrSg/J/P NSg/V    P  NSg/V NPrSg/C NSg/V . NSg/C VX    NSg/VX V/J       P  I/R/D
> criminal case    to be     a   witness against himself , nor   be     deprived of life  ,
# NSg/J    NPrSg/V P  NSg/VX D/P NSg     C/P     I       . NSg/C NSg/VX V/J      P  NSg/V .
> liberty , or      property , without due   process of law   ; nor   shall private property be
# NSg     . NPrSg/C NSg/V    . C/P     NSg/J NSg/V   P  NSg/V . NSg/C VX    NSg/V/J NSg/V    NSg/VX
> taken for public  use   , without just compensation .
# V/J   C/P NSg/V/J NSg/V . C/P     V/J  NSg          .
>
#
> In        all       criminal prosecutions , the accused shall enjoy the right   to a   speedy and
# NPrSg/J/P NSg/I/J/C NSg/J    W?           . D   J       VX    V     D   NPrSg/J P  D/P J      V/C
> public  trial   , by an  impartial jury    of the state and district wherein the crime
# NSg/V/J NSg/V/J . P  D/P J         NSg/V/J P  D   NSg   V/C NSg/V/J  C       D   NSg
> shall have   been  committed , which district shall have   been  previously
# VX    NSg/VX NSg/V V/J       . I/C   NSg/V/J  VX    NSg/VX NSg/V J/R
> ascertained by      law   , and to be     informed of the nature and cause   of the
# V/J         NSg/J/P NSg/V . V/C P  NSg/VX V/J      P  D   NSg    V/C NSg/V/C P  D
> accusation ; to be     confronted with the witnesses against him ; to have   compulsory
# NSg        . P  NSg/VX V/J        P    D   NPl       C/P     I   . P  NSg/VX NSg/J
> process for obtaining witnesses in his   favor , and to have   the assistance of
# NSg/V   C/P V         NPl/V     P  ISg/D NSg   . V/C P  NSg/VX D   NSg        P
> counsel for his   defense .
# NSg/V   C/P ISg/D NSg     .
>
#
<<<<<<< HEAD
> In          suits at    common  law   , where the value in          controversy shall exceed twenty
# NPrSg/V/J/P NPl/V NSg/P NSg/V/J NSg/V . NSg/C D   NSg   NPrSg/V/J/P NSg         VX    V      NSg
=======
> In        suits at        common  law   , where the value in        controversy shall exceed twenty
# NPrSg/J/P NPl/V NSg/I/V/P NSg/V/J NSg/V . NSg/C D   NSg   NPrSg/J/P NSg         VX    V      NSg
>>>>>>> 601f16a2
> dollars , the right   of trial   by      jury    shall be     preserved , and no      fact tried by a
# NPl     . D   NPrSg/J P  NSg/V/J NSg/J/P NSg/V/J VX    NSg/VX V/J       . V/C NPrSg/P NSg  V/J   P  D/P
> jury  , shall be     otherwise reexamined in any   court of the United States  , than
# NSg/J . VX    NSg/VX J         V/J        P  I/R/D NSg/V P  D   J      NPrSg/V . C/P
> according to the rules of the common law   .
# V/J       P  D   NPl   P  D   NSg/J  NSg/V .
>
#
> Excessive bail  shall not   be     required , nor   excessive fines imposed , nor   cruel
# J         NSg/V VX    NSg/C NSg/VX V/J      . NSg/C J         NPl/V V/J     . NSg/C NSg/V/J
> and unusual punishments inflicted .
# V/C NSg/J   NPl         V/J       .
>
#
> Article . IV    .
# NSg/V   . NSg/J .
>
#
> Section . 1 .
# NSg/V   . # .
>
#
> Full    Faith and Credit shall be     given     in each State to the
# NSg/V/J NPrSg V/C NSg/V  VX    NSg/VX NSg/V/J/P P  D    NSg/V P  D
> public Acts    , Records , and judicial Proceedings of every other   State . And the
# NSg/J  NPrSg/V . NPl/V   . V/C NSg/J    W?          P  D     NSg/V/J NSg/V . V/C D
> Congress may      by      general Laws  prescribe the Manner in        which such  Acts    , Records
# NPrSg    NPrSg/VX NSg/J/P NSg/V/J NPl/V V         D   NSg    NPrSg/J/P I/C   NSg/I NPrSg/V . NPl/V
> and Proceedings shall be     proved , and the Effect thereof .
# V/C W?          VX    NSg/VX V/J    . V/C D   NSg    W?      .
>
#
> Section . 2 .
# NSg/V   . # .
>
#
> All       persons born      or      naturalized in the United States  , and
# NSg/I/J/C NPl/V   NPrSg/V/J NPrSg/C V/J         P  D   J      NPrSg/V . V/C
> subject to the jurisdiction thereof , are citizens of the United States  and of
# NSg/V/J P  D   NSg          W?      . V   NPl      P  D   J      NPrSg/V V/C P
> the State wherein they reside  . No      State shall make  or      enforce any   law   which
# D   NSg   C       IPl  NSg/V/J . NPrSg/P NSg   VX    NSg/V NPrSg/C V       I/R/D NSg/V I/C
> shall abridge the privileges or      immunities of citizens of the United States  ;
# VX    V       D   NPl        NPrSg/C ?          P  NPl      P  D   J      NPrSg/V .
> nor   shall any   State deprive any   person of life  , liberty , or      property , without
# NSg/C VX    I/R/D NSg/V V       I/R/D NSg/V  P  NSg/V . NSg     . NPrSg/C NSg/V    . C/P
> due   process of law   ; nor   deny to any   person within its   jurisdiction the equal
# NSg/J NSg/V   P  NSg/V . NSg/C V    P  I/R/D NSg/V  N/J/P  ISg/D NSg          D   NSg/J
> protection of the laws .
# NSg        P  D   NPl  .
>
#
> The right   of citizens of the United States  , who     are eighteen years of age   or
# D   NPrSg/J P  NPl      P  D   J      NPrSg/V . NPrSg/I V   N        NPl   P  NSg/V NPrSg/C
> older , to vote  shall not   be     denied or      abridged by the United States  or      by any
# J     . P  NSg/V VX    NSg/C NSg/VX V/J    NPrSg/C V/J      P  D   J      NPrSg/V NPrSg/C P  I/R/D
> State on  account of age   , sex   , race  , color      , or      previous condition of servitude .
# NSg/V J/P NSg/V   P  NSg/V . NSg/V . NSg/V . NSg/V/J/Am . NPrSg/C NSg/J    NSg/V     P  NSg       .
>
#
> A   Person charged in any   State with Treason , Felony , or      other   Crime , who     shall
# D/P NSg    V/J     P  I/R/D NSg/V P    NSg     . NSg    . NPrSg/C NSg/V/J NSg/V . NPrSg/I VX
> flee from Justice , and be     found in another State , shall on  Demand of the
# V    P    NPrSg   . V/C NSg/VX NSg/V P  I/D     NSg/V . VX    J/P NSg/V  P  D
> executive Authority of the State from which he      fled , be     delivered up        , to be
# NSg/J     NSg       P  D   NSg   P    I/C   NPr/ISg J    . NSg/VX V/J       NSg/V/J/P . P  NSg/VX
> removed to the State having Jurisdiction of the Crime .
# V/J     P  D   NSg   V      NSg          P  D   NSg   .
>
#
> Neither slavery nor   involuntary servitude , except as    a   punishment for crime
# I/C     NSg/J   NSg/C J           NSg       . V/C/P  NSg/R D/P NSg        C/P NSg/V
> whereof the party shall have   been  duly convicted , shall exist within the United
# C       D   NSg/J VX    NSg/VX NSg/V W?   V/J       . VX    V     N/J/P  D   J
> States  , or      any   place subject to their jurisdiction . No      Person held to Service
# NPrSg/V . NPrSg/C I/R/D NSg/V NSg/V/J P  D     NSg          . NPrSg/P NSg    V    P  NSg/V
> or      Labour     in        one       State , under   the Laws thereof , escaping into another , shall ,
# NPrSg/C NPrSg/V/Br NPrSg/J/P NSg/I/V/J NSg/V . NSg/J/P D   NPl  W?      . V        P    I/D     . VX    .
> in        Consequence of any   Law   or      Regulation therein , be     discharged from such
# NPrSg/J/P NSg/V       P  I/R/D NSg/V NPrSg/C NSg/J      W?      . NSg/VX V/J        P    NSg/I
> Service or      Labour     , but     shall be     delivered up        on  Claim of the Party to whom such
# NSg/V   NPrSg/C NPrSg/V/Br . NSg/C/P VX    NSg/VX V/J       NSg/V/J/P J/P NSg/V P  D   NSg/J P  I    NSg/I
> Service or      Labour     may      be     due   .
# NSg/V   NPrSg/C NPrSg/V/Br NPrSg/VX NSg/VX NSg/J .
>
#
> Section . 3 .
# NSg/V   . # .
>
#
> New     States  may      be     admitted by the Congress into this Union     ; but
# NSg/V/J NPrSg/V NPrSg/VX NSg/VX V        P  D   NPrSg    P    I/D  NPrSg/V/J . NSg/C/P
> no      new   State shall be     formed or      erected within the Jurisdiction of any   other
# NPrSg/P NSg/J NSg/V VX    NSg/VX V/J    NPrSg/C V/J     N/J/P  D   NSg          P  I/R/D NSg/V/J
> State ; nor   any   State be     formed by the Junction of two or      more        States  , or      Parts
# NSg/V . NSg/C I/R/D NSg/V NSg/VX V/J    P  D   NSg      P  NSg NPrSg/C NPrSg/I/V/J NPrSg/V . NPrSg/C NPl/V
> of States  , without the Consent of the Legislatures of the States concerned as
# P  NPrSg/V . C/P     D   NSg     P  D   NPl          P  D   NPrSg  V/J       NSg/R
> well    as    of the Congress .
# NSg/V/J NSg/R P  D   NPrSg    .
>
#
> The Congress shall have   Power   to dispose of and make  all       needful Rules and
# D   NPrSg    VX    NSg/VX NSg/V/J P  NSg/V   P  V/C NSg/V NSg/I/J/C NSg/J   NPl/V V/C
> Regulations respecting the Territory or      other   Property belonging to the United
# NSg         V          D   NSg       NPrSg/C NSg/V/J NSg/V    NSg/V     P  D   J
> States  ; and nothing in this Constitution shall be     so        construed as    to Prejudice
# NPrSg/V . V/C NSg/I/J P  I/D  NPrSg        VX    NSg/VX NSg/I/J/C V/J       NSg/R P  NSg/V/J
> any   Claims of the United States  , or      of any   particular State .
# I/R/D NPl/V  P  D   J      NPrSg/V . NPrSg/C P  I/R/D NSg/J      NSg/V .
>
#
> Section . 4 .
# NSg/V   . # .
>
#
> The United States  shall guarantee to every State in this Union
# D   J      NPrSg/V VX    NSg/V     P  D     NSg/V P  I/D  NPrSg/V/J
> a   Republican Form  of Government , and shall protect each of them against
# D/P NSg/J      NSg/V P  NSg        . V/C VX    V       D    P  N/I  C/P
> Invasion ; and on  Application of the Legislature , or      of the Executive ( when    the
# NSg      . V/C J/P NSg         P  D   NSg         . NPrSg/C P  D   NSg/J     . NSg/I/C D
> Legislature cannot be     convened ) against domestic Violence .
# NSg         NSg/V  NSg/VX V/J      . C/P     NSg/J    NSg/V    .
>
#
> Section . 5 .
# NSg/V   . # .
>
#
> The validity of the public debt of the United States  ,
# D   NSg      P  D   NSg/J  NSg  P  D   J      NPrSg/V .
> authorized by      law   , including debts incurred for payment of pensions and
# V/J        NSg/J/P NSg/V . V         NPl   V        C/P NSg     P  NPl/V    V/C
> bounties for services in        suppressing insurrection or      rebellion , shall not   be
# NPl/V    C/P NPl/V    NPrSg/J/P V           NSg          NPrSg/C NSg       . VX    NSg/C NSg/VX
> questioned . But     neither the United States  nor   any   State shall assume or      pay     any
# V/J        . NSg/C/P I/C     D   J      NPrSg/V NSg/C I/R/D NSg/V VX    V      NPrSg/C NSg/V/J I/R/D
> debt or      obligation incurred in        aid   of insurrection or      rebellion against the
# NSg  NPrSg/C NSg        V        NPrSg/J/P NSg/V P  NSg          NPrSg/C NSg       C/P     D
> United States  , or      any   claim for the loss or      emancipation of any   slave ; but     all
# J      NPrSg/V . NPrSg/C I/R/D NSg/V C/P D   NSg  NPrSg/C NSg          P  I/R/D NSg/V . NSg/C/P NSg/I/J/C
> such  debts , obligations and claims shall be     held illegal and void    .
# NSg/I NPl   . W?          V/C NPl/V  VX    NSg/VX V    NSg/J   V/C NSg/V/J .
>
#
> Article . V.
# NSg/V   . ?
>
#
> The Congress , whenever two thirds of both Houses shall deem  it        necessary , shall
# D   NPrSg    . C        NSg NPl/V  P  I/C  NPl/V  VX    NSg/V NPrSg/ISg NSg/J     . VX
> propose Amendments to this Constitution , or      , on the Application of the
# NSg/V   NPl        P  I/D  NPrSg        . NPrSg/C . P  D   NSg         P  D
> Legislatures of two thirds of the several States  , shall call  a   Convention for
# NPl          P  NSg NPl/V  P  D   J/D     NPrSg/V . VX    NSg/V D/P NSg        C/P
> proposing Amendments , which , in        either Case    , shall be     valid to all       Intents and
# V         NPl        . I/C   . NPrSg/J/P I/C    NPrSg/V . VX    NSg/VX J     P  NSg/I/J/C NPl     V/C
> Purposes , as    Part    of this Constitution , when    ratified by the Legislatures of
# NPl/V    . NSg/R NSg/V/J P  I/D  NPrSg        . NSg/I/C V/J      P  D   NPl          P
> three fourths of the several States  , or      by      Conventions in        three fourths
# NSg   NSg     P  D   J/D     NPrSg/V . NPrSg/C NSg/J/P NPl         NPrSg/J/P NSg   NSg
> thereof , as    the one     or      the other Mode of Ratification may      be     proposed by the
# W?      . NSg/R D   NSg/I/J NPrSg/C D   NSg/J NSg  P  NSg          NPrSg/VX NSg/VX V/J      P  D
> Congress ; Provided that    no      Amendment which may      be     made  prior to the Year One
# NPrSg    . V/J/C    N/I/C/D NPrSg/P NSg       I/C   NPrSg/VX NSg/VX NSg/V NSg/J P  D   NSg  NSg/I/V/J
> thousand eight hundred and eight shall in any   Manner affect the first and
# NSg      NSg/J NSg     V/C NSg/J VX    P  I/R/D NSg    NSg/V  D   NSg/J V/C
> fourth    Clauses in the Ninth Section of the first Article ; and that    no      State ,
# NPrSg/V/J NPl/V   P  D   NSg/J NSg/V   P  D   NSg/J NSg/V   . V/C N/I/C/D NPrSg/P NSg   .
> without its   Consent , shall be     deprived of its   equal Suffrage in the Senate .
# C/P     ISg/D NSg     . VX    NSg/VX V/J      P  ISg/D NSg/J NSg      P  D   NPrSg  .
>
#
> Article . VI    .
# NSg/V   . NPrSg .
>
#
> All       Debts contracted and Engagements entered into , before the Adoption of this
# NSg/I/J/C NPl   V/J        V/C NPl         V/J     P    . C/P    D   NSg      P  I/D
> Constitution , shall be     as    valid against the United States  under   this
# NPrSg        . VX    NSg/VX NSg/R J     C/P     D   J      NPrSg/V NSg/J/P I/D
> Constitution , as    under   the Confederation .
# NPrSg        . NSg/R NSg/J/P D   NSg/J         .
>
#
> This Constitution , and the Laws of the United States  which shall be     made  in
# I/D  NPrSg        . V/C D   NPl  P  D   J      NPrSg/V I/C   VX    NSg/VX NSg/V NPrSg/J/P
> Pursuance thereof ; and all       Treaties made  , or      which shall be     made  , under   the
# NSg       W?      . V/C NSg/I/J/C NPl/V    NSg/V . NPrSg/C I/C   VX    NSg/VX NSg/V . NSg/J/P D
> Authority of the United States  , shall be     the supreme Law   of the Land  ; and the
# NSg       P  D   J      NPrSg/V . VX    NSg/VX D   NSg/J   NSg/V P  D   NPrSg . V/C D
> Judges in every State shall be     bound   thereby , any   Thing in the Constitution or
# NPrPl  P  D     NSg/V VX    NSg/VX NSg/V/J W?      . I/R/D NSg/V P  D   NPrSg        NPrSg/C
> Laws  of any   State to the Contrary notwithstanding .
# NPl/V P  I/R/D NSg/V P  D   NSg/J    C/P             .
>
#
> The Senators and Representatives before mentioned , and the Members of the
# D   NPl      V/C NPl             C/P    V/J       . V/C D   NPl     P  D
> several State Legislatures , and all       executive and judicial Officers , both of
# J/D     NSg/V NPl          . V/C NSg/I/J/C NSg/J     V/C NSg/J    W?       . I/C  P
> the United States  and of the several States  , shall be     bound   by      Oath  or
# D   J      NPrSg/V V/C P  D   J/D     NPrSg/V . VX    NSg/VX NSg/V/J NSg/J/P NSg/V NPrSg/C
> Affirmation , to support this Constitution ; but     no      religious Test  shall ever be
# NSg         . P  NSg/V   I/D  NPrSg        . NSg/C/P NPrSg/P NSg/J     NSg/V VX    J    NSg/VX
> required as    a   Qualification to any   Office or      public  Trust   under   the United
# V/J      NSg/R D/P NSg           P  I/R/D NSg/V  NPrSg/C NSg/V/J NSg/V/J NSg/J/P D   J
> States  .
# NPrSg/V .
>
#
> A   well  regulated militia , being   necessary to the security of a   free  state , the
# D/P NSg/J V/J       NSg     . NSg/V/C NSg/J     P  D   NSg      P  D/P NSg/J NSg/V . D
> right   of the people to keep  and bear    arms  , shall not   be     infringed .
# NPrSg/J P  D   NSg    P  NSg/V V/C NSg/V/J NPl/V . VX    NSg/C NSg/VX V/J       .
>
#
> Section . 1 .
# NSg/V   . # .
>
#
> The enumeration in the Constitution , of certain rights , shall
# D   NSg         P  D   NPrSg        . P  I/J     NPl/V  . VX
> not   be     construed to deny or      disparage others retained by the people .
# NSg/C NSg/VX V/J       P  V    NPrSg/C NSg/V     NPl/V  V/J      P  D   NSg    .
>
#
> The powers not   delegated to the United States  by the Constitution , nor
# D   NPrSg  NSg/C V/J       P  D   J      NPrSg/V P  D   NPrSg        . NSg/C
> prohibited by      it        to the states , are reserved to the states respectively , or      to
# V/J        NSg/J/P NPrSg/ISg P  D   NPrSg  . V   V/J      P  D   NPrSg  J/R          . NPrSg/C P
> the people .
# D   NSg    .
>
#
> Article . VII .
# NSg/V   . NSg .
>
#
> The Ratification of the Conventions of nine States  , shall be     sufficient for the
# D   NSg          P  D   NPl         P  NSg  NPrSg/V . VX    NSg/VX J          C/P D
> Establishment of this Constitution between the States so        ratifying the Same .
# NSg           P  I/D  NPrSg        NSg/P   D   NPrSg  NSg/I/J/C V         D   I/J  .
>
#
> The Word " the " , being   interlined between the seventh and eight Lines of the
# D   NSg  . D   . . NSg/V/C V/J        NSg/P   D   NSg/J   V/C NSg/J NPl/V P  D
> first Page    , The Word " Thirty " being   partly written on an  Erazure in the
# NSg/J NPrSg/V . D   NSg  . NSg    . NSg/V/C W?     V/J     P  D/P ?       P  D
> fifteenth Line  of the first Page    . The Words " is tried " being   interlined between
# NSg/J     NSg/V P  D   NSg/J NPrSg/V . D   NPl   . VL V/J   . NSg/V/C V/J        NSg/P
> the thirty second  and thirty third   Lines of the first Page    and the Word " the "
# D   NSg    NSg/V/J V/C NSg    NSg/V/J NPl/V P  D   NSg/J NPrSg/V V/C D   NSg  . D   .
> being   interlined between the forty third   and forty fourth    Lines of the second
# NSg/V/C V/J        NSg/P   D   NSg/J NSg/V/J V/C NSg/J NPrSg/V/J NPl/V P  D   NSg/J
> Page    .
# NPrSg/V .
>
#
> done    in        Convention by the Unanimous Consent of the States present the
# NSg/V/J NPrSg/J/P NSg        P  D   J         NSg/V   P  D   NPrSg  NSg/V/J D
> Seventeenth Day   of September in the Year of our Lord  one       thousand seven hundred
# NSg/J       NPrSg P  NPr       P  D   NSg  P  D   NPrSg NSg/I/V/J NSg      NSg   NSg
> and Eighty seven and of the Independence of the United States  of America the
# V/C N      NSg   V/C P  D   NPrSg        P  D   J      NPrSg/V P  NPr     D
> Twelfth In        witness whereof We  have   hereunto subscribed our Names ,
# NSg/J   NPrSg/J/P NSg/V   C       IPl NSg/VX W?       V/J        D   NPl   .
>
#
> Article . VIII .
# NSg/V   . W?   .
>
#
> Section 1 .
# NSg/V   # .
>
#
> The transportation or      importation into any   State , Territory , or
# D   NSg            NPrSg/C NSg         P    I/R/D NSg/V . NSg       . NPrSg/C
> possession of the United States  for delivery or      use   therein of intoxicating
# NSg/V      P  D   J      NPrSg/V C/P NSg/V/J  NPrSg/C NSg/V W?      P  V
> liquors , in        violation of the laws thereof , is hereby prohibited .
# NPl/V   . NPrSg/J/P NSg       P  D   NPl  W?      . VL W?     V/J        .<|MERGE_RESOLUTION|>--- conflicted
+++ resolved
@@ -58,17 +58,10 @@
 # NSg/V  NSg/I NSg        .
 >
 #
-<<<<<<< HEAD
 > The terms of Senators and Representatives shall end   at    noon  on the 3 d       day   of
 # D   NPl   P  NPl      V/C NPl             VX    NSg/V NSg/P NSg/V P  D   # NPrSg/J NPrSg P
-> January , of the years in          which such  terms end   ; and the terms of their
-# NPr     . P  D   NPl   NPrSg/V/J/P I/C   NSg/I NPl/V NSg/V . V/C D   NPl   P  D
-=======
-> The terms of Senators and Representatives shall end   at        noon  on the 3 d       day   of
-# D   NPl   P  NPl      V/C NPl             VX    NSg/V NSg/I/V/P NSg/V P  D   # NPrSg/J NPrSg P
 > January , of the years in        which such  terms end   ; and the terms of their
 # NPr     . P  D   NPl   NPrSg/J/P I/C   NSg/I NPl/V NSg/V . V/C D   NPl   P  D
->>>>>>> 601f16a2
 > successors shall then    begin .
 # NPl        VX    NSg/J/C NSg/V .
 >
@@ -123,17 +116,10 @@
 # NSg         VX    NSg/VX NSg/V N/J/P  NSg   NPl   J/P   D   NSg/J NSg/V   P  D
 > Congress of the United States  , and within every subsequent Term    of ten Years ,
 # NPrSg    P  D   J      NPrSg/V . V/C N/J/P  D     NSg/J      NSg/V/J P  NSg NPl   .
-<<<<<<< HEAD
-> in          such  Manner as    they shall by      Law   direct . The Number of Representatives shall
-# NPrSg/V/J/P NSg/I NSg    NSg/R IPl  VX    NSg/J/P NSg/V V/J    . D   NSg/J  P  NPl             VX
+> in        such  Manner as    they shall by      Law   direct . The Number of Representatives shall
+# NPrSg/J/P NSg/I NSg    NSg/R IPl  VX    NSg/J/P NSg/V V/J    . D   NSg/J  P  NPl             VX
 > not   exceed one       for every thirty Thousand , but     each State shall have   at    Least
 # NSg/C V      NSg/I/V/J C/P D     NSg    NSg      . NSg/C/P D    NSg/V VX    NSg/VX NSg/P NSg/J
-=======
-> in        such  Manner as    they shall by      Law   direct . The Number of Representatives shall
-# NPrSg/J/P NSg/I NSg    NSg/R IPl  VX    NSg/J/P NSg/V V/J    . D   NSg/J  P  NPl             VX
-> not   exceed one       for every thirty Thousand , but     each State shall have   at        Least
-# NSg/C V      NSg/I/V/J C/P D     NSg    NSg      . NSg/C/P D    NSg/V VX    NSg/VX NSg/I/V/P NSg/J
->>>>>>> 601f16a2
 > one       Representative ; and until such  enumeration shall be     made  , the State of New
 # NSg/I/V/J NSg/J          . V/C C/P   NSg/I NSg         VX    NSg/VX NSg/V . D   NSg   P  NSg/V/J
 > Hampshire shall be     entitled to chuse three , Massachusetts eight , Rhode - Island
@@ -358,17 +344,10 @@
 # VX    . C/P    NPrSg/ISg V      D/P NSg . NSg/VX V/J       P  D   NSg       P  D   J
 > States  ; If    he      approve he      shall sign  it        , but     if    not   he      shall return it        , with his
 # NPrSg/V . NSg/C NPr/ISg V       NPr/ISg VX    NSg/V NPrSg/ISg . NSg/C/P NSg/C NSg/C NPr/ISg VX    NSg/V  NPrSg/ISg . P    ISg/D
-<<<<<<< HEAD
-> Objections to that    House   in          which it        shall have   originated , who     shall enter the
-# NPl        P  N/I/C/D NPrSg/V NPrSg/V/J/P I/C   NPrSg/ISg VX    NSg/VX V/J        . NPrSg/I VX    NSg/V D
+> Objections to that    House   in        which it        shall have   originated , who     shall enter the
+# NPl        P  N/I/C/D NPrSg/V NPrSg/J/P I/C   NPrSg/ISg VX    NSg/VX V/J        . NPrSg/I VX    NSg/V D
 > Objections at    large on their Journal , and proceed to reconsider it        . If    after
 # NPl        NSg/P NSg/J P  D     NSg/J   . V/C V       P  V          NPrSg/ISg . NSg/C J/P
-=======
-> Objections to that    House   in        which it        shall have   originated , who     shall enter the
-# NPl        P  N/I/C/D NPrSg/V NPrSg/J/P I/C   NPrSg/ISg VX    NSg/VX V/J        . NPrSg/I VX    NSg/V D
-> Objections at        large on their Journal , and proceed to reconsider it        . If    after
-# NPl        NSg/I/V/P NSg/J P  D     NSg/J   . V/C V       P  V          NPrSg/ISg . NSg/C J/P
->>>>>>> 601f16a2
 > such  Reconsideration two thirds of that    House   shall agree to pass  the Bill  , it
 # NSg/I NSg             NSg NPl/V  P  N/I/C/D NPrSg/V VX    V     P  NSg/V D   NPrSg . NPrSg/ISg
 > shall be     sent  , together with the Objections , to the other House   , by      which it
@@ -1247,13 +1226,8 @@
 # NSg/V   C/P ISg/D NSg     .
 >
 #
-<<<<<<< HEAD
-> In          suits at    common  law   , where the value in          controversy shall exceed twenty
-# NPrSg/V/J/P NPl/V NSg/P NSg/V/J NSg/V . NSg/C D   NSg   NPrSg/V/J/P NSg         VX    V      NSg
-=======
-> In        suits at        common  law   , where the value in        controversy shall exceed twenty
-# NPrSg/J/P NPl/V NSg/I/V/P NSg/V/J NSg/V . NSg/C D   NSg   NPrSg/J/P NSg         VX    V      NSg
->>>>>>> 601f16a2
+> In        suits at    common  law   , where the value in        controversy shall exceed twenty
+# NPrSg/J/P NPl/V NSg/P NSg/V/J NSg/V . NSg/C D   NSg   NPrSg/J/P NSg         VX    V      NSg
 > dollars , the right   of trial   by      jury    shall be     preserved , and no      fact tried by a
 # NPl     . D   NPrSg/J P  NSg/V/J NSg/J/P NSg/V/J VX    NSg/VX V/J       . V/C NPrSg/P NSg  V/J   P  D/P
 > jury  , shall be     otherwise reexamined in any   court of the United States  , than
