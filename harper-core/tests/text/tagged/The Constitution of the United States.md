> <!-- source: https://github.com/JesseKPhillips/USA-Constitution/blob/4cfdd130709fa7e8db998383b6917ba33b402ec6/Constitution.md -->
# Unlintable
>            The Constitution Of The United States  Of America
# Unlintable D   NPr          P  D   V/J    NPrPl/V P  NPr+
>
#
> We   the People of the United States   , in      Order  to form  a   more         perfect  Union   ,
# IPl+ D   NSg/V  P  D+  V/J+   NPrPl/V+ . NPr/J/P NSg/V+ P  NSg/V D/P NPr/I/V/J/Dq NSg/V/J+ NPr/V/J .
> establish Justice , insure domestic Tranquility , provide for the common   defence   ,
# V         NPr🅪+   . V      NSg/J+   NSg         . V       C/P D+  NSg/V/J+ NSg/Comm+ .
> promote the general  Welfare , and secure the Blessings of Liberty to ourselves
# NSg/V   D+  NSg/V/J+ NSg/V+  . V/C V/J    D   W?        P  NSg+    P  IPl+
> and our Posterity , do     ordain and establish this    Constitution for the United
# V/C D$+ NᴹSg+     . NSg/VX V      V/C V         I/Ddem+ NPr          C/P D   V/J
> States  of America .
# NPrPl/V P  NPr+    .
>
#
> Article . I.
# NSg/V   . ?
>
#
> Section . 1 .
# NSg/V   . # .
>
#
> All          legislative Powers  herein granted shall be     vested in      a
# NSg/I/J/C/Dq NSg/J       NPrPl/V W?     V/J     VX    NSg/VX V/J    NPr/J/P D/P
> Congress of the United States   , which shall consist of a   Senate and House of
# NPr/V    P  D+  V/J+   NPrPl/V+ . I/C+  VX    NSg/V   P  D/P NPr    V/C NPr/V P
> Representatives . Congress shall make  no     law    respecting an  establishment of
# NPl+            . NPr/V+   VX    NSg/V NPr/P+ NSg/V+ V          D/P NSg           P
> religion , or    prohibiting the free     exercise thereof ; or    abridging the freedom of
# NSg/V+   . NPr/C V           D+  NSg/V/J+ NSg/V+   W?      . NPr/C V         D   N🅪Sg    P
> speech  , or    of the press  ; or    the right   of the people peaceably to assemble , and
# N🅪Sg/V+ . NPr/C P  D+  NSg/V+ . NPr/C D   NPr/V/J P  D+  NSg/V+ R         P  V        . V/C
> to petition the government for a   redress of grievances .
# P  NSg/V    D   NSg        C/P D/P NSg/V   P  NPl+       .
>
#
> No     person shall be     a   Senator or    Representative in      Congress , or    elector of
# NPr/P+ NSg/V  VX    NSg/VX D/P NSg     NPr/C NSg/J+         NPr/J/P NPr/V+   . NPr/C NSg     P
> President and Vice       President , or    hold    any     office , civil or    military , under   the
# NSg/V     V/C NSg/V/J/P+ NSg/V+    . NPr/C NSg/V/J I/R/Dq+ NSg/V  . J     NPr/C NSg/J    . NSg/J/P D+
> United States   , or    under   any     State  , who    , having previously taken an  oath   , as    a
# V/J+   NPrPl/V+ . NPr/C NSg/J/P I/R/Dq+ NSg/V+ . NPr/I+ . V      R          V/J   D/P NSg/V+ . NSg/R D/P
> member of Congress , or    as    an  officer of the United States   , or    as    a   member of
# NSg/V  P  NPr/V+   . NPr/C NSg/R D/P NSg/V/J P  D+  V/J+   NPrPl/V+ . NPr/C NSg/R D/P NSg/V  P
> any     State  legislature , or    as    an  executive or    judicial officer of any     State  , to
# I/R/Dq+ NSg/V+ NSg+        . NPr/C NSg/R D/P NSg/J     NPr/C NSg/J    NSg/V/J P  I/R/Dq+ NSg/V+ . P
> support the Constitution of the United States   , shall have   engaged in
# NSg/V   D   NPr          P  D+  V/J+   NPrPl/V+ . VX    NSg/VX V/J     NPr/J/P
> insurrection or    rebellion against the same , or    given     aid   or    comfort to the
# NSg          NPr/C NSg       C/P     D   I/J  . NPr/C NSg/V/J/P NSg/V NPr/C NSg/V+  P  D+
> enemies thereof . But     Congress may    , by      a   vote  of two - thirds of each House  ,
# NPl/V+  +       . NSg/C/P NPr/V+   NPr/VX . NSg/J/P D/P NSg/V P  NSg . NPl/V  P  Dq+  NPr/V+ .
> remove such   disability .
# NSg/V  NSg/I+ N🅪Sg+      .
>
#
> The terms of Senators and Representatives shall end   at    noon  on  the 3 d      day  of
# D   NPl/V P  NPl      V/C NPl+            VX    NSg/V NSg/P NSg/V J/P D+  # NPr/J+ NPr🅪 P
> January , of the years in      which such  terms  end    ; and the terms of their
# NPr+    . P  D+  NPl+  NPr/J/P I/C+  NSg/I NPl/V+ NSg/V+ . V/C D   NPl/V P  D$+
> successors shall then     begin  .
# NPl+       VX    NSg/J/C+ NSg/V+ .
>
#
> Section . 2 .
# NSg/V   . # .
>
#
> The House of Representatives shall be     composed of Members
# D   NPr/V P  NPl+            VX    NSg/VX V/J      P  NPl/V+
> chosen   every second  Year by      the People of the several States   , and the Electors
# NᴹSg/V/J Dq+   NSg/V/J NSg  NSg/J/P D   NSg/V  P  D+  J/Dq+   NPrPl/V+ . V/C D   NPl
> in      each State  shall have   the Qualifications requisite for Electors of the most
# NPr/J/P Dq+  NSg/V+ VX    NSg/VX D+  +              NSg/J     C/P NPl      P  D   NSg/I/J/Dq
> numerous Branch of the State  Legislature .
# J        NPr/V  P  D+  NSg/V+ NSg+        .
>
#
> No     Person shall be     a    Representative who    shall not   have   attained to the Age    of
# NPr/P+ NSg/V  VX    NSg/VX D/P+ NSg/J+         NPr/I+ VX    NSg/C NSg/VX V/J      P  D   N🅪Sg/V P
> twenty five Years , and been  seven Years a   Citizen of the United States   , and who
# NSg    NSg  NPl+  . V/C NSg/V NSg   NPl+  D/P NSg     P  D+  V/J+   NPrPl/V+ . V/C NPr/I+
> shall not   , when    elected , be     an  Inhabitant of that          State  in      which he       shall be
# VX    NSg/C . NSg/I/C NSg/V/J . NSg/VX D/P NSg/J      P  NSg/I/C/Ddem+ NSg/V+ NPr/J/P I/C+  NPr/ISg+ VX+   NSg/VX+
> chosen   .
# NᴹSg/V/J .
>
#
> Representatives shall be     apportioned among the several States   according to
# NPl+            VX    NSg/VX V/J         P     D+  J/Dq+   NPrPl/V+ V/J       P
> their respective numbers  , counting the whole number  of persons in      each State  ,
# D$+   J+         NPrPl/V+ . V        D   NSg/J NSg/V/J P  NPl/V+  NPr/J/P Dq+  NSg/V+ .
> excluding Indians not   taxed . But     when    the right    to vote  at    any    election for the
# V         NPl+    NSg/C V/J   . NSg/C/P NSg/I/C D+  NPr/V/J+ P  NSg/V NSg/P I/R/Dq NSg      C/P D
> choice of electors for President and Vice       President of the United States   ,
# NSg/J  P  NPl      C/P NSg/V     V/C NSg/V/J/P+ NSg/V     P  D+  V/J+   NPrPl/V+ .
> Representatives in      Congress , the Executive and Judicial officers of a    State  , or
# NPl             NPr/J/P NPr/V+   . D   NSg/J     V/C NSg/J    NPl/V    P  D/P+ NSg/V+ . NPr/C
> the members of the Legislature thereof , is denied to any    of the male
# D   NPl/V   P  D+  NSg+        W?      . VL V/J    P  I/R/Dq P  D   NPr/J+
> inhabitants of such   State  , being    twenty - one       years of age     , and citizens of the
# NPl         P  NSg/I+ NSg/V+ . NSg/V/C+ NSg    . NSg/I/V/J NPl   P  N🅪Sg/V+ . V/C NPl      P  D+
> United States   , or    in      any     way    abridged , except for participation in      rebellion ,
# V/J+   NPrPl/V+ . NPr/C NPr/J/P I/R/Dq+ NSg/J+ V/J      . V/C/P  C/P NᴹSg+         NPr/J/P NSg+      .
> or    other    crime  , the basis of representation therein shall be     reduced in      the
# NPr/C NSg/V/J+ NSg/V+ . D   NSg   P  NSg+           W?      VX    NSg/VX V/J     NPr/J/P D+
> proportion which the number  of such  male   citizens shall bear    to the whole
# NSg/V+     I/C+  D   NSg/V/J P  NSg/I NPr/J+ NPl+     VX    NSg/V/J P  D   NSg/J
> number  of male   citizens twenty - one       years of age     in      such   State  . The actual
# NSg/V/J P  NPr/J+ NPl+     NSg    . NSg/I/V/J NPl   P  N🅪Sg/V+ NPr/J/P NSg/I+ NSg/V+ . D   NSg/J
<<<<<<< HEAD
> Enumeration shall be     made  within  three Years after   the first   Meeting of the
# N🅪Sg        VX    NSg/VX NSg/V NSg/J/P NSg   NPl+  J/R/C/P D   NSg/V/J NSg/V   P  D
=======
> Enumeration shall be     made within  three Years after the first   Meeting of the
# N🅪Sg        VX    NSg/VX V    NSg/J/P NSg   NPl+  J/P   D   NSg/V/J NSg/V   P  D
>>>>>>> 23054e6b
> Congress of the United States   , and within  every subsequent Term    of ten  Years ,
# NPr/V    P  D+  V/J+   NPrPl/V+ . V/C NSg/J/P Dq    NSg/J      NSg/V/J P  NSg+ NPl+  .
> in      such  Manner as    they shall by      Law    direct . The Number  of Representatives shall
# NPr/J/P NSg/I NSg+   NSg/R IPl+ VX    NSg/J/P NSg/V+ V/J+   . D   NSg/V/J P  NPl+            VX
> not   exceed one       for every thirty Thousand , but     each State  shall have   at    Least
# NSg/C V      NSg/I/V/J C/P Dq+   NSg    NSg      . NSg/C/P Dq+  NSg/V+ VX    NSg/VX NSg/P NSg/J
> one       Representative ; and until such  enumeration shall be     made , the State of New
# NSg/I/V/J NSg/J+         . V/C C/P   NSg/I N🅪Sg        VX    NSg/VX V    . D   NSg/V P  NSg/V/J+
> Hampshire shall be     entitled to chuse three , Massachusetts eight , Rhode - Island
# NPr+      VX    NSg/VX V/J      P  ?     NSg   . NPr+          NSg/J . NPr   . NSg/V
> and Providence Plantations one       , Connecticut five , New     - York six , New      Jersey
# V/C NPr+       NPl         NSg/I/V/J . NPr+        NSg  . NSg/V/J . NPr+ NSg . NSg/V/J+ NPr+
> four , Pennsylvania eight , Delaware one       , Maryland six , Virginia ten , North
# NSg  . NPr+         NSg/J . NPr      NSg/I/V/J . NPr      NSg . NPr+     NSg . NPr/V/J+
> Carolina five , South    Carolina five , and Georgia three .
# NPr+     NSg  . NPr/V/J+ NPr+     NSg  . V/C NPr+    NSg   .
>
#
> When    vacancies happen in      the Representation from any     State  , the Executive
# NSg/I/C NPl       V      NPr/J/P D+  NSg+           P    I/R/Dq+ NSg/V+ . D+  NSg/J+
> Authority thereof shall issue  Writs of Election to fill  such   Vacancies .
# NSg+      W?      VX    NSg/V+ NPl/V P  NSg+     P  NSg/V NSg/I+ NPl+      .
>
#
> The House of Representatives shall chuse their Speaker and other    Officers ; and
# D   NPr/V P  NPl+            VX    ?     D$+   NSg/J   V/C NSg/V/J+ NPl/V+   . V/C
> shall have   the sole    Power   of Impeachment .
# VX    NSg/VX D   NSg/V/J NSg/V/J P  N🅪Sg+       .
>
#
> Section . 3 .
# NSg/V   . # .
>
#
> The Senate of the United States   shall be     composed of two
# D   NPr    P  D+  V/J+   NPrPl/V+ VX    NSg/VX V/J      P  NSg+
> Senators from each State  , elected by      the people thereof , for six years ; and
# NPl+     P    Dq+  NSg/V+ . NSg/V/J NSg/J/P D+  NSg/V+ W?      . C/P NSg NPl+  . V/C
> each Senator shall have   one        vote   . The electors in      each State  shall have   the
# Dq+  NSg+    VX    NSg/VX NSg/I/V/J+ NSg/V+ . D   NPl      NPr/J/P Dq+  NSg/V+ VX    NSg/VX D+
> qualifications requisite for electors of the most       numerous branch of the State
# +              NSg/J     C/P NPl      P  D   NSg/I/J/Dq J        NPr/V  P  D+  NSg/V+
> legislatures .
# NPl          .
>
#
> Immediately after   they shall be     assembled in      Consequence of the first    Election ,
# R           J/R/C/P IPl+ VX    NSg/VX V/J       NPr/J/P NSg/V       P  D+  NSg/V/J+ NSg+     .
> they shall be     divided as    equally as    may    be     into three Classes . The Seats of the
# IPl+ VX    NSg/VX V/J     NSg/R R       NSg/R NPr/VX NSg/VX P    NSg   NPl/V+  . D   NPl/V P  D
> Senators of the first    Class    shall be     vacated at    the Expiration of the second
# NPl      P  D+  NSg/V/J+ NSg/V/J+ VX    NSg/VX V/J     NSg/P D   N🅪Sg       P  D+  NSg/V/J+
> Year , of the second  Class   at    the Expiration of the fourth   Year , and of the
# NSg+ . P  D   NSg/V/J NSg/V/J NSg/P D   N🅪Sg       P  D+  NPr/V/J+ NSg+ . V/C P  D
> third   Class   at    the Expiration of the sixth    Year , so        that          one       third   may    be
# NSg/V/J NSg/V/J NSg/P D   N🅪Sg       P  D+  NSg/V/J+ NSg+ . NSg/I/J/C NSg/I/C/Ddem+ NSg/I/V/J NSg/V/J NPr/VX NSg/VX
> chosen   every second  Year ; and when    vacancies happen in      the representation of
# NᴹSg/V/J Dq+   NSg/V/J NSg+ . V/C NSg/I/C NPl       V      NPr/J/P D   NSg            P
> any    State in      the Senate , the executive authority of such  State  shall issue
# I/R/Dq NSg/V NPr/J/P D+  NPr+   . D   NSg/J     NSg       P  NSg/I NSg/V+ VX    NSg/V+
> writs of election to fill  such  vacancies : Provided , That         the legislature of any
# NPl/V P  NSg+     P  NSg/V NSg/I NPl       . V/J/C    . NSg/I/C/Ddem D   NSg         P  I/R/Dq+
> State  may    empower the executive thereof to make  temporary appointments until
# NSg/V+ NPr/VX V       D   NSg/J     W?      P  NSg/V NSg/J     NPl+         C/P
> the people fill  the vacancies by      election as    the legislature may     direct .
# D+  NSg/V+ NSg/V D   NPl       NSg/J/P NSg+     NSg/R D+  NSg+        NPr/VX+ V/J    .
>
#
> No     Person shall be     a    Senator who    shall not   have   attained to the Age    of thirty
# NPr/P+ NSg/V  VX    NSg/VX D/P+ NSg+    NPr/I+ VX    NSg/C NSg/VX V/J      P  D   N🅪Sg/V P  NSg+
> Years , and been  nine Years a   Citizen of the United States   , and who    shall not   ,
# NPl+  . V/C NSg/V NSg  NPl+  D/P NSg     P  D+  V/J+   NPrPl/V+ . V/C NPr/I+ VX    NSg/C .
> when    elected , be     an  Inhabitant of that          State for which he       shall be      chosen   .
# NSg/I/C NSg/V/J . NSg/VX D/P NSg/J      P  NSg/I/C/Ddem+ NSg/V C/P I/C+  NPr/ISg+ VX+   NSg/VX+ NᴹSg/V/J .
>
#
> The Vice       President of the United States   shall be     President of the Senate , but
# D   NSg/V/J/P+ NSg/V     P  D+  V/J+   NPrPl/V+ VX    NSg/VX NSg/V     P  D+  NPr+   . NSg/C/P
> shall have   no     Vote   , unless they be     equally divided .
# VX    NSg/VX NPr/P+ NSg/V+ . C      IPl+ NSg/VX R+      V/J     .
>
#
> The Senate shall chuse their other    Officers , and also a    President pro     tempore ,
# D+  NPr+   VX    ?     D$+   NSg/V/J+ NPl/V+   . V/C W?   D/P+ NSg/V+    NSg/J/P ?       .
> in      the Absence of the Vice       President , or    when    he       shall exercise the Office of
# NPr/J/P D   NSg     P  D+  NSg/V/J/P+ NSg/V+    . NPr/C NSg/I/C NPr/ISg+ VX    NSg/V    D   NSg/V  P
> President of the United States   .
# NSg/V     P  D+  V/J+   NPrPl/V+ .
>
#
> The Senate shall have   the sole     Power   to try     all          Impeachments . When    sitting for
# D+  NPr+   VX    NSg/VX D+  NSg/V/J+ NSg/V/J P  NSg/V/J NSg/I/J/C/Dq NPl+         . NSg/I/C NSg/V/J C/P
> that          Purpose , they shall be     on  Oath  or    Affirmation . When    the President of the
# NSg/I/C/Ddem+ NSg/V+  . IPl+ VX    NSg/VX J/P NSg/V NPr/C NSg         . NSg/I/C D   NSg/V     P  D+
> United States   is tried , the Chief    Justice shall preside : And no     Person shall be
# V/J+   NPrPl/V+ VL V/J   . D+  NSg/V/J+ NPr🅪+   VX    V       . V/C NPr/P+ NSg/V+ VX    NSg/VX
> convicted without the Concurrence of two thirds of the Members present .
# V/J       C/P     D   NSg         P  NSg NPl/V  P  D+  NPl/V+  NSg/V/J .
>
#
> Judgment in      Cases of impeachment shall not   extend further than to removal from
# NSg      NPr/J/P NPl/V P  N🅪Sg        VX    NSg/C NSg/V  V/J     C/P  P  NSg     P
> Office , and disqualification to hold    and enjoy any    Office of honor     , Trust    or
# NSg/V+ . V/C NSg              P  NSg/V/J V/C V     I/R/Dq NSg/V  P  N🅪Sg/V/Am . N🅪Sg/V/J NPr/C
> Profit   under   the United States   : but     the Party    convicted shall nevertheless be
# NSg/V/J+ NSg/J/P D+  V/J+   NPrPl/V+ . NSg/C/P D+  NSg/V/J+ V/J       VX    W?           NSg/VX
> liable and subject  to Indictment , Trial   , Judgment and Punishment , according to
# J      V/C NSg/V/J+ P  NSg        . NSg/V/J . NSg      V/C N🅪Sg+      . V/J       P+
> Law    .
# NSg/V+ .
>
#
> Section . 4 .
# NSg/V   . # .
>
#
> The Times , Places and Manner of holding Elections for Senators
# D+  NPl/V . NPl/V  V/C NSg    P  NSg/V   NPl       C/P NPl
> and Representatives , shall be     prescribed in      each State by      the Legislature
# V/C NPl+            . VX    NSg/VX V/J        NPr/J/P Dq+  NSg/V NSg/J/P D+  NSg+
> thereof ; but     the Congress may    at    any    time     by      Law    make  or    alter such
# W?      . NSg/C/P D+  NPr/V+   NPr/VX NSg/P I/R/Dq N🅪Sg/V/J NSg/J/P NSg/V+ NSg/V NPr/C NSg/V NSg/I+
> Regulations , except as    to the Places of chusing Senators .
# NPl+        . V/C/P  NSg/R P  D   NPl/V  P  ?       NPl+     .
>
#
> The Congress shall assemble at    least once  in      every year , and such  meeting shall
# D+  NPr/V+   VX    V        NSg/P NSg/J NSg/C NPr/J/P Dq+   NSg+ . V/C NSg/I NSg/V+  VX
> begin at    noon  on  the 3 d      day  of January , unless they shall by      law    appoint a
# NSg/V NSg/P NSg/V J/P D+  # NPr/J+ NPr🅪 P  NPr+    . C      IPl+ VX    NSg/J/P NSg/V+ V       D/P+
> different day   .
# NSg/J+    NPr🅪+ .
>
#
> Section . 5 .
# NSg/V   . # .
>
#
> Each House shall be     the Judge of the Elections , Returns and
# Dq+  NPr/V VX    NSg/VX D   NSg/V P  D+  NPl       . NPl/V   V/C
> Qualifications of its     own      Members , and a   Majority of each shall constitute a
# W?             P  ISg/D$+ NSg/V/J+ NPl/V+  . V/C D/P NSg      P  Dq+  VX    NSg/V      D/P
> Quorum to do     Business ; but     a    smaller Number   may    adjourn from day   to day  , and
# NSg    P  NSg/VX N🅪Sg/J+  . NSg/C/P D/P+ J+      NSg/V/J+ NPr/VX V       P    NPr🅪+ P  NPr🅪 . V/C
> may    be     authorized to compel the Attendance of absent     Members , in      such   Manner ,
# NPr/VX NSg/VX V/J        P  V      D   NSg        P  NSg/V/J/P+ NPl/V+  . NPr/J/P NSg/I+ NSg+   .
> and under   such  Penalties as    each House  may     provide .
# V/C NSg/J/P NSg/I NPl+      NSg/R Dq+  NPr/V+ NPr/VX+ V       .
>
#
> Each House may    determine the Rules of its     Proceedings , punish its     Members for
# Dq+  NPr/V NPr/VX V         D   NPl/V P  ISg/D$+ +           . V      ISg/D$+ NPl/V   C/P
> disorderly Behaviour  , and , with the Concurrence of two  thirds , expel a   Member .
# R+         N🅪Sg/Comm+ . V/C . P    D   NSg         P  NSg+ NPl/V+ . V     D/P NSg/V+ .
>
#
> Each House shall keep  a   Journal of its     Proceedings , and from time      to time
# Dq+  NPr/V VX    NSg/V D/P NSg/V/J P  ISg/D$+ +           . V/C P    N🅪Sg/V/J+ P  N🅪Sg/V/J
> publish the same , excepting such  Parts  as    may    in      their Judgment require
# V       D   I/J  . V         NSg/I NPl/V+ NSg/R NPr/VX NPr/J/P D$+   NSg+     NSg/V
> Secrecy ; and the Yeas and Nays  of the Members of either House  on  any     question
# NSg     . V/C D   NPl  V/C NPl/V P  D   NPl/V   P  I/C    NPr/V+ J/P I/R/Dq+ NSg/V+
> shall , at    the Desire of one       fifth   of those   Present , be     entered on  the Journal  .
# VX    . NSg/P D   NSg/V  P  NSg/I/V/J NSg/V/J P  I/Ddem+ NSg/V/J . NSg/VX V/J     J/P D+  NSg/V/J+ .
>
#
> Neither House , during the Session of Congress , shall , without the Consent of
# I/C+    NPr/V . V/P    D   NSg/V   P  NPr/V    . VX    . C/P     D   NSg/V   P
> the other   , adjourn for more         than three days , nor   to any    other   Place than that
# D   NSg/V/J . V       C/P NPr/I/V/J/Dq C/P  NSg+  NPl+ . NSg/C P  I/R/Dq NSg/V/J NSg/V C/P  NSg/I/C/Ddem+
> in      which the two  Houses shall be      sitting .
# NPr/J/P I/C+  D+  NSg+ NPl/V+ VX+   NSg/VX+ NSg/V/J .
>
#
> Section . 6 .
# NSg/V   . # .
>
#
> The Senators and Representatives shall receive a   Compensation
# D   NPl+     V/C NPl+            VX    NSg/V   D/P NSg
> for their Services , to be     ascertained by      Law    , and paid out         of the Treasury of
# C/P D$+   NPl/V+   . P  NSg/VX V/J         NSg/J/P NSg/V+ . V/C V/J  NSg/V/J/R/P P  D   NPr      P
> the United States   . They shall in      all          Cases  , except Treason , Felony and Breach
# D+  V/J+   NPrPl/V+ . IPl+ VX    NPr/J/P NSg/I/J/C/Dq NPl/V+ . V/C/P  NSg     . NSg    V/C NSg/V
> of the Peace  , be     privileged from Arrest during their Attendance at    the Session
# P  D+  NPr/V+ . NSg/VX V/J        P    NSg/V+ V/P    D$+   NSg+       NSg/P D   NSg/V
> of their respective Houses , and in      going   to and returning from the same ; and
# P  D$+   J+         NPl/V+ . V/C NPr/J/P NSg/V/J P  V/C V         P    D   I/J  . V/C
> for any    Speech or    Debate in      either House  , they shall not   be     questioned in      any
# C/P I/R/Dq N🅪Sg/V NPr/C NSg/V+ NPr/J/P I/C+   NPr/V+ . IPl+ VX    NSg/C NSg/VX V/J        NPr/J/P I/R/Dq+
> other    Place  .
# NSg/V/J+ NSg/V+ .
>
#
> No     Senator or    Representative shall , during the Time     for which he       was elected ,
# NPr/P+ NSg+    NPr/C NSg/J+         VX    . V/P    D   N🅪Sg/V/J C/P I/C+  NPr/ISg+ V   NSg/V/J .
> be     appointed to any    civil Office under   the Authority of the United States   ,
# NSg/VX V/J       P  I/R/Dq J     NSg/V  NSg/J/P D   NSg       P  D+  V/J+   NPrPl/V+ .
> which shall have   been  created , or    the Emoluments whereof shall have   been
# I/C+  VX    NSg/VX NSg/V V/J     . NPr/C D   NPl        C       VX    NSg/VX NSg/V
> encreased during such  time      ; and no     Person holding any    Office under   the United
# ?         V/P    NSg/I N🅪Sg/V/J+ . V/C NPr/P+ NSg/V+ NSg/V   I/R/Dq NSg/V  NSg/J/P D+  V/J+
> States   , shall be     a   Member of either House  during his     Continuance in      Office . No
# NPrPl/V+ . VX    NSg/VX D/P NSg/V  P  I/C    NPr/V+ V/P    ISg/D$+ NSg         NPr/J/P NSg/V+ . NPr/P+
> law    , varying the compensation for the services of the Senators and
# NSg/V+ . NSg/V   D   NSg          C/P D   NPl/V    P  D   NPl      V/C
> Representatives , shall take  effect , until an  election of Representatives shall
# NPl+            . VX    NSg/V NSg/V  . C/P   D/P NSg      P  NPl+            VX
> have    intervened .
# NSg/VX+ V/J+       .
>
#
> Section . 7 .
# NSg/V   . # .
>
#
> All           Bills for raising Revenue shall originate in      the House of
# NSg/I/J/C/Dq+ NPl/V C/P V       NSg+    VX    V         NPr/J/P D   NPr/V P
> Representatives ; but     the Senate may    propose or    concur with Amendments as    on
# NPl+            . NSg/C/P D+  NPr+   NPr/VX NSg/V   NPr/C V      P    NPl+       NSg/R J/P
> other    Bills  .
# NSg/V/J+ NPl/V+ .
>
#
> Every Bill  which shall have   passed the House of Representatives and the Senate ,
# Dq+   NPr/V I/C+  VX    NSg/VX V/J    D   NPr/V P  NPl             V/C D+  NPr+   .
> shall , before it       become a    Law    , be     presented to the President of the United
# VX    . C/P    NPr/ISg+ V      D/P+ NSg/V+ . NSg/VX V/J       P  D   NSg/V     P  D+  V/J+
> States   ; If    he       approve he       shall sign  it       , but     if    not   he       shall return it      , with his
# NPrPl/V+ . NSg/C NPr/ISg+ V       NPr/ISg+ VX    NSg/V NPr/ISg+ . NSg/C/P NSg/C NSg/C NPr/ISg+ VX    NSg/V  NPr/ISg . P    ISg/D$+
> Objections to that          House  in      which it       shall have   originated , who    shall enter the
# NPl+       P  NSg/I/C/Ddem+ NPr/V+ NPr/J/P I/C+  NPr/ISg+ VX    NSg/VX V/J        . NPr/I+ VX    NSg/V D+
> Objections at    large on  their Journal  , and proceed to reconsider it       . If    after
# NPl        NSg/P NSg/J J/P D$+   NSg/V/J+ . V/C V       P  V          NPr/ISg+ . NSg/C J/R/C/P
> such  Reconsideration two thirds of that         House  shall agree to pass  the Bill   , it
# NSg/I NSg             NSg NPl/V  P  NSg/I/C/Ddem NPr/V+ VX    V     P  NSg/V D+  NPr/V+ . NPr/ISg+
> shall be     sent  , together with the Objections , to the other    House  , by      which it
# VX    NSg/VX NSg/V . J        P    D+  NPl+       . P  D+  NSg/V/J+ NPr/V+ . NSg/J/P I/C+  NPr/ISg+
> shall likewise be     reconsidered , and if    approved by      two thirds of that          House  , it
# VX    W?       NSg/VX V/J          . V/C NSg/C V/J      NSg/J/P NSg NPl/V  P  NSg/I/C/Ddem+ NPr/V+ . NPr/ISg+
> shall become a   Law    . But     in      all          such  Cases  the Votes of both   Houses shall be
# VX    V      D/P NSg/V+ . NSg/C/P NPr/J/P NSg/I/J/C/Dq NSg/I NPl/V+ D   NPl/V P  I/C/Dq NPl/V+ VX    NSg/VX
> determined by      yeas and Nays  , and the Names of the Persons voting for and
# V/J        NSg/J/P NPl  V/C NPl/V . V/C D   NPl/V P  D+  NPl/V+  V      C/P V/C
> against the Bill   shall be     entered on  the Journal of each House  respectively . If
<<<<<<< HEAD
# C/P     D+  NPr/V+ VX    NSg/VX V/J     J/P D   NSg/V/J P  D+   NPr/V+ R+           . NSg/C
> any    Bill   shall not   be     returned by      the President within  ten Days ( Sundays
# I/R/D+ NPr/V+ VX    NSg/C NSg/VX V/J      NSg/J/P D+  NSg/V+    NSg/J/P NSg NPl  . NPl/V+
> excepted ) after   it       shall have   been  presented to him  , the Same shall be     a   Law   ,
# V/J      . J/R/C/P NPr/ISg+ VX    NSg/VX NSg/V V/J       P  ISg+ . D   I/J  VX    NSg/VX D/P NSg/V .
=======
# C/P     D+  NPr/V+ VX    NSg/VX V/J     J/P D   NSg/V/J P  Dq+  NPr/V+ R+           . NSg/C
> any     Bill   shall not   be     returned by      the President within  ten Days ( Sundays
# I/R/Dq+ NPr/V+ VX    NSg/C NSg/VX V/J      NSg/J/P D+  NSg/V+    NSg/J/P NSg NPl  . NPl/V+
> excepted ) after it       shall have   been  presented to him  , the Same shall be     a   Law   ,
# V/J      . J/P   NPr/ISg+ VX    NSg/VX NSg/V V/J       P  ISg+ . D   I/J  VX    NSg/VX D/P NSg/V .
>>>>>>> 23054e6b
> in      like        Manner as    if    he       had signed it      , unless the Congress by      their Adjournment
# NPr/J/P NSg/V/J/C/P NSg+   NSg/R NSg/C NPr/ISg+ V   V/J    NPr/ISg . C      D   NPr/V    NSg/J/P D$+   NSg
> prevent its     Return , in      which Case   it       shall not   be     a   Law    .
# V       ISg/D$+ NSg/V  . NPr/J/P I/C+  NPr/V+ NPr/ISg+ VX    NSg/C NSg/VX D/P NSg/V+ .
>
#
> Every Order , Resolution , or    Vote   to which the Concurrence of the Senate and
# Dq+   NSg/V . +          . NPr/C NSg/V+ P  I/C+  D   NSg         P  D+  NPr    V/C
> House of Representatives may    be     necessary ( except on  a   question of Adjournment )
# NPr/V P  NPl+            NPr/VX NSg/VX NSg/J     . V/C/P  J/P D/P NSg/V    P  NSg         .
> shall be     presented to the President of the United States   ; and before the Same
# VX    NSg/VX V/J       P  D   NSg/V     P  D+  V/J+   NPrPl/V+ . V/C C/P    D   I/J
> shall take  Effect , shall be     approved by      him  , or    being   disapproved by      him  , shall
# VX    NSg/V NSg/V  . VX    NSg/VX V/J      NSg/J/P ISg+ . NPr/C NSg/V/C V/J         NSg/J/P ISg+ . VX
> be     repassed by      two thirds of the Senate and House of Representatives , according
# NSg/VX ?        NSg/J/P NSg NPl/V  P  D+  NPr    V/C NPr/V P  NPl+            . V/J
> to the Rules and Limitations prescribed in      the Case  of a    Bill   .
# P  D   NPl/V V/C NPl+        V/J        NPr/J/P D   NPr/V P  D/P+ NPr/V+ .
>
#
> Section . 8 .
# NSg/V   . # .
>
#
> The Congress shall have   Power    To lay     and collect Taxes , Duties ,
# D+  NPr/V+   VX    NSg/VX NSg/V/J+ P  NSg/V/J V/C NSg/V/J NPl/V . NPl    .
> Imposts and Excises , to pay     the Debts and provide for the common   Defence   and
# NPl     V/C NPl/V   . P  NSg/V/J D+  NPl+  V/C V       C/P D+  NSg/V/J+ NSg/Comm+ V/C
> general Welfare of the United States   ; but     all           Duties , Imposts and Excises shall
# NSg/V/J NSg/V   P  D+  V/J+   NPrPl/V+ . NSg/C/P NSg/I/J/C/Dq+ NPl    . NPl     V/C NPl/V   VX
> be     uniform throughout the United States  ;
# NSg/VX NSg/V/J P          D+  V/J+   NPrPl/V .
>
#
>
#
>
#
> To borrow Money   on  the credit of the United States  ;
# P  NSg/V  N🅪Sg/J+ J/P D   NSg/V  P  D+  V/J+   NPrPl/V .
>
#
>
#
>
#
> To regulate Commerce with foreign Nations , and among the several States   , and
# P  V        NᴹSg/V+  P    NSg/J+  NPl+    . V/C P     D+  J/Dq+   NPrPl/V+ . V/C
> with the Indian Tribes ;
# P    D+  NPr/J+ NPl/V+ .
>
#
>
#
>
#
> To establish an  uniform Rule  of Naturalization , and uniform Laws  on  the subject
# P  V         D/P NSg/V/J NSg/V P  NSg            . V/C NSg/V/J NPl/V J/P D   NSg/V/J
> of Bankruptcies throughout the United States  ;
# P  NPl+         P          D+  V/J+   NPrPl/V .
>
#
>
#
>
#
> To coin  Money  , regulate the Value  thereof , and of foreign Coin   , and fix   the
# P  NSg/V N🅪Sg/J . V        D+  NSg/V+ W?      . V/C P  NSg/J+  NSg/V+ . V/C NSg/V D
> Standard of Weights and Measures ;
# NSg/J    P  NPl/V   V/C NPl/V+   .
>
#
>
#
>
#
> To provide for the Punishment of counterfeiting the Securities and current Coin
# P  V       C/P D   N🅪Sg       P  V              D+  NPl+       V/C NSg/J   NSg/V
> of the United States  ;
# P  D+  V/J+   NPrPl/V .
>
#
>
#
>
#
> To establish Post     Offices and post     Roads ;
# P  V         NPr/V/P+ NPl/V   V/C NPr/V/P+ NPl+  .
>
#
>
#
>
#
> To promote the Progress of Science and useful Arts   , by      securing for limited
# P  NSg/V   D   NSg/V    P  NSg/V+  V/C J+     NPl/V+ . NSg/J/P V        C/P NSg/V/J
> Times to Authors and Inventors the exclusive Right   to their respective Writings
# NPl/V P  NPl/V   V/C NPl       D   NSg/J     NPr/V/J P  D$+   J          W?
> and Discoveries ;
# V/C NPl+        .
>
#
>
#
>
#
> To constitute Tribunals inferior to the supreme  Court    ;
# P  NSg/V      NPl       NSg/J    P  D+  NSg/V/J+ NSg/V/J+ .
>
#
>
#
>
#
> To define  and punish Piracies and Felonies committed on  the high     Seas , and
# P  NSg/V/J V/C V      ?        V/C NPl      V/J       J/P D+  NSg/V/J+ NPl+ . V/C
> Offences against the Law   of Nations ;
# NPl/Comm C/P     D   NSg/V P  NPl+    .
>
#
>
#
>
#
> To declare War   , grant  Letters of Marque and Reprisal , and make  Rules  concerning
# P  V       NSg/V . NPr/V+ NPl/V   P  NSg    V/C NSg+     . V/C NSg/V NPl/V+ NSg/V/J/P
> Captures on  Land   and Water   ;
# NPl/V    J/P NPr🅪/V V/C N🅪Sg/V+ .
>
#
>
#
>
#
> To raise and support Armies , but     no    Appropriation of Money  to that          Use   shall be
# P  NSg/V V/C NSg/V+  NPl+   . NSg/C/P NPr/P NSg           P  N🅪Sg/J P  NSg/I/C/Ddem+ NSg/V VX    NSg/VX
> for a   longer Term    than two  Years ;
# C/P D/P NSg/J  NSg/V/J C/P  NSg+ NPl+  .
>
#
>
#
>
#
> To provide and maintain a   Navy   ;
# P  V       V/C V        D/P NSg/J+ .
>
#
>
#
>
#
> To make  Rules for the Government and Regulation of the land    and naval Forces ;
# P  NSg/V NPl/V C/P D+  NSg        V/C N🅪Sg/J     P  D+  NPr🅪/V+ V/C J+    NPl/V+ .
>
#
>
#
>
#
> To provide for calling forth the Militia to execute the Laws  of the Union    ,
# P  V       C/P NSg/V   W?    D   NSg     P  V       D   NPl/V P  D+  NPr/V/J+ .
> suppress Insurrections and repel Invasions ;
# V        NPl           V/C V     NPl+      .
>
#
>
#
>
#
> To provide for organizing , arming , and disciplining , the Militia , and for
# P  V       C/P V          . V      . V/C V            . D   NSg     . V/C C/P
> governing such  Part    of them     as    may    be     employed in      the Service of the United
# V         NSg/I NSg/V/J P  NSg/IPl+ NSg/R NPr/VX NSg/VX V/J      NPr/J/P D   NSg/V   P  D+  V/J+
> States   , reserving to the States   respectively , the Appointment of the Officers ,
# NPrPl/V+ . V         P  D+  NPrPl/V+ R            . D   NSg         P  D+  NPl/V+   .
> and the Authority of training the Militia according to the discipline
# V/C D   NSg       P  NSg/V+   D   NSg     V/J       P  D+  NSg/V+
> prescribed by      Congress ;
# V/J        NSg/J/P NPr/V+   .
>
#
>
#
>
#
> To exercise exclusive Legislation in      all           Cases  whatsoever , over      such  District
# P  NSg/V    NSg/J     NSg         NPr/J/P NSg/I/J/C/Dq+ NPl/V+ I          . NSg/V/J/P NSg/I NSg/V/J+
> ( not   exceeding ten Miles  square  ) as    may    , by      Cession of particular States   , and
# . NSg/C NSg/V/J   NSg NPrPl+ NSg/V/J . NSg/R NPr/VX . NSg/J/P NSg     P  NSg/J+     NPrPl/V+ . V/C
> the Acceptance of Congress , become the Seat  of the Government of the United
# D   NSg        P  NPr/V+   . V      D   NSg/V P  D   NSg        P  D+  V/J+
> States   , and to exercise like        Authority over      all           Places purchased by      the Consent
# NPrPl/V+ . V/C P  NSg/V    NSg/V/J/C/P NSg+      NSg/V/J/P NSg/I/J/C/Dq+ NPl/V+ V/J       NSg/J/P D   NSg/V
> of the Legislature of the State  in      which the Same shall be     , for the Erection of
# P  D   NSg         P  D+  NSg/V+ NPr/J/P I/C+  D   I/J  VX    NSg/VX . C/P D   NSg      P
> Forts , Magazines , Arsenals , dock   - Yards , and other   needful Buildings ; — And
# NPl/V . NPl+      . NPl+     . NSg/V+ . NPl/V . V/C NSg/V/J NSg/J   +         . . V/C
>
#
>
#
>
#
> To make  all           Laws   which shall be     necessary and proper for carrying into
# P  NSg/V NSg/I/J/C/Dq+ NPl/V+ I/C+  VX    NSg/VX NSg/J     V/C NSg/J  C/P V        P
> Execution the foregoing Powers   , and all          other    Powers   vested by      this
# NSg+      D+  V+        NPrPl/V+ . V/C NSg/I/J/C/Dq NSg/V/J+ NPrPl/V+ V/J    NSg/J/P I/Ddem+
> Constitution in      the Government of the United States   , or    in      any    Department or
# NPr          NPr/J/P D   NSg        P  D+  V/J+   NPrPl/V+ . NPr/C NPr/J/P I/R/Dq NSg        NPr/C
> Officer  thereof .
# NSg/V/J+ +       .
>
#
>
#
>
#
> Section . 9 .
# NSg/V   . # .
>
#
> The Migration or    Importation of such  Persons as    any    of the
# D+  NSg       NPr/C NSg         P  NSg/I NPl/V   NSg/R I/R/Dq P  D+
> States   now       existing shall think proper to admit , shall not   be     prohibited by      the
# NPrPl/V+ NPr/V/J/C V        VX    NSg/V NSg/J  P  V     . VX    NSg/C NSg/VX V/J        NSg/J/P D+
> Congress prior to the Year one        thousand eight hundred and eight , but     a   Tax    or
# NPr/V+   NSg/J P  D+  NSg+ NSg/I/V/J+ NSg      NSg/J NSg     V/C NSg/J . NSg/C/P D/P N🅪Sg/V NPr/C
> duty may    be     imposed on  such   Importation , not   exceeding ten dollars for each
# NSg+ NPr/VX NSg/VX V/J     J/P NSg/I+ NSg         . NSg/C NSg/V/J   NSg NPl     C/P Dq+
> Person .
# NSg/V+ .
>
#
> The Privilege of the Writ  of Habeas Corpus shall not   be     suspended , unless when
# D   NSg/V     P  D   NSg/V P  ?      NSg+   VX    NSg/C NSg/VX V/J       . C      NSg/I/C
> in      Cases of Rebellion or    Invasion the public   Safety  may    require it       .
# NPr/J/P NPl/V P  NSg       NPr/C NSg      D+  NSg/V/J+ N🅪Sg/V+ NPr/VX NSg/V   NPr/ISg+ .
>
#
> No    Bill  of Attainder or    ex       post     facto Law    shall be      passed .
# NPr/P NPr/V P  NSg       NPr/C NSg/V/J+ NPr/V/P+ ?     NSg/V+ VX+   NSg/VX+ V/J    .
>
#
> No     Capitation , or    other    direct , Tax     shall be     laid , unless in      Proportion to the
# NPr/P+ NSg        . NPr/C NSg/V/J+ V/J    . N🅪Sg/V+ VX    NSg/VX V/J  . C      NPr/J/P NSg/V      P  D+
> Census or    Enumeration herein before directed to be      taken . Congress shall have
# NSg/V  NPr/C N🅪Sg        W?     C/P    V/J      P+ NSg/VX+ V/J   . NPr/V+   VX    NSg/VX
> power    to lay     and collect taxes  on  incomes , from whatever source derived ,
# NSg/V/J+ P  NSg/V/J V/C NSg/V/J NPl/V+ J/P NPl/V+  . P    NSg/I/J+ NSg/V+ V/J     .
> without apportionment among the several States   , and without regard to any
# C/P     NSg           P     D+  J/Dq+   NPrPl/V+ . V/C C/P     NSg/V  P  I/R/Dq
> census or     enumeration .
# NSg/V  NPr/C+ N🅪Sg+       .
>
#
> No     Tax    or    Duty shall be     laid on  Articles exported from any     State  .
# NPr/P+ N🅪Sg/V NPr/C NSg+ VX    NSg/VX V/J  J/P NPl/V+   V/J      P    I/R/Dq+ NSg/V+ .
>
#
> No     Preference shall be     given     by      any    Regulation of Commerce or    Revenue to the
# NPr/P+ NSg/V      VX    NSg/VX NSg/V/J/P NSg/J/P I/R/Dq N🅪Sg/J     P  NᴹSg/V   NPr/C NSg+    P  D
> Ports of one       State  over      those  of another : nor   shall Vessels bound   to , or    from ,
# NPl/V P  NSg/I/V/J NSg/V+ NSg/V/J/P I/Ddem P  I/D+    . NSg/C VX    NPl/V+  NSg/V/J P  . NPr/C P    .
> one       State  , be     obliged to enter , clear   , or    pay     Duties in      another .
# NSg/I/V/J NSg/V+ . NSg/VX V/J     P  NSg/V . NSg/V/J . NPr/C NSg/V/J NPl+   NPr/J/P I/D     .
>
#
> No     Money  shall be     drawn from the Treasury , but     in      Consequence of Appropriations
# NPr/P+ N🅪Sg/J VX    NSg/VX V/J   P    D   NPr      . NSg/C/P NPr/J/P NSg/V       P  +
> made by      Law    ; and a   regular Statement and Account of the Receipts and
# V    NSg/J/P NSg/V+ . V/C D/P NSg/J   NSg/V/J   V/C NSg/V   P  D+  NPl/V    V/C
> Expenditures of all          public  Money   shall be     published from time      to time      .
# NPl          P  NSg/I/J/C/Dq NSg/V/J N🅪Sg/J+ VX    NSg/VX V/J       P    N🅪Sg/V/J+ P+ N🅪Sg/V/J+ .
>
#
> No    Title of Nobility shall be     granted by      the United States   : And no     Person
# NPr/P NSg/V P  NSg      VX    NSg/VX V/J     NSg/J/P D+  V/J+   NPrPl/V+ . V/C NPr/P+ NSg/V+
> holding any    Office of Profit  or    Trust    under   them     , shall , without the Consent of
# NSg/V   I/R/Dq NSg/V  P  NSg/V/J NPr/C N🅪Sg/V/J NSg/J/P NSg/IPl+ . VX    . C/P     D   NSg/V   P
> the Congress , accept  of any     present , Emolument , Office , or    Title  , of any     kind
# D+  NPr/V+   . NSg/V/J P  I/R/Dq+ NSg/V/J . NSg       . NSg/V+ . NPr/C NSg/V+ . P  I/R/Dq+ NSg/J+
> whatever , from any     King     , Prince   , or    foreign State  .
# NSg/I/J+ . P    I/R/Dq+ NPr/V/J+ . NPr/V/J+ . NPr/C NSg/J+  NSg/V+ .
>
#
> The right   of citizens of the United States   to vote  in      any    primary or    other
# D   NPr/V/J P  NPl      P  D+  V/J+   NPrPl/V+ P  NSg/V NPr/J/P I/R/Dq NSg/V/J NPr/C NSg/V/J
> election for President or    Vice       President , for electors for President or    Vice
# NSg      C/P NSg/V     NPr/C NSg/V/J/P+ NSg/V+    . C/P NPl      C/P NSg/V     NPr/C NSg/V/J/P+
> President , or    for Senator or    Representative in      Congress , shall not   be     denied or
# NSg/V+    . NPr/C C/P NSg     NPr/C NSg/J+         NPr/J/P NPr/V+   . VX    NSg/C NSg/VX V/J    NPr/C
> abridged by      the United States  or    any    State by      reason of failure to pay     any     poll
# V/J      NSg/J/P D+  V/J+   NPrPl/V NPr/C I/R/Dq NSg/V NSg/J/P N🅪Sg/V P  NSg+    P  NSg/V/J I/R/Dq+ NSg/V/J+
> tax    or    other    tax     .
# N🅪Sg/V NPr/C NSg/V/J+ N🅪Sg/V+ .
>
#
> Section . 10 .
# NSg/V   . #  .
>
#
> No     State shall enter into any     Treaty , Alliance , or
# NPr/P+ NSg/V VX    NSg/V P    I/R/Dq+ NSg/V+ . NSg/V+   . NPr/C
> Confederation ; grant  Letters of Marque and Reprisal ; coin   Money   ; emit Bills of
# NSg/J         . NPr/V+ NPl/V   P  NSg    V/C NSg+     . NSg/V+ N🅪Sg/J+ . V    NPl/V P
> Credit ; make  any     Thing  but     gold     and silver    Coin   a   Tender  in      Payment of Debts ;
# NSg/V+ . NSg/V I/R/Dq+ NSg/V+ NSg/C/P NᴹSg/V/J V/C NᴹSg/V/J+ NSg/V+ D/P NSg/V/J NPr/J/P N🅪Sg    P  NPl+  .
> pass  any    Bill  of Attainder , ex       post     facto Law    , or    Law    impairing the Obligation
# NSg/V I/R/Dq NPr/V P  NSg       . NSg/V/J+ NPr/V/P+ ?     NSg/V+ . NPr/C NSg/V+ V         D   NSg
> of Contracts , or    grant any    Title of Nobility .
# P  NPl/V+    . NPr/C NPr/V I/R/Dq NSg/V P  NSg+     .
>
#
> No    State shall , without the Consent of the Congress , lay     any    Imposts or    Duties
# NPr/P NSg/V VX    . C/P     D   NSg/V   P  D+  NPr/V+   . NSg/V/J I/R/Dq NPl     NPr/C NPl+
> on  Imports or    Exports , except what   may    be     absolutely necessary for executing
# J/P NPl/V   NPr/C NPl/V+  . V/C/P  NSg/I+ NPr/VX NSg/VX R          NSg/J     C/P V
> it's inspection Laws   : and the net      Produce of all           Duties and Imposts , laid by
# +    NSg+       NPl/V+ . V/C D   NSg/V/J+ NSg/V   P  NSg/I/J/C/Dq+ NPl+   V/C NPl     . V/J  NSg/J/P
> any    State on  Imports or    Exports , shall be     for the Use   of the Treasury of the
# I/R/Dq NSg/V J/P NPl/V   NPr/C NPl/V+  . VX    NSg/VX C/P D   NSg/V P  D   NPr      P  D+
> United States   ; and all          such  Laws   shall be     subject to the Revision and Controul
# V/J+   NPrPl/V+ . V/C NSg/I/J/C/Dq NSg/I NPl/V+ VX    NSg/VX NSg/V/J P  D+  NSg/V    V/C ?
> of the Congress .
# P  D   NPr/V+   .
>
#
> No    State shall , without the Consent of Congress , lay     any    Duty of Tonnage , keep
# NPr/P NSg/V VX    . C/P     D   NSg/V   P  NPr/V+   . NSg/V/J I/R/Dq NSg  P  NSg+    . NSg/V
> Troops , or    Ships of War    in      time     of Peace  , enter into any    Agreement or    Compact
# NPl/V+ . NPr/C NPl/V P  NSg/V+ NPr/J/P N🅪Sg/V/J P  NPr/V+ . NSg/V P    I/R/Dq NSg       NPr/C NSg/V/J
> with another State  , or    with a    foreign Power    , or    engage in      War    , unless actually
# P    I/D+    NSg/V+ . NPr/C P    D/P+ NSg/J+  NSg/V/J+ . NPr/C V      NPr/J/P NSg/V+ . C      R
> invaded , or    in      such  imminent Danger    as    will   not   admit of delay    .
# V/J     . NPr/C NPr/J/P NSg/I J        N🅪Sg/V/J+ NSg/R NPr/VX NSg/C V     P  NSg/V/J+ .
>
#
> Article . II .
# NSg/V   . +  .
>
#
> Section . 1 .
# NSg/V   . # .
>
#
> The executive Power   shall be     vested in      a   President of the
# D+  NSg/J     NSg/V/J VX    NSg/VX V/J    NPr/J/P D/P NSg/V     P  D
> United States  of America . He       shall hold    his     Office during the Term    of four
# V/J    NPrPl/V P  NPr+    . NPr/ISg+ VX    NSg/V/J ISg/D$+ NSg/V+ V/P    D   NSg/V/J P  NSg
> Years ending at    noon  on  the 20th day  of January , and , together with the Vice
# NPl+  NSg/V  NSg/P NSg/V J/P D   #    NPr🅪 P  NPr+    . V/C . J        P    D+  NSg/V/J/P+
> President , chosen   for the same Term     , be     elected , as     follows
# NSg/V+    . NᴹSg/V/J C/P D+  I/J+ NSg/V/J+ . NSg/VX NSg/V/J . NSg/R+ NPl/V
>
#
> Each State shall appoint , in      such  Manner as    the Legislature thereof may    direct ,
# Dq+  NSg/V VX    V       . NPr/J/P NSg/I NSg    NSg/R D+  NSg+        W?      NPr/VX V/J    .
> a   Number  of Electors , equal   to the whole Number  of Senators and Representatives
# D/P NSg/V/J P  NPl      . NSg/V/J P  D   NSg/J NSg/V/J P  NPl      V/C NPl+
> to which the State  may    be     entitled in      the Congress : but     no     Senator or
# P  I/C+  D+  NSg/V+ NPr/VX NSg/VX V/J      NPr/J/P D+  NPr/V+   . NSg/C/P NPr/P+ NSg     NPr/C
> Representative , or    Person holding an  Office of Trust    or    Profit   under   the United
# NSg/J+         . NPr/C NSg/V+ NSg/V   D/P NSg/V  P  N🅪Sg/V/J NPr/C NSg/V/J+ NSg/J/P D+  V/J+
> States   , shall be     appointed an  Elector .
# NPrPl/V+ . VX    NSg/VX V/J       D/P NSg+    .
>
#
> SubSection . 1 .
# NSg/V      . # .
>
#
> The Electors shall meet    in      their respective states   , and vote
# D+  NPl      VX    NSg/V/J NPr/J/P D$+   J+         NPrPl/V+ . V/C NSg/V+
> by      ballot for President and Vice       - President , one       of whom , at    least , shall not   be
# NSg/J/P NSg/V  C/P NSg/V     V/C NSg/V/J/P+ . NSg/V+    . NSg/I/V/J P  I+   . NSg/P NSg/J . VX    NSg/C NSg/VX
> an  inhabitant of the same state with themselves ; they shall name  in      their
# D/P NSg/J      P  D   I/J  NSg/V P    IPl+       . IPl+ VX    NSg/V NPr/J/P D$+
> ballots the person voted for as    President , and in      distinct ballots the person
# NPl/V   D+  NSg/V+ V/J   C/P NSg/R NSg/V+    . V/C NPr/J/P V/J      NPl/V   D+  NSg/V+
> voted for as    Vice      - President , and they shall make  distinct lists of all           persons
# V/J   C/P NSg/R NSg/V/J/P . NSg/V+    . V/C IPl+ VX    NSg/V V/J      NPl/V P  NSg/I/J/C/Dq+ NPl/V+
> voted for as    President , and all           persons voted for as    Vice       - President and of the
# V/J   C/P NSg/R NSg/V+    . V/C NSg/I/J/C/Dq+ NPl/V+  V/J   C/P NSg/R NSg/V/J/P+ . NSg/V     V/C P  D
> number  of votes for each , which lists  they shall sign   and certify , and transmit
# NSg/V/J P  NPl/V C/P Dq+  . I/C+  NPl/V+ IPl+ VX    NSg/V+ V/C V       . V/C V
> sealed to the seat  of the government of the United States   , directed to the
# V/J    P  D   NSg/V P  D   NSg        P  D+  V/J+   NPrPl/V+ . V/J      P  D
> President of the Senate ; — The President of the Senate shall , in      the presence of
# NSg/V     P  D+  NPr+   . . D   NSg/V     P  D+  NPr+   VX    . NPr/J/P D   NSg/V    P
> the Senate and House of Representatives , open    all          the certificates and the
# D+  NPr    V/C NPr/V P  NPl+            . NSg/V/J NSg/I/J/C/Dq D   NPl/V        V/C D+
> votes  shall then    be     counted ; — The person having the greatest Number  of votes for
# NPl/V+ VX    NSg/J/C NSg/VX V/J     . . D+  NSg/V+ V      D   W?       NSg/V/J P  NPl/V C/P
> President , shall be     the President , if    such  number   be     a   majority of the whole
# NSg/V+    . VX    NSg/VX D   NSg/V     . NSg/C NSg/I NSg/V/J+ NSg/VX D/P NSg      P  D   NSg/J
> number  of Electors appointed ; and if    no     person have   such   majority , then    from
# NSg/V/J P  NPl      V/J       . V/C NSg/C NPr/P+ NSg/V+ NSg/VX NSg/I+ NSg+     . NSg/J/C P
> the persons having the highest numbers  not   exceeding three on  the list  of those
# D+  NPl/V+  V      D+  +       NPrPl/V+ NSg/C NSg/V/J   NSg   J/P D   NSg/V P  I/Ddem
> voted for as    President , the House of Representatives shall choose  immediately ,
# V/J   C/P NSg/R NSg/V+    . D   NPr/V P  NPl+            VX    NSg/V/C R           .
> by      ballot , the President . But     in      choosing the President , the votes  shall be
# NSg/J/P NSg/V+ . D+  NSg/V+    . NSg/C/P NPr/J/P V        D+  NSg/V+    . D+  NPl/V+ VX    NSg/VX
> taken by      states   , the representation from each state  having one       vote   ; a   quorum
# V/J   NSg/J/P NPrPl/V+ . D+  NSg            P    Dq+  NSg/V+ V      NSg/I/V/J NSg/V+ . D/P NSg
> for this    purpose shall consist of a   member or    members from two - thirds of the
# C/P I/Ddem+ NSg/V+  VX    NSg/V   P  D/P NSg/V  NPr/C NPl/V   P    NSg . NPl/V  P  D+
> states   , and a   majority of all          the states   shall be     necessary to a    choice . [ If    ,
# NPrPl/V+ . V/C D/P NSg      P  NSg/I/J/C/Dq D+  NPrPl/V+ VX    NSg/VX NSg/J     P  D/P+ NSg/J+ . . NSg/C .
> at    the time      fixed for the beginning of the term    of the President , the President
# NSg/P D+  N🅪Sg/V/J+ V/J   C/P D   NSg/V/J   P  D   NSg/V/J P  D+  NSg/V+    . D+  NSg/V+
> elect   shall have   died , the Vice       President elect   shall become President . If    a
# NSg/V/J VX    NSg/VX V/J  . D+  NSg/V/J/P+ NSg/V+    NSg/V/J VX    V      NSg/V+    . NSg/C D/P+
> President shall not   have   been  chosen   before the time      fixed for the beginning of
# NSg/V+    VX    NSg/C NSg/VX NSg/V NᴹSg/V/J C/P    D+  N🅪Sg/V/J+ V/J   C/P D   NSg/V/J   P
> his     term     , or    if    the President elect   shall have   failed to qualify , then    the Vice
# ISg/D$+ NSg/V/J+ . NPr/C NSg/C D+  NSg/V+    NSg/V/J VX    NSg/VX V/J    P  NSg/V   . NSg/J/C D+  NSg/V/J/P+
> President elect   shall act   as    President until a    President shall have   qualified ;
# NSg/V     NSg/V/J VX    NPr/V NSg/R NSg/V+    C/P   D/P+ NSg/V+    VX    NSg/VX V/J       .
> and the Congress may    by      law    provide for the case   wherein neither a    President
# V/C D+  NPr/V+   NPr/VX NSg/J/P NSg/V+ V       C/P D+  NPr/V+ C       I/C     D/P+ NSg/V+
> elect   nor   a    Vice       President elect   shall have   qualified , declaring who    shall then
# NSg/V/J NSg/C D/P+ NSg/V/J/P+ NSg/V+    NSg/V/J VX    NSg/VX V/J       . V         NPr/I+ VX    NSg/J/C
> act   as    President , or    the manner in      which one       who    is to act   shall be     selected ,
# NPr/V NSg/R NSg/V+    . NPr/C D+  NSg+   NPr/J/P I/C+  NSg/I/V/J NPr/I+ VL P  NPr/V VX    NSg/VX V/J      .
> and such  person shall act   accordingly until a   President or    Vice       President shall
# V/C NSg/I NSg/V+ VX    NPr/V R           C/P   D/P NSg/V     NPr/C NSg/V/J/P+ NSg/V+    VX
> have   qualified.The Congress may    by      law    provide for the case  of the death of any
# NSg/VX Hostname      NPr/V+   NPr/VX NSg/J/P NSg/V+ V       C/P D   NPr/V P  D   NPr🅪  P  I/R/Dq
> of the persons from whom the House of Representatives may    choose  a    President
# P  D+  NPl/V+  P    I+   D   NPr/V P  NPl+            NPr/VX NSg/V/C D/P+ NSg/V+
> whenever the right   of choice shall have   devolved upon them     , and for the case  of
# C        D   NPr/V/J P  NSg/J+ VX    NSg/VX V/J      P    NSg/IPl+ . V/C C/P D   NPr/V P
> the death of any    of the persons from whom the Senate may    choose  a    Vice
# D   NPr🅪  P  I/R/Dq P  D+  NPl/V+  P    I+   D+  NPr+   NPr/VX NSg/V/C D/P+ NSg/V/J/P+
> President whenever the right   of choice shall have   devolved upon them     . ] The
# NSg/V+    C        D   NPr/V/J P  NSg/J+ VX    NSg/VX V/J      P    NSg/IPl+ . . D+
> person having the greatest number  of votes as    Vice      - President , shall be     the
# NSg/V+ V      D   W?       NSg/V/J P  NPl/V NSg/R NSg/V/J/P . NSg/V+    . VX    NSg/VX D
> Vice      - President , if    such  number   be     a   majority of the whole number  of Electors
# NSg/V/J/P . NSg/V+    . NSg/C NSg/I NSg/V/J+ NSg/VX D/P NSg      P  D   NSg/J NSg/V/J P  NPl
> appointed , and if    no     person have   a   majority , then    from the two highest numbers
# V/J       . V/C NSg/C NPr/P+ NSg/V+ NSg/VX D/P NSg+     . NSg/J/C P    D   NSg W?      NPrPl/V
> on  the list   , the Senate shall choose  the Vice       - President ; a   quorum for the
# J/P D+  NSg/V+ . D+  NPr+   VX    NSg/V/C D   NSg/V/J/P+ . NSg/V+    . D/P NSg    C/P D+
> purpose shall consist of two - thirds of the whole number  of Senators , and a
# NSg/V+  VX    NSg/V   P  NSg . NPl/V  P  D   NSg/J NSg/V/J P  NPl+     . V/C D/P
> majority of the whole  number   shall be     necessary to a    choice . But     no     person
# NSg      P  D+  NSg/J+ NSg/V/J+ VX    NSg/VX NSg/J     P  D/P+ NSg/J+ . NSg/C/P NPr/P+ NSg/V+
> constitutionally ineligible to the office of President shall be     eligible to
# R                NSg/J      P  D   NSg/V  P  NSg/V+    VX    NSg/VX NSg/J    P
> that         of Vice       - President of the United States   .
# NSg/I/C/Ddem P  NSg/V/J/P+ . NSg/V     P  D+  V/J+   NPrPl/V+ .
>
#
> The Congress may    determine the Time     of chusing the Electors , and the Day   on
# D+  NPr/V+   NPr/VX V         D   N🅪Sg/V/J P  ?       D   NPl      . V/C D+  NPr🅪+ J/P
> which they shall give  their Votes  ; which Day   shall be     the same throughout the
# I/C+  IPl+ VX    NSg/V D$+   NPl/V+ . I/C+  NPr🅪+ VX    NSg/VX D   I/J  P          D+
> United States   .
# V/J+   NPrPl/V+ .
>
#
> SubSection . 2
# NSg/V      . #
>
#
> No     Person except a   natural born     Citizen , or    a   Citizen of the
# NPr/P+ NSg/V  V/C/P  D/P NSg/J+  NPr/V/J+ NSg+    . NPr/C D/P NSg     P  D+
> United States   , at    the time     of the Adoption of this    Constitution , shall be
# V/J+   NPrPl/V+ . NSg/P D   N🅪Sg/V/J P  D   NSg      P  I/Ddem+ NPr+         . VX    NSg/VX
> eligible to the Office of President ; neither shall any     Person be     eligible to
# NSg/J    P  D   NSg/V  P  NSg/V+    . I/C     VX    I/R/Dq+ NSg/V  NSg/VX NSg/J    P
> that         Office who    shall not   have   attained to the Age    of thirty five Years , and
# NSg/I/C/Ddem NSg/V+ NPr/I+ VX    NSg/C NSg/VX V/J      P  D   N🅪Sg/V P  NSg    NSg  NPl+  . V/C
> been  fourteen Years a   Resident within  the United States   .
# NSg/V NSg      NPl+  D/P NSg/J    NSg/J/P D+  V/J+   NPrPl/V+ .
>
#
> No     person shall be     elected to the office of the President more         than twice , and
# NPr/P+ NSg/V  VX    NSg/VX NSg/V/J P  D   NSg/V  P  D+  NSg/V+    NPr/I/V/J/Dq C/P  W?    . V/C
> no     person who    has held the office of President , or    acted as    President , for more
# NPr/P+ NSg/V+ NPr/I+ V   V    D   NSg/V  P  NSg/V+    . NPr/C V/J   NSg/R NSg/V+    . C/P NPr/I/V/J/Dq
> than two years of a   term    to which some      other    person was elected President shall
# C/P  NSg NPl   P  D/P NSg/V/J P  I/C+  I/J/R/Dq+ NSg/V/J+ NSg/V+ V   NSg/V/J NSg/V+    VX
> be     elected to the office of the President more         than once  . But     this    article
# NSg/VX NSg/V/J P  D   NSg/V  P  D+  NSg/V+    NPr/I/V/J/Dq C/P+ NSg/C . NSg/C/P I/Ddem+ NSg/V+
> shall not   apply to any     person holding the office of President when    this    article
# VX    NSg/C V/J   P  I/R/Dq+ NSg/V+ NSg/V   D   NSg/V  P  NSg/V+    NSg/I/C I/Ddem+ NSg/V+
> was proposed by      the Congress , and shall not   prevent any     person who    may    be
# V   V/J      NSg/J/P D+  NPr/V+   . V/C VX    NSg/C V       I/R/Dq+ NSg/V+ NPr/I+ NPr/VX NSg/VX
> holding the office of President , or    acting   as    President , during the term     within
# NSg/V   D   NSg/V  P  NSg/V+    . NPr/C NᴹSg/V/J NSg/R NSg/V+    . V/P    D+  NSg/V/J+ NSg/J/P
> which this    article becomes operative from holding the office of President or
# I/C+  I/Ddem+ NSg/V+  V       NSg/J+    P    NSg/V   D   NSg/V  P  NSg/V     NPr/C
> acting   as    President during the remainder of such   term     .
# NᴹSg/V/J NSg/R NSg/V+    V/P    D   NSg/V/J   P  NSg/I+ NSg/V/J+ .
>
#
> SubSection 3 .
# NSg/V      # .
>
#
> In      case  of the removal of the President from office or    of his
# NPr/J/P NPr/V P  D   NSg     P  D   NSg/V+    P    NSg/V  NPr/C P  ISg/D$+
> death or    resignation , the Vice       President shall become President .
# NPr🅪  NPr/C NSg+        . D+  NSg/V/J/P+ NSg/V+    VX    V      NSg/V     .
>
#
> Whenever there is a   vacancy in      the office of the Vice       President , the President
# C        +     VL D/P NSg     NPr/J/P D   NSg/V  P  D+  NSg/V/J/P+ NSg/V+    . D+  NSg/V+
> shall nominate a   Vice       President who    shall take  office upon confirmation by      a
# VX    V/J      D/P NSg/V/J/P+ NSg/V+    NPr/I+ VX    NSg/V NSg/V+ P    NSg+         NSg/J/P D/P
> majority vote  of both   Houses of Congress .
# NSg+     NSg/V P  I/C/Dq NPl/V  P  NPr/V    .
>
#
> Whenever the President transmits to the President pro     tempore of the Senate and
# C        D   NSg/V     V         P  D+  NSg/V+    NSg/J/P ?       P  D+  NPr+   V/C
> the Speaker of the House of Representatives his     written declaration that          he       is
# D   NSg/J   P  D   NPr/V P  NPl+            ISg/D$+ V/J     NSg+        NSg/I/C/Ddem+ NPr/ISg+ VL
> unable  to discharge the powers  and duties of his     office , and until he       transmits
# NSg/V/J P  NSg/V     D+  NPrPl/V V/C NPl    P  ISg/D$+ NSg/V+ . V/C C/P   NPr/ISg+ V
> to them     a   written declaration to the contrary , such  powers  and duties shall be
# P  NSg/IPl+ D/P V/J     NSg         P  D+  NSg/V/J+ . NSg/I NPrPl/V V/C NPl+   VX    NSg/VX
> discharged by      the Vice       President as    Acting   President .
# V/J        NSg/J/P D+  NSg/V/J/P+ NSg/V+    NSg/R NᴹSg/V/J NSg/V     .
>
#
> Whenever the Vice       President and a   majority of either the principal officers of
# C        D   NSg/V/J/P+ NSg/V+    V/C D/P NSg      P  I/C    D   NSg/J     NPl/V    P
> the executive departments or    of such  other    body   as    Congress may    by      law    provide ,
# D+  NSg/J+    NPl         NPr/C P  NSg/I NSg/V/J+ NSg/V+ NSg/R NPr/V+   NPr/VX NSg/J/P NSg/V+ V       .
> transmit to the President pro     tempore of the Senate and the Speaker of the
# V        P  D+  NSg/V+    NSg/J/P ?       P  D+  NPr+   V/C D   NSg/J   P  D
> House of Representatives their written declaration that         the President is unable
# NPr/V P  NPl+            D$+   V/J     NSg+        NSg/I/C/Ddem D+  NSg/V+    VL NSg/V/J
> to discharge the powers  and duties of his     office , the Vice       President shall
# P  NSg/V     D+  NPrPl/V V/C NPl    P  ISg/D$+ NSg/V+ . D+  NSg/V/J/P+ NSg/V+    VX
> immediately assume the powers  and duties of the office as    Acting   President .
# R           V      D+  NPrPl/V V/C NPl    P  D+  NSg/V+ NSg/R NᴹSg/V/J NSg/V     .
>
#
> Thereafter , when    the President transmits to the President pro     tempore of the
# NSg        . NSg/I/C D+  NSg/V+    V         P  D+  NSg/V+    NSg/J/P ?       P  D+
> Senate and the Speaker of the House of Representatives his     written declaration
# NPr+   V/C D   NSg/J   P  D   NPr/V P  NPl+            ISg/D$+ V/J     NSg+
> that         no     inability exists , he       shall resume the powers  and duties of his     office
# NSg/I/C/Ddem NPr/P+ N🅪Sg+     V      . NPr/ISg+ VX    NSg/V  D+  NPrPl/V V/C NPl    P  ISg/D$+ NSg/V+
> unless the Vice       President and a   majority of either the principal officers of
# C      D+  NSg/V/J/P+ NSg/V+    V/C D/P NSg      P  I/C    D   NSg/J     NPl/V    P
> the executive department or    of such  other    body   as    Congress may    by      law    provide ,
# D+  NSg/J+    NSg        NPr/C P  NSg/I NSg/V/J+ NSg/V+ NSg/R NPr/V+   NPr/VX NSg/J/P NSg/V+ V       .
> transmit within  four days to the President pro     tempore of the Senate and the
# V        NSg/J/P NSg  NPl+ P  D+  NSg/V+    NSg/J/P ?       P  D+  NPr+   V/C D
> Speaker of the House of Representatives their written declaration that         the
# NSg/J   P  D   NPr/V P  NPl+            D$+   V/J     NSg+        NSg/I/C/Ddem D+
> President is unable  to discharge the powers  and duties of his     office . Thereupon
# NSg/V+    VL NSg/V/J P  NSg/V     D+  NPrPl/V V/C NPl    P  ISg/D$+ NSg/V+ . W?
> Congress shall decide the issue  , assembling within  forty - eight hours for that
# NPr/V+   VX    V      D+  NSg/V+ . V          NSg/J/P NSg/J . NSg/J NPl   C/P NSg/I/C/Ddem+
> purpose if    not   in      session . If    the Congress , within  twenty - one       days after
# NSg/V+  NSg/C NSg/C NPr/J/P NSg/V+  . NSg/C D+  NPr/V+   . NSg/J/P NSg    . NSg/I/V/J NPl  J/R/C/P
> receipt of the latter written declaration , or    , if    Congress is not   in      session ,
# NSg/V   P  D   NSg/J  V/J     NSg         . NPr/C . NSg/C NPr/V+   VL NSg/C NPr/J/P NSg/V+  .
<<<<<<< HEAD
> within  twenty - one       days after   Congress is required to assemble , determines by
# NSg/J/P NSg    . NSg/I/V/J NPl  J/R/C/P NPr/V+   VL V/J      P  V        . V          NSg/J/P
> two - thirds vote  of both Houses that         the President is unable  to discharge the
# NSg . NPl/V  NSg/V P  I/C+ NPl/V+ NSg/I/C/Ddem D+  NSg/V+    VL NSg/V/J P  NSg/V     D+
=======
> within  twenty - one       days after Congress is required to assemble , determines by
# NSg/J/P NSg    . NSg/I/V/J NPl  J/P   NPr/V+   VL V/J      P  V        . V          NSg/J/P
> two - thirds vote  of both    Houses that         the President is unable  to discharge the
# NSg . NPl/V  NSg/V P  I/C/Dq+ NPl/V+ NSg/I/C/Ddem D+  NSg/V+    VL NSg/V/J P  NSg/V     D+
>>>>>>> 23054e6b
> powers  and duties of his     office , the Vice       President shall continue to discharge
# NPrPl/V V/C NPl    P  ISg/D$+ NSg/V+ . D+  NSg/V/J/P+ NSg/V+    VX    NSg/V    P  NSg/V
> the same as    Acting   President ; otherwise , the President shall resume the powers
# D   I/J  NSg/R NᴹSg/V/J NSg/V     . J         . D+  NSg/V+    VX    NSg/V  D+  NPrPl/V
> and duties of his     office .
# V/C NPl    P  ISg/D$+ NSg/V+ .
>
#
> SubSection 4 .
# NSg/V      # .
>
#
> The President shall , at    stated Times  , receive for his
# D   NSg/V+    VX    . NSg/P V/J    NPl/V+ . NSg/V   C/P ISg/D$+
> Services , a    Compensation , which shall neither be     encreased nor   diminished
# NPl/V+   . D/P+ NSg+         . I/C+  VX    I/C     NSg/VX ?         NSg/C V/J
> during the Period  for which he       shall have   been  elected , and he       shall not
# V/P    D   NSg/V/J C/P I/C+  NPr/ISg+ VX    NSg/VX NSg/V NSg/V/J . V/C NPr/ISg+ VX    NSg/C
> receive within  that          Period   any    other   Emolument from the United States   , or    any
# NSg/V   NSg/J/P NSg/I/C/Ddem+ NSg/V/J+ I/R/Dq NSg/V/J NSg       P    D+  V/J+   NPrPl/V+ . NPr/C I/R/Dq
> of them     .
# P  NSg/IPl+ .
>
#
> Before he       enter on  the Execution of his     Office , he       shall take  the following
# C/P+   NPr/ISg+ NSg/V J/P D   NSg       P  ISg/D$+ NSg/V+ . NPr/ISg+ VX    NSg/V D+  NSg/V/J/P+
> Oath  or    Affirmation : - - " I    do     solemnly swear   ( or    affirm ) that         I    will   faithfully
# NSg/V NPr/C NSg         . . . . ISg+ NSg/VX R        NSg/V/J . NPr/C V      . NSg/I/C/Ddem ISg+ NPr/VX R
> execute the Office of President of the United States   , and will   to the best     of
# V       D   NSg/V  P  NSg/V     P  D+  V/J+   NPrPl/V+ . V/C NPr/VX P  D   NPr/VX/J P
> my  Ability , preserve , protect and defend the Constitution of the United
# D$+ N🅪Sg+   . NSg/V    . V       V/C NSg/V  D   NPr          P  D+  V/J+
> States  . "
# NPrPl/V . .
>
#
> SubSection 5 .
# NSg/V      # .
>
#
> The District constituting the seat  of Government of the
# D+  NSg/V/J+ V            D   NSg/V P  NSg        P  D+
> United States   shall appoint in      such  manner as    the Congress may    direct :
# V/J+   NPrPl/V+ VX    V       NPr/J/P NSg/I NSg+   NSg/R D+  NPr/V+   NPr/VX V/J    .
>
#
> A   number  of electors of President and Vice       President equal   to the whole number
# D/P NSg/V/J P  NPl      P  NSg/V     V/C NSg/V/J/P+ NSg/V+    NSg/V/J P  D   NSg/J NSg/V/J
> of Senators and Representatives in      Congress to which the District would be
# P  NPl      V/C NPl+            NPr/J/P NPr/V+   P  I/C+  D+  NSg/V/J+ VX    NSg/VX
> entitled if    it       were  a   State , but     in      no    event  more         than the least populous
# V/J      NSg/C NPr/ISg+ NSg/V D/P NSg/V . NSg/C/P NPr/J/P NPr/P NSg/V+ NPr/I/V/J/Dq C/P  D   NSg/J J
> State  ; they shall be     in      addition to those  appointed by      the States   , but     they
# NSg/V+ . IPl+ VX    NSg/VX NPr/J/P NSg      P  I/Ddem V/J       NSg/J/P D+  NPrPl/V+ . NSg/C/P IPl+
> shall be     considered , for the purposes of the election of President and Vice
# VX    NSg/VX V/J        . C/P D   NPl/V    P  D   NSg      P  NSg/V     V/C NSg/V/J/P+
> President , to be     electors appointed by      a    State  ; and they shall meet    in      the
# NSg/V+    . P  NSg/VX NPl      V/J       NSg/J/P D/P+ NSg/V+ . V/C IPl+ VX    NSg/V/J NPr/J/P D+
> District and perform such  duties as    provided by      this   article of the
# NSg/V/J+ V/C V       NSg/I NPl+   NSg/R V/J/C    NSg/J/P I/Ddem NSg/V   P  D+
> Constitution .
# NPr+         .
>
#
> Section . 2 .
# NSg/V   . # .
>
#
> The President shall be     Commander in      Chief   of the Army and Navy
# D+  NSg/V+    VX    NSg/VX NSg/J     NPr/J/P NSg/V/J P  D+  NSg  V/C NSg/J
> of the United States   , and of the Militia of the several States   , when    called
# P  D+  V/J+   NPrPl/V+ . V/C P  D   NSg     P  D+  J/Dq+   NPrPl/V+ . NSg/I/C V/J
> into the actual Service of the United States   ; he       may    require the Opinion , in
# P    D   NSg/J  NSg/V   P  D+  V/J+   NPrPl/V+ . NPr/ISg+ NPr/VX NSg/V   D+  NSg+    . NPr/J/P
> writing , of the principal Officer in      each of the executive Departments , upon
# NSg/V   . P  D   NSg/J     NSg/V/J NPr/J/P Dq   P  D+  NSg/J+    NPl+        . P
> any    Subject  relating to the Duties of their respective Offices , and he       shall
# I/R/Dq NSg/V/J+ V        P  D   NPl    P  D$+   J+         NPl/V+  . V/C NPr/ISg+ VX
> have   Power    to grant Reprieves and Pardons for Offences against the United
# NSg/VX NSg/V/J+ P  NPr/V NPl/V     V/C NPl/V   C/P NPl/Comm C/P     D+  V/J+
> States   , except in      Cases of Impeachment .
# NPrPl/V+ . V/C/P  NPr/J/P NPl/V P  N🅪Sg        .
>
#
> He       shall have   Power   , by      and with the Advice and Consent of the Senate , to make
# NPr/ISg+ VX    NSg/VX NSg/V/J . NSg/J/P V/C P    D+  NᴹSg   V/C NSg/V   P  D+  NPr+   . P  NSg/V
> Treaties , provided two thirds of the Senators present concur ; and he       shall
# NPl/V+   . V/J/C    NSg NPl/V  P  D+  NPl+     NSg/V/J V+     . V/C NPr/ISg+ VX
> nominate , and by      and with the Advice and Consent of the Senate , shall appoint
# V/J      . V/C NSg/J/P V/C P    D+  NᴹSg   V/C NSg/V   P  D+  NPr+   . VX    V
> Ambassadors , other   public  Ministers and Consuls , Judges  of the supreme  Court    ,
# NPl         . NSg/V/J NSg/V/J NPl/V+    V/C NPl     . NPrPl/V P  D+  NSg/V/J+ NSg/V/J+ .
> and all          other   Officers of the United States   , whose Appointments are not   herein
# V/C NSg/I/J/C/Dq NSg/V/J NPl/V    P  D+  V/J+   NPrPl/V+ . I+    NPl+         V   NSg/C W?
> otherwise provided for , and which shall be     established by      Law    : but     the Congress
# J         V/J/C    C/P . V/C I/C+  VX    NSg/VX V/J         NSg/J/P NSg/V+ . NSg/C/P D+  NPr/V+
> may    by      Law    vest  the Appointment of such  inferior Officers , as    they think
# NPr/VX NSg/J/P NSg/V+ NSg/V D   NSg         P  NSg/I NSg/J+   NPl/V+   . NSg/R IPl+ NSg/V
> proper , in      the President alone , in      the Courts of Law    , or    in      the Heads of
# NSg/J  . NPr/J/P D+  NSg/V+    J     . NPr/J/P D   NPl/V  P  NSg/V+ . NPr/C NPr/J/P D   NPl/V P
> Departments .
# NPl+        .
>
#
> The President shall have   Power    to fill  up        all          Vacancies that          may    happen during
# D+  NSg/V+    VX    NSg/VX NSg/V/J+ P  NSg/V NSg/V/J/P NSg/I/J/C/Dq NPl       NSg/I/C/Ddem+ NPr/VX V      V/P
> the Recess  of the Senate , by      granting Commissions which shall expire at    the End
# D   NSg/V/J P  D+  NPr+   . NSg/J/P V+       NPl/V+      I/C+  VX    V      NSg/P D   NSg/V
> of their next     Session .
# P  D$+   NSg/J/P+ NSg/V+  .
>
#
> No    soldier shall , in      time     of peace  be     quartered in      any     house  , without the
# NPr/P NSg/V/J VX    . NPr/J/P N🅪Sg/V/J P  NPr/V+ NSg/VX V/J       NPr/J/P I/R/Dq+ NPr/V+ . C/P     D
> consent of the owner , nor   in      time     of war    , but     in      a   manner to be     prescribed by
# NSg/V   P  D+  NSg+  . NSg/C NPr/J/P N🅪Sg/V/J P  NSg/V+ . NSg/C/P NPr/J/P D/P NSg    P  NSg/VX V/J        NSg/J/P
> law    .
# NSg/V+ .
>
#
> Section . 3 .
# NSg/V   . # .
>
#
> He       shall from time      to time     give  to the Congress Information of
# NPr/ISg+ VX    P    N🅪Sg/V/J+ P  N🅪Sg/V/J NSg/V P  D   NPr/V+   NᴹSg        P
> the State of the Union    , and recommend to their Consideration such  Measures as
# D   NSg/V P  D+  NPr/V/J+ . V/C NSg/V     P  D$+   NSg+          NSg/I NPl/V+   NSg/R
> he       shall judge  necessary and expedient ; he       may    , on  extraordinary Occasions ,
# NPr/ISg+ VX    NSg/V+ NSg/J     V/C NSg/J     . NPr/ISg+ NPr/VX . J/P NSg/J+        NPl/V     .
> convene both   Houses , or    either of them     , and in      Case  of Disagreement between
# V       I/C/Dq NPl/V  . NPr/C I/C    P  NSg/IPl+ . V/C NPr/J/P NPr/V P  NSg+         NSg/P
> them     , with Respect to the Time     of Adjournment , he       may    adjourn them     to such  Time
# NSg/IPl+ . P    NSg/V   P  D   N🅪Sg/V/J P  NSg         . NPr/ISg+ NPr/VX V       NSg/IPl+ P  NSg/I N🅪Sg/V/J+
> as    he       shall think proper ; he       shall receive Ambassadors and other   public
# NSg/R NPr/ISg+ VX    NSg/V NSg/J  . NPr/ISg+ VX    NSg/V   NPl+        V/C NSg/V/J NSg/V/J
> Ministers ; he       shall take  Care   that         the Laws   be     faithfully executed , and shall
# NPl/V+    . NPr/ISg+ VX    NSg/V NSg/V+ NSg/I/C/Ddem D+  NPl/V+ NSg/VX R          V/J      . V/C VX
> Commission all          the Officers of the United States   .
# NSg/V      NSg/I/J/C/Dq D   NPl/V    P  D+  V/J+   NPrPl/V+ .
>
#
> Section . 4 .
# NSg/V   . # .
>
#
> The President , Vice       President and all          civil Officers of the
# D+  NSg/V+    . NSg/V/J/P+ NSg/V+    V/C NSg/I/J/C/Dq J     NPl/V    P  D+
> United States   , shall be     removed from Office on  Impeachment for , and Conviction
# V/J+   NPrPl/V+ . VX    NSg/VX V/J     P    NSg/V+ J/P N🅪Sg        C/P . V/C NSg
> of , Treason , Bribery , or    other   high    Crimes and  Misdemeanors .
# P  . NSg     . NSg     . NPr/C NSg/V/J NSg/V/J NPl/V+ V/C+ NPl+         .
>
#
> Article . III .
# NSg/V   . +   .
>
#
> Section . 1 .
# NSg/V   . # .
>
#
> The judicial Power   of the United States   , shall be     vested in
# D   NSg/J    NSg/V/J P  D+  V/J+   NPrPl/V+ . VX    NSg/VX V/J    NPr/J/P
> one       supreme  Court    , and in      such  inferior Courts as    the Congress may    from time      to
# NSg/I/V/J NSg/V/J+ NSg/V/J+ . V/C NPr/J/P NSg/I NSg/J    NPl/V+ NSg/R D+  NPr/V+   NPr/VX P    N🅪Sg/V/J+ P
> time     ordain and  establish . The Judges   , both   of the supreme and inferior Courts ,
# N🅪Sg/V/J V      V/C+ V+        . D+  NPrPl/V+ . I/C/Dq P  D   NSg/V/J V/C NSg/J+   NPl/V+ .
> shall hold    their Offices during good     Behaviour  , and shall , at    stated Times  ,
# VX    NSg/V/J D$+   NPl/V+  V/P    NPr/V/J+ N🅪Sg/Comm+ . V/C VX    . NSg/P V/J    NPl/V+ .
> receive for their Services , a    Compensation , which shall not   be     diminished
# NSg/V   C/P D$+   NPl/V+   . D/P+ NSg+         . I/C+  VX    NSg/C NSg/VX V/J
> during their Continuance in      Office .
# V/P    D$+   NSg         NPr/J/P NSg/V+ .
>
#
> Section . 2 .
# NSg/V   . # .
>
#
> The judicial Power   shall extend to all           Cases  , in      Law   and
# D+  NSg/J    NSg/V/J VX    NSg/V  P  NSg/I/J/C/Dq+ NPl/V+ . NPr/J/P NSg/V V/C
> Equity , arising under   this    Constitution , the Laws  of the United States   , and
# NSg+   . V       NSg/J/P I/Ddem+ NPr+         . D   NPl/V P  D+  V/J+   NPrPl/V+ . V/C
> Treaties made , or    which shall be     made , under   their Authority ; — to all           Cases
# NPl/V+   V    . NPr/C I/C+  VX    NSg/VX V    . NSg/J/P D$+   NSg+      . . P  NSg/I/J/C/Dq+ NPl/V+
> affecting Ambassadors , other   public  Ministers and Consuls ; — to all          Cases of
# V/J       NPl+        . NSg/V/J NSg/V/J NPl/V+    V/C NPl     . . P  NSg/I/J/C/Dq NPl/V P
> admiralty and maritime Jurisdiction ; — to Controversies to which the United
# NPr       V/C J        NSg+         . . P  NPl           P  I/C+  D+  V/J+
> States   shall be     a   Party   ; — to Controversies between two or    more         States   ; — between
# NPrPl/V+ VX    NSg/VX D/P NSg/V/J . . P  NPl           NSg/P   NSg NPr/C NPr/I/V/J/Dq NPrPl/V+ . . NSg/P
> Citizens of different States   , — between Citizens of the same State  claiming
# NPl      P  NSg/J+    NPrPl/V+ . . NSg/P   NPl      P  D+  I/J+ NSg/V+ V
> Lands  under   Grants of different States   .
# NPl/V+ NSg/J/P NPl/V  P  NSg/J+    NPrPl/V+ .
>
#
> In      all           Cases affecting Ambassadors , other   public  Ministers and Consuls , and
# NPr/J/P NSg/I/J/C/Dq+ NPl/V V/J       NPl+        . NSg/V/J NSg/V/J NPl/V+    V/C NPl     . V/C
> those  in      which a    State  shall be     Party   , the supreme  Court    shall have   original
# I/Ddem NPr/J/P I/C+  D/P+ NSg/V+ VX    NSg/VX NSg/V/J . D+  NSg/V/J+ NSg/V/J+ VX    NSg/VX NSg/J+
> Jurisdiction . In      all          the other    Cases  before mentioned , the supreme  Court    shall
# NSg+         . NPr/J/P NSg/I/J/C/Dq D+  NSg/V/J+ NPl/V+ C/P    V/J       . D+  NSg/V/J+ NSg/V/J+ VX
> have   appellate Jurisdiction , both   as    to Law   and Fact , with such   Exceptions , and
# NSg/VX J         NSg+         . I/C/Dq NSg/R P  NSg/V V/C NSg+ . P    NSg/I+ NPl+       . V/C
> under   such  Regulations as    the Congress shall make  .
# NSg/J/P NSg/I NPl+        NSg/R D+  NPr/V+   VX+   NSg/V .
>
#
> The Trial   of all           Crimes , except in      Cases of Impeachment , shall be     by      Jury     ; and
# D   NSg/V/J P  NSg/I/J/C/Dq+ NPl/V+ . V/C/P  NPr/J/P NPl/V P  N🅪Sg        . VX    NSg/VX NSg/J/P NSg/V/J+ . V/C
> such  Trial    shall be     held in      the State  where the said Crimes shall have   been
# NSg/I NSg/V/J+ VX    NSg/VX V    NPr/J/P D+  NSg/V+ NSg/C D+  V/J+ NPl/V+ VX    NSg/VX NSg/V
> committed ; but     when    not   committed within  any     State  , the Trial    shall be     at    such
# V/J       . NSg/C/P NSg/I/C NSg/C V/J       NSg/J/P I/R/Dq+ NSg/V+ . D+  NSg/V/J+ VX    NSg/VX NSg/P NSg/I
> Place or    Places as    the Congress may    by      Law    have    directed .
# NSg/V NPr/C NPl/V+ NSg/R D+  NPr/V+   NPr/VX NSg/J/P NSg/V+ NSg/VX+ V/J      .
>
#
> Section . 3 .
# NSg/V   . # .
>
#
> Treason against the United States   , shall consist only  in
# NSg     C/P     D+  V/J+   NPrPl/V+ . VX    NSg/V   J/R/C NPr/J/P
> levying War    against them     , or    in      adhering to their Enemies , giving them     Aid   and
# V       NSg/V+ C/P     NSg/IPl+ . NPr/C NPr/J/P V        P  D$+   NPl/V+  . V      NSg/IPl+ NSg/V V/C
> Comfort . No     Person shall be     convicted of Treason unless on  the Testimony of two
# NSg/V+  . NPr/P+ NSg/V+ VX    NSg/VX V/J       P  NSg     C      J/P D   NSg       P  NSg+
> Witnesses to the same overt  Act    , or    on  Confession in      open     Court    .
# NPl/V+    P  D   I/J  NSg/J+ NPr/V+ . NPr/C J/P NSg+       NPr/J/P NSg/V/J+ NSg/V/J+ .
>
#
> The Congress shall have   Power    to declare the Punishment of Treason , but     no
# D+  NPr/V+   VX    NSg/VX NSg/V/J+ P  V       D   N🅪Sg       P  NSg     . NSg/C/P NPr/P
> Attainder of Treason shall work   Corruption of Blood  , or    Forfeiture except
# NSg       P  NSg     VX    NSg/V+ NSg        P  NSg/V+ . NPr/C NSg        V/C/P
> during the Life  of the Person attainted .
# V/P    D   NSg/V P  D+  NSg/V+ ?         .
>
#
> Section . 4 .
# NSg/V   . # .
>
#
> The right   of the people to be     secure in      their persons , houses ,
# D   NPr/V/J P  D+  NSg/V+ P  NSg/VX V/J    NPr/J/P D$+   NPl/V+  . NPl/V+ .
> papers , and effects , against unreasonable searches and seizures , shall not   be
# NPl/V+ . V/C NPl/V+  . C/P     J            NPl/V    V/C NPl/V+   . VX    NSg/C NSg/VX
> violated , and no     warrants shall issue , but     upon probable cause   , supported by
# V/J      . V/C NPr/P+ NPl/V+   VX    NSg/V . NSg/C/P P    NSg/J+   NSg/V/C . V/J       NSg/J/P
> oath  or    affirmation , and particularly describing the place  to be     searched , and
# NSg/V NPr/C NSg         . V/C R            V          D+  NSg/V+ P  NSg/VX V/J      . V/C
> the persons or    things to be      seized .
# D+  NPl/V   NPr/C NPl/V+ P+ NSg/VX+ V/J    .
>
#
> No     person shall be     held to answer for a    capital , or    otherwise infamous crime  ,
# NPr/P+ NSg/V  VX    NSg/VX V    P  NSg/V  C/P D/P+ NSg/J+  . NPr/C J+        V/J+     NSg/V+ .
> unless on  a   presentment or    indictment of a   grand  jury     , except in      cases  arising
# C      J/P D/P NSg         NPr/C NSg        P  D/P NSg/J+ NSg/V/J+ . V/C/P  NPr/J/P NPl/V+ V
> in      the land   or    naval forces , or    in      the militia , when    in      actual service in      time
# NPr/J/P D+  NPr🅪/V NPr/C J+    NPl/V+ . NPr/C NPr/J/P D   NSg     . NSg/I/C NPr/J/P NSg/J  NSg/V   NPr/J/P N🅪Sg/V/J
> of war   or    public  danger    ; nor   shall any     person be     subject for the same offense
# P  NSg/V NPr/C NSg/V/J N🅪Sg/V/J+ . NSg/C VX    I/R/Dq+ NSg/V  NSg/VX NSg/V/J C/P D+  I/J+ NSg
> to be     twice put   in      jeopardy of life  or    limb   ; nor   shall be     compelled in      any
# P  NSg/VX W?    NSg/V NPr/J/P NSg/V    P  NSg/V NPr/C NSg/V+ . NSg/C VX    NSg/VX V/J       NPr/J/P I/R/Dq+
> criminal case  to be     a   witness against himself , nor   be     deprived of life  ,
# NSg/J    NPr/V P  NSg/VX D/P NSg/V   C/P     ISg+    . NSg/C NSg/VX V/J      P  NSg/V .
> liberty , or    property , without due   process of law    ; nor   shall private property be
# NSg+    . NPr/C NSg/V+   . C/P     NSg/J NSg/V   P  NSg/V+ . NSg/C VX    NSg/V/J NSg/V+   NSg/VX
> taken for public   use    , without just compensation .
# V/J   C/P NSg/V/J+ NSg/V+ . C/P     V/J+ NSg+         .
>
#
> In      all           criminal prosecutions , the accused shall enjoy the right   to a   speedy and
# NPr/J/P NSg/I/J/C/Dq+ NSg/J    W?           . D+  V/J+    VX    V     D   NPr/V/J P  D/P V/J    V/C
> public   trial    , by      an  impartial jury    of the state and district wherein the crime
# NSg/V/J+ NSg/V/J+ . NSg/J/P D/P J         NSg/V/J P  D   NSg/V V/C NSg/V/J+ C       D+  NSg/V+
> shall have   been  committed , which district shall have   been  previously
# VX    NSg/VX NSg/V V/J       . I/C+  NSg/V/J+ VX    NSg/VX NSg/V R
> ascertained by      law    , and to be     informed of the nature and cause   of the
# V/J         NSg/J/P NSg/V+ . V/C P  NSg/VX V/J      P  D   NSg/V  V/C NSg/V/C P  D
> accusation ; to be     confronted with the witnesses against him  ; to have   compulsory
# NSg        . P  NSg/VX V/J        P    D+  NPl/V+    C/P     ISg+ . P  NSg/VX NSg/J
> process for obtaining witnesses in      his     favor     , and to have   the assistance of
# NSg/V   C/P V         NPl/V+    NPr/J/P ISg/D$+ NSg/V/Am+ . V/C P  NSg/VX D   NSg        P
> counsel for his     defense   .
# NSg/V   C/P ISg/D$+ NSg/V/Am+ .
>
#
> In      suits at    common   law    , where the value  in      controversy shall exceed twenty
# NPr/J/P NPl/V NSg/P NSg/V/J+ NSg/V+ . NSg/C D+  NSg/V+ NPr/J/P NSg+        VX    V      NSg
> dollars , the right   of trial    by      jury     shall be     preserved , and no    fact tried by      a
# NPl+    . D   NPr/V/J P  NSg/V/J+ NSg/J/P NSg/V/J+ VX    NSg/VX V/J       . V/C NPr/P NSg+ V/J   NSg/J/P D/P+
> jury     , shall be     otherwise reexamined in      any    court   of the United States   , than
# NSg/V/J+ . VX    NSg/VX J         V/J        NPr/J/P I/R/Dq NSg/V/J P  D+  V/J+   NPrPl/V+ . C/P
> according to the rules of the common   law    .
# V/J       P  D   NPl/V P  D+  NSg/V/J+ NSg/V+ .
>
#
> Excessive bail  shall not   be     required , nor   excessive fines imposed , nor   cruel
# J+        NSg/V VX    NSg/C NSg/VX V/J      . NSg/C J         NPl/V V/J     . NSg/C NSg/V/J
> and unusual punishments inflicted .
# V/C NSg/J+  NPl+        V/J+      .
>
#
> Article . IV     .
# NSg/V   . NSg/J+ .
>
#
> Section . 1 .
# NSg/V   . # .
>
#
> Full     Faith and Credit shall be     given     in      each State to the
# NSg/V/J+ NPr   V/C NSg/V+ VX    NSg/VX NSg/V/J/P NPr/J/P Dq+  NSg/V P  D+
> public   Acts     , Records , and judicial Proceedings of every other    State  . And the
# NSg/V/J+ NPrPl/V+ . NPl/V+  . V/C NSg/J    W?          P  Dq+   NSg/V/J+ NSg/V+ . V/C D+
> Congress may    by      general Laws   prescribe the Manner in      which such   Acts    , Records
# NPr/V+   NPr/VX NSg/J/P NSg/V/J NPl/V+ V         D+  NSg+   NPr/J/P I/C+  NSg/I+ NPrPl/V . NPl/V
> and Proceedings shall be     proved , and the Effect thereof .
# V/C +           VX    NSg/VX V/J    . V/C D+  NSg/V+ +       .
>
#
> Section . 2 .
# NSg/V   . # .
>
#
> All           persons born    or    naturalized in      the United States   , and
# NSg/I/J/C/Dq+ NPl/V   NPr/V/J NPr/C V/J         NPr/J/P D+  V/J+   NPrPl/V+ . V/C
> subject  to the jurisdiction thereof , are citizens of the United States  and of
# NSg/V/J+ P  D+  NSg+         W?      . V   NPl      P  D+  V/J+   NPrPl/V V/C P
> the State  wherein they reside   . No     State  shall make  or    enforce any     law    which
# D+  NSg/V+ C       IPl+ NSg/V/J+ . NPr/P+ NSg/V+ VX    NSg/V NPr/C V       I/R/Dq+ NSg/V+ I/C+
> shall abridge the privileges or    immunities of citizens of the United States   ;
# VX    V       D+  NPl/V      NPr/C ?          P  NPl      P  D+  V/J+   NPrPl/V+ .
> nor   shall any    State deprive any    person of life  , liberty , or    property , without
# NSg/C VX    I/R/Dq NSg/V V       I/R/Dq NSg/V  P  NSg/V . NSg+    . NPr/C NSg/V+   . C/P
> due   process of law    ; nor   deny to any    person within  its     jurisdiction the equal
# NSg/J NSg/V   P  NSg/V+ . NSg/C V    P  I/R/Dq NSg/V  NSg/J/P ISg/D$+ NSg          D   NSg/V/J
> protection of the laws   .
# NSg        P  D+  NPl/V+ .
>
#
> The right   of citizens of the United States   , who    are eighteen years of age    or
# D   NPr/V/J P  NPl      P  D+  V/J+   NPrPl/V+ . NPr/I+ V   NSg      NPl   P  N🅪Sg/V NPr/C
> older , to vote  shall not   be     denied or    abridged by      the United States  or    by      any
# J     . P  NSg/V VX    NSg/C NSg/VX V/J    NPr/C V/J      NSg/J/P D+  V/J+   NPrPl/V NPr/C NSg/J/P I/R/Dq
> State on  account of age    , sex    , race   , color        , or    previous condition of servitude .
# NSg/V J/P NSg/V   P  N🅪Sg/V . NSg/V+ . NSg/V+ . N🅪Sg/V/J/Am+ . NPr/C NSg/J    NSg/V     P  NSg+      .
>
#
> A    Person charged in      any    State with Treason , Felony , or    other    Crime  , who    shall
# D/P+ NSg/V+ V/J     NPr/J/P I/R/Dq NSg/V P    NSg     . NSg    . NPr/C NSg/V/J+ NSg/V+ . NPr/I+ VX
> flee from Justice , and be     found in      another State  , shall on  Demand of the
# V    P    NPr🅪+   . V/C NSg/VX NSg/V NPr/J/P I/D+    NSg/V+ . VX    J/P NSg/V  P  D
> executive Authority of the State  from which he       fled , be     delivered up        , to be
# NSg/J     NSg       P  D+  NSg/V+ P    I/C+  NPr/ISg+ J    . NSg/VX V/J       NSg/V/J/P . P  NSg/VX
> removed to the State  having Jurisdiction of the Crime  .
# V/J     P  D+  NSg/V+ V      NSg          P  D+  NSg/V+ .
>
#
> Neither slavery nor   involuntary servitude , except as    a   punishment for crime
# I/C+    NSg/J   NSg/C J           NSg       . V/C/P  NSg/R D/P N🅪Sg       C/P NSg/V+
> whereof the party    shall have   been  duly convicted , shall exist within  the United
# C       D+  NSg/V/J+ VX    NSg/VX NSg/V W?   V/J       . VX    V     NSg/J/P D+  V/J+
> States   , or    any    place  subject to their jurisdiction . No     Person held to Service
# NPrPl/V+ . NPr/C I/R/Dq NSg/V+ NSg/V/J P  D$+   NSg+         . NPr/P+ NSg/V+ V    P  NSg/V
> or    Labour      in      one        State  , under   the Laws   thereof , escaping into another , shall ,
# NPr/C NPr/V/Comm+ NPr/J/P NSg/I/V/J+ NSg/V+ . NSg/J/P D+  NPl/V+ W?      . V        P    I/D     . VX    .
> in      Consequence of any    Law   or    Regulation therein , be     discharged from such
# NPr/J/P NSg/V       P  I/R/Dq NSg/V NPr/C N🅪Sg/J+    W?      . NSg/VX V/J        P    NSg/I
> Service or    Labour      , but     shall be     delivered up        on  Claim of the Party    to whom such
# NSg/V   NPr/C NPr/V/Comm+ . NSg/C/P VX    NSg/VX V/J       NSg/V/J/P J/P NSg/V P  D+  NSg/V/J+ P  I+   NSg/I
> Service or    Labour      may     be      due   .
# NSg/V   NPr/C NPr/V/Comm+ NPr/VX+ NSg/VX+ NSg/J .
>
#
> Section . 3 .
# NSg/V   . # .
>
#
> New      States   may    be     admitted by      the Congress into this    Union    ; but
# NSg/V/J+ NPrPl/V+ NPr/VX NSg/VX V/J      NSg/J/P D+  NPr/V+   P    I/Ddem+ NPr/V/J+ . NSg/C/P
> no     new      State  shall be     formed or    erected within  the Jurisdiction of any     other
# NPr/P+ NSg/V/J+ NSg/V+ VX    NSg/VX V/J    NPr/C V/J     NSg/J/P D   NSg          P  I/R/Dq+ NSg/V/J+
> State  ; nor   any     State  be     formed by      the Junction of two or    more         States   , or    Parts
# NSg/V+ . NSg/C I/R/Dq+ NSg/V+ NSg/VX V/J    NSg/J/P D   NSg/V    P  NSg NPr/C NPr/I/V/J/Dq NPrPl/V+ . NPr/C NPl/V
> of States   , without the Consent of the Legislatures of the States   concerned as
# P  NPrPl/V+ . C/P     D   NSg/V   P  D   NPl          P  D+  NPrPl/V+ V/J       NSg/R
> well    as    of the Congress .
# NSg/V/J NSg/R P  D   NPr/V+   .
>
#
> The Congress shall have   Power    to dispose of and make  all          needful Rules and
# D+  NPr/V+   VX    NSg/VX NSg/V/J+ P  NSg/V   P  V/C NSg/V NSg/I/J/C/Dq NSg/J   NPl/V V/C
> Regulations respecting the Territory or    other    Property belonging to the United
# NPl+        V          D+  NSg       NPr/C NSg/V/J+ NSg/V+   NSg/V     P  D+  V/J+
> States   ; and nothing in      this    Constitution shall be     so        construed as    to Prejudice
# NPrPl/V+ . V/C NSg/I/J NPr/J/P I/Ddem+ NPr+         VX    NSg/VX NSg/I/J/C V/J       NSg/R P  NSg/V/J+
> any    Claims of the United States   , or    of any     particular State  .
# I/R/Dq NPl/V  P  D+  V/J+   NPrPl/V+ . NPr/C P  I/R/Dq+ NSg/J+     NSg/V+ .
>
#
> Section . 4 .
# NSg/V   . # .
>
#
> The United States  shall guarantee to every State  in      this    Union
# D+  V/J+   NPrPl/V VX    NSg/V     P  Dq+   NSg/V+ NPr/J/P I/Ddem+ NPr/V/J+
> a   Republican Form  of Government , and shall protect each of them     against
# D/P NSg/J      NSg/V P  NSg+       . V/C VX    V       Dq   P  NSg/IPl+ C/P+
> Invasion ; and on  Application of the Legislature , or    of the Executive ( when    the
# NSg+     . V/C J/P NSg         P  D+  NSg+        . NPr/C P  D   NSg/J     . NSg/I/C D+
> Legislature cannot be     convened ) against domestic Violence .
# NSg+        NSg/V  NSg/VX V/J      . C/P     NSg/J+   NSg/V+   .
>
#
> Section . 5 .
# NSg/V   . # .
>
#
> The validity of the public  debt of the United States   ,
# D   NSg      P  D   NSg/V/J N🅪Sg P  D+  V/J+   NPrPl/V+ .
> authorized by      law    , including debts incurred for payment of pensions and
# V/J        NSg/J/P NSg/V+ . V         NPl+  V        C/P N🅪Sg    P  NPl/V    V/C
> bounties for services in      suppressing insurrection or    rebellion , shall not   be
# NPl/V    C/P NPl/V+   NPr/J/P V           NSg          NPr/C NSg+      . VX    NSg/C NSg/VX
> questioned . But     neither the United States   nor   any     State  shall assume or    pay     any
# V/J        . NSg/C/P I/C     D+  V/J+   NPrPl/V+ NSg/C I/R/Dq+ NSg/V+ VX    V      NPr/C NSg/V/J I/R/Dq
> debt or    obligation incurred in      aid   of insurrection or    rebellion against the
# N🅪Sg NPr/C NSg+       V        NPr/J/P NSg/V P  NSg          NPr/C NSg+      C/P     D+
> United States   , or    any    claim for the loss  or    emancipation of any     slave  ; but     all
# V/J+   NPrPl/V+ . NPr/C I/R/Dq NSg/V C/P D+  NSg/V NPr/C NSg          P  I/R/Dq+ NSg/V+ . NSg/C/P NSg/I/J/C/Dq+
> such   debts , obligations and claims shall be     held illegal and void     .
# NSg/I+ NPl   . W?          V/C NPl/V+ VX    NSg/VX V    NSg/J+  V/C NSg/V/J+ .
>
#
> Article . V.
# NSg/V   . ?
>
#
> The Congress , whenever two thirds of both   Houses shall deem  it       necessary , shall
# D+  NPr/V+   . C        NSg NPl/V  P  I/C/Dq NPl/V+ VX    NSg/V NPr/ISg+ NSg/J     . VX
> propose Amendments to this    Constitution , or    , on  the Application of the
# NSg/V   NPl+       P  I/Ddem+ NPr+         . NPr/C . J/P D   NSg         P  D
> Legislatures of two thirds of the several States   , shall call  a   Convention for
# NPl          P  NSg NPl/V  P  D+  J/Dq+   NPrPl/V+ . VX    NSg/V D/P NSg        C/P
> proposing Amendments , which , in      either Case   , shall be     valid to all          Intents and
# V         NPl        . I/C+  . NPr/J/P I/C+   NPr/V+ . VX    NSg/VX J     P  NSg/I/J/C/Dq NPl     V/C
> Purposes , as    Part    of this    Constitution , when    ratified by      the Legislatures of
# NPl/V+   . NSg/R NSg/V/J P  I/Ddem+ NPr+         . NSg/I/C V/J      NSg/J/P D   NPl          P
> three fourths of the several States   , or    by      Conventions in      three fourths
# NSg   NSg     P  D+  J/Dq+   NPrPl/V+ . NPr/C NSg/J/P NPl+        NPr/J/P NSg   NSg
> thereof , as    the one       or    the other   Mode of Ratification may    be     proposed by      the
# W?      . NSg/R D+  NSg/I/V/J NPr/C D   NSg/V/J NSg  P  NSg+         NPr/VX NSg/VX V/J      NSg/J/P D+
> Congress ; Provided that         no     Amendment which may    be     made prior to the Year One
# NPr/V+   . V/J/C    NSg/I/C/Ddem NPr/P+ NSg+      I/C+  NPr/VX NSg/VX V    NSg/J P  D+  NSg+ NSg/I/V/J+
> thousand eight hundred and eight shall in      any     Manner affect the first   and
# NSg      NSg/J NSg     V/C NSg/J VX+   NPr/J/P I/R/Dq+ NSg+   NSg/V  D   NSg/V/J V/C
> fourth  Clauses in      the Ninth   Section of the first    Article ; and that         no    State  ,
# NPr/V/J NPl/V   NPr/J/P D   NSg/V/J NSg/V   P  D+  NSg/V/J+ NSg/V+  . V/C NSg/I/C/Ddem NPr/P NSg/V+ .
> without its     Consent , shall be     deprived of its     equal   Suffrage in      the Senate .
# C/P     ISg/D$+ NSg/V   . VX    NSg/VX V/J      P  ISg/D$+ NSg/V/J NSg      NPr/J/P D   NPr+   .
>
#
> Article . VI   .
# NSg/V   . NPr+ .
>
#
> All           Debts contracted and Engagements entered into , before the Adoption of this
# NSg/I/J/C/Dq+ NPl   V/J        V/C NPl         V/J     P    . C/P    D   NSg      P  I/Ddem+
> Constitution , shall be     as    valid against the United States   under   this
# NPr+         . VX    NSg/VX NSg/R J     C/P     D+  V/J+   NPrPl/V+ NSg/J/P I/Ddem+
> Constitution , as    under   the Confederation .
# NPr+         . NSg/R NSg/J/P D   NSg/J+        .
>
#
> This    Constitution , and the Laws  of the United States   which shall be     made in
# I/Ddem+ NPr          . V/C D   NPl/V P  D+  V/J+   NPrPl/V+ I/C+  VX    NSg/VX V    NPr/J/P
> Pursuance thereof ; and all           Treaties made , or    which shall be     made , under   the
# NSg       W?      . V/C NSg/I/J/C/Dq+ NPl/V+   V    . NPr/C I/C+  VX    NSg/VX V    . NSg/J/P D
> Authority of the United States   , shall be     the supreme Law   of the Land    ; and the
# NSg       P  D+  V/J+   NPrPl/V+ . VX    NSg/VX D   NSg/V/J NSg/V P  D+  NPr🅪/V+ . V/C D+
> Judges   in      every State  shall be     bound   thereby , any    Thing in      the Constitution or
# NPrPl/V+ NPr/J/P Dq+   NSg/V+ VX    NSg/VX NSg/V/J W?      . I/R/Dq NSg/V NPr/J/P D+  NPr          NPr/C
> Laws  of any    State to the Contrary notwithstanding .
# NPl/V P  I/R/Dq NSg/V P  D+  NSg/V/J+ C/P+            .
>
#
> The Senators and Representatives before mentioned , and the Members of the
# D   NPl+     V/C NPl+            C/P    V/J       . V/C D   NPl/V   P  D+
> several State  Legislatures , and all          executive and judicial Officers , both   of
# J/Dq+   NSg/V+ NPl          . V/C NSg/I/J/C/Dq NSg/J     V/C NSg/J+   NPl/V+   . I/C/Dq P
> the United States  and of the several States   , shall be     bound   by      Oath  or
# D+  V/J+   NPrPl/V V/C P  D+  J/Dq+   NPrPl/V+ . VX    NSg/VX NSg/V/J NSg/J/P NSg/V NPr/C
> Affirmation , to support this    Constitution ; but     no     religious Test   shall ever be
# NSg         . P  NSg/V   I/Ddem+ NPr+         . NSg/C/P NPr/P+ NSg/J     NSg/V+ VX    J    NSg/VX
> required as    a   Qualification to any    Office or    public  Trust    under   the United
# V/J      NSg/R D/P NSg           P  I/R/Dq NSg/V  NPr/C NSg/V/J N🅪Sg/V/J NSg/J/P D+  V/J+
> States   .
# NPrPl/V+ .
>
#
> A   well    regulated militia , being   necessary to the security of a    free     state  , the
# D/P NSg/V/J V/J       NSg     . NSg/V/C NSg/J     P  D   NSg      P  D/P+ NSg/V/J+ NSg/V+ . D
> right   of the people to keep  and bear     arms   , shall not   be     infringed .
# NPr/V/J P  D+  NSg/V+ P  NSg/V V/C NSg/V/J+ NPl/V+ . VX    NSg/C NSg/VX V/J       .
>
#
> Section . 1 .
# NSg/V   . # .
>
#
> The enumeration in      the Constitution , of certain rights , shall
# D   N🅪Sg        NPr/J/P D   NPr+         . P  I/J+    NPl/V+ . VX
> not   be     construed to deny or    disparage others retained by      the people .
# NSg/C NSg/VX V/J       P  V    NPr/C NSg/V     NPl/V+ V/J      NSg/J/P D+  NSg/V+ .
>
#
> The powers  not   delegated to the United States   by      the Constitution , nor
# D+  NPrPl/V NSg/C V/J       P  D+  V/J+   NPrPl/V+ NSg/J/P D+  NPr+         . NSg/C
> prohibited by      it      to the states   , are reserved to the states   respectively , or    to
# V/J        NSg/J/P NPr/ISg P  D+  NPrPl/V+ . V   V/J      P  D+  NPrPl/V+ R            . NPr/C P
> the people .
# D+  NSg/V+ .
>
#
> Article . VII  .
# NSg/V   . NSg+ .
>
#
> The Ratification of the Conventions of nine States   , shall be     sufficient for the
# D   NSg          P  D   NPl         P  NSg  NPrPl/V+ . VX    NSg/VX J          C/P D
> Establishment of this    Constitution between the States   so        ratifying the Same .
# NSg           P  I/Ddem+ NPr          NSg/P   D+  NPrPl/V+ NSg/I/J/C V         D   I/J  .
>
#
> The Word  " the " , being   interlined between the seventh and eight Lines of the
# D   NSg/V . D   . . NSg/V/C V/J        NSg/P   D   NSg/J   V/C NSg/J NPl/V P  D+
> first    Page   , The Word   " Thirty " being   partly written on  an  Erazure in      the
# NSg/V/J+ NPr/V+ . D   NSg/V+ . NSg    . NSg/V/C W?     V/J     J/P D/P ?       NPr/J/P D
> fifteenth Line  of the first    Page   . The Words  " is tried " being   interlined between
# NSg/J+    NSg/V P  D+  NSg/V/J+ NPr/V+ . D   NPl/V+ . VL V/J   . NSg/V/C V/J        NSg/P
> the thirty second  and thirty third   Lines of the first   Page  and the Word   " the "
# D   NSg    NSg/V/J V/C NSg    NSg/V/J NPl/V P  D   NSg/V/J NPr/V V/C D   NSg/V+ . D   .
> being   interlined between the forty third   and forty fourth  Lines of the second
# NSg/V/C V/J        NSg/P   D   NSg/J NSg/V/J V/C NSg/J NPr/V/J NPl/V P  D+  NSg/V/J+
> Page   .
# NPr/V+ .
>
#
> done    in      Convention by      the Unanimous Consent of the States   present the
# NSg/V/J NPr/J/P NSg+       NSg/J/P D   J         NSg/V   P  D+  NPrPl/V+ NSg/V/J D
> Seventeenth Day  of September in      the Year of our Lord     one       thousand seven hundred
# NSg/J       NPr🅪 P  NPr+      NPr/J/P D   NSg  P  D$+ NPr/V/J+ NSg/I/V/J NSg      NSg   NSg
> and Eighty seven and of the Independence of the United States  of America the
# V/C NSg    NSg   V/C P  D   NPr          P  D   V/J    NPrPl/V P  NPr+    D
> Twelfth In      witness whereof We   have   hereunto subscribed our Names  ,
# NSg/J   NPr/J/P NSg/V   C       IPl+ NSg/VX W?       V/J        D$+ NPl/V+ .
>
#
> Article . VIII .
# NSg/V   . +    .
>
#
> Section 1 .
# NSg/V   # .
>
#
> The transportation or    importation into any     State , Territory , or
# D+  NᴹSg           NPr/C NSg         P    I/R/Dq+ NSg/V . NSg+      . NPr/C
> possession of the United States   for delivery or    use   therein of intoxicating
# NSg/V      P  D+  V/J+   NPrPl/V+ C/P NSg/V/J  NPr/C NSg/V W?      P  V+
> liquors , in      violation of the laws   thereof , is hereby prohibited .
# NPl/V   . NPr/J/P NSg       P  D+  NPl/V+ W?      . VL +      V/J        .<|MERGE_RESOLUTION|>--- conflicted
+++ resolved
@@ -112,13 +112,8 @@
 # NSg/V+     I/C+  D   NSg/V/J P  NSg/I NPr/J+ NPl+     VX    NSg/V/J P  D   NSg/J
 > number  of male   citizens twenty - one       years of age     in      such   State  . The actual
 # NSg/V/J P  NPr/J+ NPl+     NSg    . NSg/I/V/J NPl   P  N🅪Sg/V+ NPr/J/P NSg/I+ NSg/V+ . D   NSg/J
-<<<<<<< HEAD
-> Enumeration shall be     made  within  three Years after   the first   Meeting of the
-# N🅪Sg        VX    NSg/VX NSg/V NSg/J/P NSg   NPl+  J/R/C/P D   NSg/V/J NSg/V   P  D
-=======
-> Enumeration shall be     made within  three Years after the first   Meeting of the
-# N🅪Sg        VX    NSg/VX V    NSg/J/P NSg   NPl+  J/P   D   NSg/V/J NSg/V   P  D
->>>>>>> 23054e6b
+> Enumeration shall be     made within  three Years after   the first   Meeting of the
+# N🅪Sg        VX    NSg/VX V    NSg/J/P NSg   NPl+  J/R/C/P D   NSg/V/J NSg/V   P  D
 > Congress of the United States   , and within  every subsequent Term    of ten  Years ,
 # NPr/V    P  D+  V/J+   NPrPl/V+ . V/C NSg/J/P Dq    NSg/J      NSg/V/J P  NSg+ NPl+  .
 > in      such  Manner as    they shall by      Law    direct . The Number  of Representatives shall
@@ -364,19 +359,11 @@
 > determined by      yeas and Nays  , and the Names of the Persons voting for and
 # V/J        NSg/J/P NPl  V/C NPl/V . V/C D   NPl/V P  D+  NPl/V+  V      C/P V/C
 > against the Bill   shall be     entered on  the Journal of each House  respectively . If
-<<<<<<< HEAD
-# C/P     D+  NPr/V+ VX    NSg/VX V/J     J/P D   NSg/V/J P  D+   NPr/V+ R+           . NSg/C
-> any    Bill   shall not   be     returned by      the President within  ten Days ( Sundays
-# I/R/D+ NPr/V+ VX    NSg/C NSg/VX V/J      NSg/J/P D+  NSg/V+    NSg/J/P NSg NPl  . NPl/V+
-> excepted ) after   it       shall have   been  presented to him  , the Same shall be     a   Law   ,
-# V/J      . J/R/C/P NPr/ISg+ VX    NSg/VX NSg/V V/J       P  ISg+ . D   I/J  VX    NSg/VX D/P NSg/V .
-=======
 # C/P     D+  NPr/V+ VX    NSg/VX V/J     J/P D   NSg/V/J P  Dq+  NPr/V+ R+           . NSg/C
 > any     Bill   shall not   be     returned by      the President within  ten Days ( Sundays
 # I/R/Dq+ NPr/V+ VX    NSg/C NSg/VX V/J      NSg/J/P D+  NSg/V+    NSg/J/P NSg NPl  . NPl/V+
-> excepted ) after it       shall have   been  presented to him  , the Same shall be     a   Law   ,
-# V/J      . J/P   NPr/ISg+ VX    NSg/VX NSg/V V/J       P  ISg+ . D   I/J  VX    NSg/VX D/P NSg/V .
->>>>>>> 23054e6b
+> excepted ) after   it       shall have   been  presented to him  , the Same shall be     a   Law   ,
+# V/J      . J/R/C/P NPr/ISg+ VX    NSg/VX NSg/V V/J       P  ISg+ . D   I/J  VX    NSg/VX D/P NSg/V .
 > in      like        Manner as    if    he       had signed it      , unless the Congress by      their Adjournment
 # NPr/J/P NSg/V/J/C/P NSg+   NSg/R NSg/C NPr/ISg+ V   V/J    NPr/ISg . C      D   NPr/V    NSg/J/P D$+   NSg
 > prevent its     Return , in      which Case   it       shall not   be     a   Law    .
@@ -943,17 +930,10 @@
 # NSg/V+  NSg/C NSg/C NPr/J/P NSg/V+  . NSg/C D+  NPr/V+   . NSg/J/P NSg    . NSg/I/V/J NPl  J/R/C/P
 > receipt of the latter written declaration , or    , if    Congress is not   in      session ,
 # NSg/V   P  D   NSg/J  V/J     NSg         . NPr/C . NSg/C NPr/V+   VL NSg/C NPr/J/P NSg/V+  .
-<<<<<<< HEAD
 > within  twenty - one       days after   Congress is required to assemble , determines by
 # NSg/J/P NSg    . NSg/I/V/J NPl  J/R/C/P NPr/V+   VL V/J      P  V        . V          NSg/J/P
-> two - thirds vote  of both Houses that         the President is unable  to discharge the
-# NSg . NPl/V  NSg/V P  I/C+ NPl/V+ NSg/I/C/Ddem D+  NSg/V+    VL NSg/V/J P  NSg/V     D+
-=======
-> within  twenty - one       days after Congress is required to assemble , determines by
-# NSg/J/P NSg    . NSg/I/V/J NPl  J/P   NPr/V+   VL V/J      P  V        . V          NSg/J/P
 > two - thirds vote  of both    Houses that         the President is unable  to discharge the
 # NSg . NPl/V  NSg/V P  I/C/Dq+ NPl/V+ NSg/I/C/Ddem D+  NSg/V+    VL NSg/V/J P  NSg/V     D+
->>>>>>> 23054e6b
 > powers  and duties of his     office , the Vice       President shall continue to discharge
 # NPrPl/V V/C NPl    P  ISg/D$+ NSg/V+ . D+  NSg/V/J/P+ NSg/V+    VX    NSg/V    P  NSg/V
 > the same as    Acting   President ; otherwise , the President shall resume the powers
