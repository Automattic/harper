> <!-- source: https://github.com/JesseKPhillips/USA-Constitution/blob/4cfdd130709fa7e8db998383b6917ba33b402ec6/Constitution.md -->
# Unlintable
<<<<<<< HEAD
>            The Constitution Of The United States   Of America
# Unlintable D   NPr+         P  D   V/J    NPrPl/V+ P  NPr+
>
#
> We   the People of the United States   , in      Order  to form  a   more         perfect  Union    ,
# IPl+ D   NPl/V  P  D+  V/J    NPrPl/V+ . NPr/J/P NSg/V+ P  NSg/V D/P NPr/I/V/J/Dq NSg/V/J+ NPr/V/J+ .
> establish Justice , insure domestic Tranquility , provide for the common  defence   ,
# V         NPr🅪+   . V      NSg/J    NSg         . V       C/P D   NSg/V/J NSg/Comm+ .
> promote the general Welfare , and secure the Blessings of Liberty to ourselves
# NSg/V   D   NSg/V/J NSg/V+  . V/C V/J    D   W?        P  NSg+    P  IPl+
> and our Posterity , do     ordain and establish this   Constitution for the United
# V/C D$+ NᴹSg+     . NSg/VX V      V/C V         I/Ddem NPr+         C/P D   V/J
=======
>            The Constitution Of The United States  Of America
# Unlintable D   NPr          P  D   V/J    NPrPl/V P  NPr+
>
#
> We   the People of the United States   , in      Order  to form  a   more         perfect  Union   ,
# IPl+ D   NPl/V  P  D+  V/J+   NPrPl/V+ . NPr/J/P NSg/V+ P  NSg/V D/P NPr/I/V/J/Dq NSg/V/J+ NPr/V/J .
> establish Justice , insure domestic Tranquility , provide for the common   defence    ,
# V         NPr🅪+   . V      NSg/J+   NSg         . V       C/P D+  NSg/V/J+ N🅪Sg/Comm+ .
> promote the general  Welfare , and secure the Blessings of Liberty to ourselves
# NSg/V   D+  NSg/V/J+ NSg/V+  . V/C V/J    D   W?        P  NSg+    P  IPl+
> and our Posterity , do     ordain and establish this    Constitution for the United
# V/C D$+ NᴹSg+     . NSg/VX V      V/C V         I/Ddem+ NPr          C/P D   V/J
>>>>>>> 275be542
> States  of America .
# NPrPl/V P  NPr+    .
>
#
> Article . I.
# NSg/V+  . ?
>
#
> Section . 1 .
# NSg/V+  . # .
>
#
> All           legislative Powers   herein granted shall be     vested in      a
# NSg/I/J/C/Dq+ NSg/J+      NPrPl/V+ W?     V/J     VX    NSg/VX V/J    NPr/J/P D/P
> Congress of the United States   , which shall consist of a   Senate and House of
# NPr/V    P  D+  V/J    NPrPl/V+ . I/C+  VX    NSg/V   P  D/P NPr+   V/C NPr/V P
> Representatives . Congress shall make  no     law    respecting an  establishment of
# NPl+            . NPr/V+   VX    NSg/V NPr/P+ NSg/V+ V          D/P NSg           P
> religion , or    prohibiting the free    exercise thereof ; or    abridging the freedom of
# NSg/V+   . NPr/C V           D+  NSg/V/J NSg/V+   W?      . NPr/C V         D   N🅪Sg    P
> speech  , or    of the press  ; or    the right   of the people peaceably to assemble , and
# N🅪Sg/V+ . NPr/C P  D   NSg/V+ . NPr/C D   NPr/V/J P  D   NPl/V+ R         P  V        . V/C
> to petition the government for a   redress of grievances .
# P  NSg/V    D   NSg+       C/P D/P NSg/V   P  NPl        .
>
#
> No     person shall be     a   Senator or    Representative in      Congress , or    elector of
# NPr/P+ NSg/V+ VX    NSg/VX D/P NSg     NPr/C NSg/J          NPr/J/P NPr/V+   . NPr/C NSg     P
> President and Vice       President , or    hold    any    office , civil or    military , under   the
# NSg/V     V/C NSg/V/J/P+ NSg/V+    . NPr/C NSg/V/J I/R/Dq NSg/V+ . J     NPr/C NSg/J    . NSg/J/P D
> United States   , or    under   any    State  , who    , having previously taken an  oath   , as    a
# V/J    NPrPl/V+ . NPr/C NSg/J/P I/R/Dq NSg/V+ . NPr/I+ . V      R          V/J   D/P NSg/V+ . NSg/R D/P
> member of Congress , or    as    an  officer of the United States   , or    as    a   member of
# NSg/V  P  NPr/V+   . NPr/C NSg/R D/P NSg/V   P  D   V/J    NPrPl/V+ . NPr/C NSg/R D/P NSg/V  P
> any    State  legislature , or    as    an  executive or    judicial officer of any    State  , to
# I/R/Dq NSg/V+ NSg+        . NPr/C NSg/R D/P NSg/J     NPr/C NSg/J    NSg/V   P  I/R/Dq NSg/V+ . P
> support the Constitution of the United States   , shall have   engaged in
# N🅪Sg/V  D   NPr          P  D   V/J    NPrPl/V+ . VX    NSg/VX V/J     NPr/J/P
> insurrection or    rebellion against the same , or    given     aid    or    comfort to the
# NSg          NPr/C NSg+      C/P     D   I/J  . NPr/C NSg/V/J/P N🅪Sg/V NPr/C NSg/V+  P  D
> enemies thereof . But     Congress may    , by      a   vote  of two - thirds of each House  ,
# NPl/V+  W?      . NSg/C/P NPr/V+   NPr/VX . NSg/J/P D/P NSg/V P  NSg . NPl/V  P  Dq+  NPr/V+ .
> remove such   disability .
# NSg/V  NSg/I+ N🅪Sg+      .
>
#
> The terms of Senators and Representatives shall end   at    noon   on  the 3 d      day  of
# D   NPl/V P  NPl      V/C NPl+            VX    NSg/V NSg/P NSg/V+ J/P D   # NPr/J+ NPr🅪 P
> January , of the years in      which such   terms  end    ; and the terms of their
# NPr+    . P  D+  NPl+  NPr/J/P I/C+  NSg/I+ NPl/V+ NSg/V+ . V/C D   NPl/V P  D$+
> successors shall then    begin .
# NPl+       VX    NSg/J/C NSg/V .
>
#
> Section . 2 .
# NSg/V+  . # .
>
#
> The House of Representatives shall be     composed of Members
# D   NPr/V P  NPl+            VX    NSg/VX V/J      P  NPl/V+
> chosen   every second   Year by      the People of the several States   , and the Electors
# NᴹSg/V/J Dq+   NSg/V/J+ NSg+ NSg/J/P D   NPl/V  P  D+  J/Dq+   NPrPl/V+ . V/C D   NPl
> in      each State  shall have   the Qualifications requisite for Electors of the most
# NPr/J/P Dq   NSg/V+ VX    NSg/VX D   +              NSg/J+    C/P NPl      P  D   NSg/I/J/Dq
> numerous Branch of the State  Legislature .
# J        NPr/V  P  D   NSg/V+ NSg+        .
>
#
> No     Person shall be     a    Representative who    shall not   have   attained to the Age    of
# NPr/P+ NSg/V+ VX    NSg/VX D/P+ NSg/J+         NPr/I+ VX    NSg/C NSg/VX V/J      P  D   N🅪Sg/V P
> twenty five Years , and been  seven Years a   Citizen of the United States   , and who
# NSg    NSg  NPl+  . V/C NSg/V NSg   NPl+  D/P NSg     P  D   V/J    NPrPl/V+ . V/C NPr/I+
> shall not   , when    elected , be     an  Inhabitant of that         State  in      which he       shall be
# VX    NSg/C . NSg/I/C NSg/V/J . NSg/VX D/P NSg/J      P  NSg/I/C/Ddem NSg/V+ NPr/J/P I/C+  NPr/ISg+ VX    NSg/VX
> chosen   .
# NᴹSg/V/J .
>
#
> Representatives shall be     apportioned among the several States   according to
# NPl+            VX    NSg/VX V/J         P     D   J/Dq    NPrPl/V+ V/J       P
> their respective numbers  , counting the whole number   of persons in      each State  ,
# D$+   J          NPrPl/V+ . V        D   NSg/J NSg/V/JC P  NPl/V+  NPr/J/P Dq   NSg/V+ .
> excluding Indians not   taxed . But     when    the right    to vote  at    any    election for the
# V         NPl+    NSg/C V/J   . NSg/C/P NSg/I/C D+  NPr/V/J+ P  NSg/V NSg/P I/R/Dq NSg+     C/P D
> choice of electors for President and Vice       President of the United States   ,
# NSg/J  P  NPl      C/P NSg/V     V/C NSg/V/J/P+ NSg/V     P  D   V/J    NPrPl/V+ .
> Representatives in      Congress , the Executive and Judicial officers of a   State  , or
# NPl+            NPr/J/P NPr/V+   . D   NSg/J     V/C NSg/J    NPl/V    P  D/P NSg/V+ . NPr/C
> the members of the Legislature thereof , is denied to any    of the male
<<<<<<< HEAD
# D   NPl/V   P  D   NSg+        W?      . VL V/J    P  I/R/Dq P  D   NPr/J+
> inhabitants of such  State  , being    twenty - one       years of age     , and citizens of the
# NPl         P  NSg/I NSg/V+ . NSg/V/C+ NSg    . NSg/I/V/J NPl   P  N🅪Sg/V+ . V/C NPl      P  D
> United States   , or    in      any    way    abridged , except for participation in      rebellion ,
# V/J    NPrPl/V+ . NPr/C NPr/J/P I/R/Dq NSg/J+ V/J      . V/C/P  C/P NᴹSg+         NPr/J/P NSg+      .
> or    other   crime  , the basis of representation therein shall be     reduced in      the
# NPr/C NSg/V/J NSg/V+ . D   NSg   P  NSg+           W?      VX    NSg/VX V/J     NPr/J/P D
=======
# D   NPl/V   P  D+  NSg+        W?      . VL V/J    P  I/R/Dq P  D   NPr/J+
> inhabitants of such   State  , being    twenty - one       years of age     , and citizens of the
# NPl         P  NSg/I+ NSg/V+ . NSg/V/C+ NSg    . NSg/I/V/J NPl   P  N🅪Sg/V+ . V/C NPl      P  D+
> United States   , or    in      any     way    abridged , except for participation in      rebellion ,
# V/J+   NPrPl/V+ . NPr/C NPr/J/P I/R/Dq+ NSg/J+ V/J      . V/C/P  C/P NᴹSg+         NPr/J/P NSg+      .
> or    other    crime   , the basis of representation therein shall be     reduced in      the
# NPr/C NSg/V/J+ N🅪Sg/V+ . D   NSg   P  NSg+           W?      VX    NSg/VX V/J     NPr/J/P D+
>>>>>>> 275be542
> proportion which the number   of such  male   citizens shall bear    to the whole
# NSg/V+     I/C+  D   NSg/V/JC P  NSg/I NPr/J+ NPl+     VX    NSg/V/J P  D   NSg/J
> number   of male   citizens twenty - one       years of age     in      such  State  . The actual
# NSg/V/JC P  NPr/J+ NPl+     NSg    . NSg/I/V/J NPl   P  N🅪Sg/V+ NPr/J/P NSg/I NSg/V+ . D   NSg/J
> Enumeration shall be     made within  three Years after the first   Meeting of the
<<<<<<< HEAD
# N🅪Sg        VX    NSg/VX V    NSg/J/P NSg   NPl+  JC/P  D   NSg/V/J NSg/V   P  D
> Congress of the United States   , and within  every subsequent Term    of ten Years ,
# NPr/V    P  D   V/J    NPrPl/V+ . V/C NSg/J/P Dq    NSg/J      NSg/V/J P  NSg NPl+  .
=======
# N🅪Sg        VX    NSg/VX V    NSg/J/P NSg   NPl+  P     D   NSg/V/J NSg/V   P  D
> Congress of the United States   , and within  every subsequent Term    of ten  Years ,
# NPr/V    P  D+  V/J+   NPrPl/V+ . V/C NSg/J/P Dq    NSg/J      NSg/V/J P  NSg+ NPl+  .
>>>>>>> 275be542
> in      such  Manner as    they shall by      Law    direct . The Number   of Representatives shall
# NPr/J/P NSg/I NSg+   NSg/R IPl+ VX    NSg/J/P NSg/V+ V/J    . D   NSg/V/JC P  NPl+            VX
> not   exceed one       for every thirty Thousand , but     each State  shall have   at    Least
# NSg/C V      NSg/I/V/J C/P Dq    NSg    NSg      . NSg/C/P Dq+  NSg/V+ VX    NSg/VX NSg/P NSg/J+
> one        Representative ; and until such  enumeration shall be     made , the State of New
# NSg/I/V/J+ NSg/J+         . V/C C/P   NSg/I N🅪Sg        VX    NSg/VX V    . D   NSg/V P  NSg/V/J
> Hampshire shall be     entitled to chuse three , Massachusetts eight , Rhode - Island
# NPr+      VX    NSg/VX V/J      P  ?     NSg   . NPr+          NSg/J . NPr   . NSg/V
> and Providence Plantations one       , Connecticut five , New     - York six , New     Jersey
# V/C NPr+       NPl         NSg/I/V/J . NPr+        NSg  . NSg/V/J . NPr+ NSg . NSg/V/J NPr+
> four , Pennsylvania eight , Delaware one       , Maryland six , Virginia ten , North
# NSg  . NPr+         NSg/J . NPr      NSg/I/V/J . NPr      NSg . NPr+     NSg . NPr/V/J+
> Carolina five , South    Carolina five , and Georgia three .
# NPr+     NSg  . NPr/V/J+ NPr+     NSg  . V/C NPr+    NSg   .
>
#
> When    vacancies happen in      the Representation from any    State  , the Executive
# NSg/I/C NPl       V      NPr/J/P D   NSg+           P    I/R/Dq NSg/V+ . D   NSg/J
> Authority thereof shall issue  Writs of Election to fill  such  Vacancies .
# NSg+      W?      VX    NSg/V+ NPl/V P  NSg+     P  NSg/V NSg/I NPl       .
>
#
> The House of Representatives shall chuse their Speaker and other   Officers ; and
# D   NPr/V P  NPl+            VX    ?     D$+   NSg     V/C NSg/V/J NPl/V+   . V/C
> shall have   the sole    Power    of Impeachment .
# VX    NSg/VX D   NSg/V/J NSg/V/J+ P  N🅪Sg        .
>
#
> Section . 3 .
# NSg/V+  . # .
>
#
> The Senate of the United States   shall be     composed of two
# D   NPr    P  D+  V/J    NPrPl/V+ VX    NSg/VX V/J      P  NSg
> Senators from each State  , elected by      the people thereof , for six years ; and
# NPl+     P    Dq+  NSg/V+ . NSg/V/J NSg/J/P D+  NPl/V+ W?      . C/P NSg NPl+  . V/C
> each Senator shall have   one       vote   . The electors in      each State  shall have   the
# Dq   NSg+    VX    NSg/VX NSg/I/V/J NSg/V+ . D   NPl      NPr/J/P Dq   NSg/V+ VX    NSg/VX D
> qualifications requisite for electors of the most       numerous branch of the State
# +              NSg/J+    C/P NPl      P  D   NSg/I/J/Dq J        NPr/V  P  D   NSg/V+
> legislatures .
# NPl          .
>
#
> Immediately after they shall be     assembled in      Consequence of the first    Election ,
# R           P     IPl+ VX    NSg/VX V/J       NPr/J/P NSg/V       P  D+  NSg/V/J+ NSg+     .
> they shall be     divided as    equally as    may    be     into three Classes . The Seats of the
# IPl+ VX    NSg/VX V/J     NSg/R R       NSg/R NPr/VX NSg/VX P    NSg+  NPl/V+  . D   NPl/V P  D
> Senators of the first    Class    shall be     vacated at    the Expiration of the second
# NPl      P  D+  NSg/V/J+ NSg/V/J+ VX    NSg/VX V/J     NSg/P D   N🅪Sg       P  D+  NSg/V/J+
> Year , of the second  Class    at    the Expiration of the fourth   Year , and of the
# NSg+ . P  D   NSg/V/J NSg/V/J+ NSg/P D   N🅪Sg       P  D+  NPr/V/J+ NSg+ . V/C P  D
> third   Class    at    the Expiration of the sixth    Year , so        that         one       third   may    be
# NSg/V/J NSg/V/J+ NSg/P D   N🅪Sg       P  D+  NSg/V/J+ NSg+ . NSg/I/J/C NSg/I/C/Ddem NSg/I/V/J NSg/V/J NPr/VX NSg/VX
> chosen   every second   Year ; and when    vacancies happen in      the representation of
# NᴹSg/V/J Dq+   NSg/V/J+ NSg+ . V/C NSg/I/C NPl       V      NPr/J/P D   NSg            P
> any    State  in      the Senate , the executive authority of such  State  shall issue
# I/R/Dq NSg/V+ NPr/J/P D   NPr+   . D   NSg/J     NSg       P  NSg/I NSg/V+ VX    NSg/V+
> writs of election to fill  such  vacancies : Provided , That         the legislature of any
# NPl/V P  NSg+     P  NSg/V NSg/I NPl       . V/J/C    . NSg/I/C/Ddem D   NSg         P  I/R/Dq
> State  may    empower the executive thereof to make  temporary appointments until
# NSg/V+ NPr/VX V       D   NSg/J     W?      P  NSg/V NSg/J     NPl+         C/P
> the people fill  the vacancies by      election as    the legislature may    direct .
# D   NPl/V+ NSg/V D   NPl       NSg/J/P NSg+     NSg/R D   NSg+        NPr/VX V/J    .
>
#
> No     Person shall be     a    Senator who    shall not   have   attained to the Age    of thirty
# NPr/P+ NSg/V+ VX    NSg/VX D/P+ NSg+    NPr/I+ VX    NSg/C NSg/VX V/J      P  D   N🅪Sg/V P  NSg
> Years , and been  nine Years a   Citizen of the United States   , and who    shall not   ,
# NPl+  . V/C NSg/V NSg  NPl+  D/P NSg     P  D   V/J    NPrPl/V+ . V/C NPr/I+ VX    NSg/C .
> when    elected , be     an  Inhabitant of that         State  for which he       shall be     chosen   .
# NSg/I/C NSg/V/J . NSg/VX D/P NSg/J      P  NSg/I/C/Ddem NSg/V+ C/P I/C+  NPr/ISg+ VX    NSg/VX NᴹSg/V/J .
>
#
> The Vice       President of the United States   shall be     President of the Senate , but
# D   NSg/V/J/P+ NSg/V     P  D+  V/J    NPrPl/V+ VX    NSg/VX NSg/V     P  D+  NPr+   . NSg/C/P
> shall have   no     Vote   , unless they be     equally divided .
# VX    NSg/VX NPr/P+ NSg/V+ . C      IPl+ NSg/VX R       V/J     .
>
#
> The Senate shall chuse their other   Officers , and also a   President pro     tempore ,
# D+  NPr+   VX    ?     D$+   NSg/V/J NPl/V+   . V/C W?   D/P NSg/V+    NSg/J/P ?       .
> in      the Absence of the Vice       President , or    when    he       shall exercise the Office of
# NPr/J/P D   NSg     P  D   NSg/V/J/P+ NSg/V+    . NPr/C NSg/I/C NPr/ISg+ VX    NSg/V    D   NSg/V  P
> President of the United States   .
# NSg/V     P  D   V/J    NPrPl/V+ .
>
#
> The Senate shall have   the sole     Power    to try     all          Impeachments . When    sitting for
# D+  NPr+   VX    NSg/VX D+  NSg/V/J+ NSg/V/J+ P  NSg/V/J NSg/I/J/C/Dq NPl          . NSg/I/C NSg/V/J C/P
> that          Purpose , they shall be     on  Oath   or    Affirmation . When    the President of the
# NSg/I/C/Ddem+ NSg/V+  . IPl+ VX    NSg/VX J/P NSg/V+ NPr/C NSg         . NSg/I/C D   NSg/V     P  D+
> United States   is tried , the Chief    Justice shall preside : And no     Person shall be
# V/J    NPrPl/V+ VL V/J   . D+  NSg/V/J+ NPr🅪+   VX    V       . V/C NPr/P+ NSg/V+ VX    NSg/VX
> convicted without the Concurrence of two thirds of the Members present .
# V/J       C/P     D   NSg         P  NSg NPl/V  P  D   NPl/V+  NSg/V/J .
>
#
<<<<<<< HEAD
> Judgment in      Cases  of impeachment shall not   extend further than to removal from
# NSg+     NPr/J/P NPl/V+ P  N🅪Sg        VX    NSg/C NSg/V  V/J     C/P  P  NSg     P
> Office , and disqualification to hold    and enjoy any    Office of honor      , Trust    or
# NSg/V+ . V/C NSg              P  NSg/V/J V/C V     I/R/Dq NSg/V  P  N🅪Sg/V/Am+ . N🅪Sg/V/J NPr/C
> Profit   under   the United States   : but     the Party    convicted shall nevertheless be
# NSg/V/J+ NSg/J/P D   V/J    NPrPl/V+ . NSg/C/P D   NSg/V/J+ V/J       VX    W?           NSg/VX
> liable and subject  to Indictment , Trial    , Judgment and Punishment , according to
# J      V/C NSg/V/J+ P  NSg        . NSg/V/J+ . NSg      V/C N🅪Sg+      . V/J       P
> Law   .
# NSg/V .
=======
> Judgment in      Cases of impeachment shall not   extend further than to removal from
# NSg      NPr/J/P NPl/V P  N🅪Sg        VX    NSg/C NSg/V  V/J     C/P  P  NSg     P
> Office , and disqualification to hold    and enjoy any    Office of honor     , Trust    or
# NSg/V+ . V/C NSg              P  NSg/V/J V/C V     I/R/Dq NSg/V  P  N🅪Sg/V/Am . N🅪Sg/V/J NPr/C
> Profit    under   the United States   : but     the Party    convicted shall nevertheless be
# N🅪Sg/V/J+ NSg/J/P D+  V/J+   NPrPl/V+ . NSg/C/P D+  NSg/V/J+ V/J       VX    W?           NSg/VX
> liable and subject  to Indictment , Trial   , Judgment and Punishment , according to
# J      V/C NSg/V/J+ P  NSg        . NSg/V/J . NSg      V/C N🅪Sg+      . V/J       P+
> Law    .
# NSg/V+ .
>>>>>>> 275be542
>
#
> Section . 4 .
# NSg/V+  . # .
>
#
> The Times  , Places and Manner of holding Elections for Senators
# D+  NPl/V+ . NPl/V+ V/C NSg    P  NSg/V   NPl+      C/P NPl
> and Representatives , shall be     prescribed in      each State  by      the Legislature
# V/C NPl+            . VX    NSg/VX V/J        NPr/J/P Dq   NSg/V+ NSg/J/P D   NSg+
> thereof ; but     the Congress may    at    any    time      by      Law    make  or    alter such
# W?      . NSg/C/P D   NPr/V+   NPr/VX NSg/P I/R/Dq N🅪Sg/V/J+ NSg/J/P NSg/V+ NSg/V NPr/C NSg/V NSg/I
> Regulations , except as    to the Places of chusing Senators .
# NPl+        . V/C/P  NSg/R P  D   NPl/V  P  ?       NPl+     .
>
#
> The Congress shall assemble at    least once  in      every year , and such   meeting shall
# D+  NPr/V+   VX    V        NSg/P NSg/J NSg/C NPr/J/P Dq+   NSg+ . V/C NSg/I+ NSg/V+  VX
> begin at    noon   on  the 3 d      day  of January , unless they shall by      law    appoint a
# NSg/V NSg/P NSg/V+ J/P D   # NPr/J+ NPr🅪 P  NPr+    . C      IPl+ VX    NSg/J/P NSg/V+ V       D/P+
> different day   .
# NSg/J     NPr🅪+ .
>
#
> Section . 5 .
# NSg/V+  . # .
>
#
> Each House  shall be     the Judge of the Elections , Returns and
# Dq+  NPr/V+ VX    NSg/VX D   NSg/V P  D+  NPl+      . NPl/V   V/C
> Qualifications of its     own      Members , and a   Majority of each shall constitute a
# W?             P  ISg/D$+ NSg/V/J+ NPl/V+  . V/C D/P NSg      P  Dq+  VX    NSg/V      D/P
> Quorum to do     Business ; but     a   smaller Number    may    adjourn from day   to day  , and
# NSg    P  NSg/VX N🅪Sg/J+  . NSg/C/P D/P NSg/JC  NSg/V/JC+ NPr/VX V       P    NPr🅪+ P  NPr🅪 . V/C
> may    be     authorized to compel the Attendance of absent    Members , in      such  Manner ,
# NPr/VX NSg/VX V/J        P  V      D   NSg        P  NSg/V/J/P NPl/V+  . NPr/J/P NSg/I NSg+   .
> and under   such  Penalties as    each House  may    provide .
# V/C NSg/J/P NSg/I NPl+      NSg/R Dq   NPr/V+ NPr/VX V       .
>
#
> Each House  may    determine the Rules of its     Proceedings , punish its     Members for
# Dq+  NPr/V+ NPr/VX V         D   NPl/V P  ISg/D$+ +           . V      ISg/D$+ NPl/V+  C/P
> disorderly Behaviour  , and , with the Concurrence of two thirds , expel a   Member .
# R+         N🅪Sg/Comm+ . V/C . P    D   NSg         P  NSg NPl/V+ . V     D/P NSg/V+ .
>
#
> Each House  shall keep  a   Journal of its     Proceedings , and from time      to time
# Dq+  NPr/V+ VX    NSg/V D/P NSg/V/J P  ISg/D$+ +           . V/C P    N🅪Sg/V/J+ P  N🅪Sg/V/J
> publish the same , excepting such  Parts  as    may    in      their Judgment require
# V       D   I/J  . V         NSg/I NPl/V+ NSg/R NPr/VX NPr/J/P D$+   NSg+     NSg/V
<<<<<<< HEAD
> Secrecy ; and the Yeas and Nays  of the Members of either House  on  any    question
# NSg     . V/C D   NPl  V/C NPl/V P  D   NPl/V   P  I/C    NPr/V+ J/P I/R/Dq NSg/V+
> shall , at    the Desire of one       fifth   of those  Present , be     entered on  the Journal  .
# VX    . NSg/P D   NSg/V  P  NSg/I/V/J NSg/V/J P  I/Ddem NSg/V/J . NSg/VX V/J     J/P D   NSg/V/J+ .
=======
> Secrecy ; and the Yeas and Nays  of the Members of either House  on  any     question
# NᴹSg    . V/C D   NPl  V/C NPl/V P  D   NPl/V   P  I/C    NPr/V+ J/P I/R/Dq+ NSg/V+
> shall , at    the Desire of one       fifth   of those   Present , be     entered on  the Journal  .
# VX    . NSg/P D   NSg/V  P  NSg/I/V/J NSg/V/J P  I/Ddem+ NSg/V/J . NSg/VX V/J     J/P D+  NSg/V/J+ .
>>>>>>> 275be542
>
#
> Neither House  , during the Session of Congress , shall , without the Consent of
# I/C     NPr/V+ . V/P    D   NSg/V   P  NPr/V+   . VX    . C/P     D   NSg/V   P
> the other   , adjourn for more         than three days , nor   to any    other   Place  than that
# D   NSg/V/J . V       C/P NPr/I/V/J/Dq C/P  NSg   NPl+ . NSg/C P  I/R/Dq NSg/V/J NSg/V+ C/P  NSg/I/C/Ddem+
> in      which the two Houses shall be     sitting .
# NPr/J/P I/C+  D   NSg NPl/V+ VX    NSg/VX NSg/V/J .
>
#
> Section . 6 .
# NSg/V+  . # .
>
#
> The Senators and Representatives shall receive a   Compensation
# D   NPl      V/C NPl+            VX    NSg/V   D/P NSg+
> for their Services , to be     ascertained by      Law    , and paid out         of the Treasury of
# C/P D$+   NPl/V+   . P  NSg/VX V/J         NSg/J/P NSg/V+ . V/C V/J  NSg/V/J/R/P P  D   NPr      P
> the United States   . They shall in      all           Cases  , except Treason , Felony and Breach
# D   V/J    NPrPl/V+ . IPl+ VX    NPr/J/P NSg/I/J/C/Dq+ NPl/V+ . V/C/P  NSg     . NSg    V/C NSg/V
> of the Peace   , be     privileged from Arrest during their Attendance at    the Session
# P  D   NPr🅪/V+ . NSg/VX V/J        P    NSg/V+ V/P    D$+   NSg+       NSg/P D   NSg/V
> of their respective Houses , and in      going   to and returning from the same ; and
<<<<<<< HEAD
# P  D$+   J          NPl/V+ . V/C NPr/J/P NSg/V/J P  V/C V         P    D   I/J  . V/C
> for any    Speech or    Debate in      either House  , they shall not   be     questioned in      any
# C/P I/R/Dq N🅪Sg/V NPr/C NSg/V+ NPr/J/P I/C    NPr/V+ . IPl+ VX    NSg/C NSg/VX V/J        NPr/J/P I/R/Dq
> other   Place  .
# NSg/V/J NSg/V+ .
=======
# P  D$+   J+         NPl/V+ . V/C NPr/J/P NSg/V/J P  V/C V         P    D   I/J  . V/C
> for any    Speech or    Debate  in      either House  , they shall not   be     questioned in      any
# C/P I/R/Dq N🅪Sg/V NPr/C N🅪Sg/V+ NPr/J/P I/C+   NPr/V+ . IPl+ VX    NSg/C NSg/VX V/J        NPr/J/P I/R/Dq+
> other    Place  .
# NSg/V/J+ NSg/V+ .
>>>>>>> 275be542
>
#
> No    Senator or    Representative shall , during the Time      for which he       was elected ,
# NPr/P NSg     NPr/C NSg/J+         VX    . V/P    D+  N🅪Sg/V/J+ C/P I/C+  NPr/ISg+ V   NSg/V/J .
> be     appointed to any    civil Office under   the Authority of the United States   ,
# NSg/VX V/J       P  I/R/Dq J+    NSg/V+ NSg/J/P D   NSg       P  D+  V/J    NPrPl/V+ .
> which shall have   been  created , or    the Emoluments whereof shall have   been
# I/C+  VX    NSg/VX NSg/V V/J     . NPr/C D   NPl        C       VX    NSg/VX NSg/V
> encreased during such  time      ; and no    Person holding any    Office under   the United
# ?         V/P    NSg/I N🅪Sg/V/J+ . V/C NPr/P NSg/V+ NSg/V   I/R/Dq NSg/V+ NSg/J/P D   V/J
> States   , shall be     a   Member of either House  during his     Continuance in      Office . No
# NPrPl/V+ . VX    NSg/VX D/P NSg/V  P  I/C    NPr/V+ V/P    ISg/D$+ NSg         NPr/J/P NSg/V+ . NPr/P+
> law    , varying the compensation for the services of the Senators and
# NSg/V+ . NSg/V   D   NSg+         C/P D   NPl/V    P  D   NPl      V/C
> Representatives , shall take  effect , until an  election of Representatives shall
# NPl+            . VX    NSg/V NSg/V+ . C/P   D/P NSg      P  NPl+            VX
> have   intervened .
# NSg/VX V/J        .
>
#
> Section . 7 .
# NSg/V+  . # .
>
#
> All          Bills  for raising Revenue shall originate in      the House of
# NSg/I/J/C/Dq NPl/V+ C/P V       NSg+    VX    V         NPr/J/P D   NPr/V P
> Representatives ; but     the Senate may    propose or    concur with Amendments as    on
# NPl+            . NSg/C/P D+  NPr+   NPr/VX NSg/V   NPr/C V      P    NPl+       NSg/R J/P
> other    Bills  .
# NSg/V/J+ NPl/V+ .
>
#
> Every Bill   which shall have   passed the House of Representatives and the Senate ,
# Dq+   NPr/V+ I/C+  VX    NSg/VX V/J    D   NPr/V P  NPl             V/C D+  NPr+   .
> shall , before it       become a    Law    , be     presented to the President of the United
# VX    . C/P    NPr/ISg+ V      D/P+ NSg/V+ . NSg/VX V/J       P  D   NSg/V     P  D+  V/J
> States   ; If    he       approve he       shall sign  it       , but     if    not   he       shall return it       , with his
# NPrPl/V+ . NSg/C NPr/ISg+ V       NPr/ISg+ VX    NSg/V NPr/ISg+ . NSg/C/P NSg/C NSg/C NPr/ISg+ VX    NSg/V  NPr/ISg+ . P    ISg/D$+
> Objections to that          House  in      which it       shall have   originated , who    shall enter the
# NPl+       P  NSg/I/C/Ddem+ NPr/V+ NPr/J/P I/C+  NPr/ISg+ VX    NSg/VX V/J        . NPr/I+ VX    NSg/V D+
> Objections at    large on  their Journal  , and proceed to reconsider it       . If    after
<<<<<<< HEAD
# NPl+       NSg/P NSg/J J/P D$+   NSg/V/J+ . V/C V       P  V          NPr/ISg+ . NSg/C JC/P
=======
# NPl        NSg/P NSg/J J/P D$+   NSg/V/J+ . V/C V       P  V          NPr/ISg+ . NSg/C P
>>>>>>> 275be542
> such  Reconsideration two thirds of that         House  shall agree to pass  the Bill   , it
# NSg/I NSg             NSg NPl/V  P  NSg/I/C/Ddem NPr/V+ VX    V     P  NSg/V D   NPr/V+ . NPr/ISg+
> shall be     sent  , together with the Objections , to the other   House  , by      which it
# VX    NSg/VX NSg/V . J        P    D   NPl+       . P  D   NSg/V/J NPr/V+ . NSg/J/P I/C+  NPr/ISg+
> shall likewise be     reconsidered , and if    approved by      two thirds of that         House  , it
# VX    W?       NSg/VX V/J          . V/C NSg/C V/J      NSg/J/P NSg NPl/V  P  NSg/I/C/Ddem NPr/V+ . NPr/ISg+
> shall become a   Law    . But     in      all          such  Cases  the Votes of both   Houses shall be
# VX    V      D/P NSg/V+ . NSg/C/P NPr/J/P NSg/I/J/C/Dq NSg/I NPl/V+ D   NPl/V P  I/C/Dq NPl/V+ VX    NSg/VX
> determined by      yeas and Nays  , and the Names of the Persons voting for and
# V/J        NSg/J/P NPl  V/C NPl/V . V/C D   NPl/V P  D   NPl/V+  V+     C/P V/C
> against the Bill   shall be     entered on  the Journal of each House  respectively . If
# C/P     D   NPr/V+ VX    NSg/VX V/J     J/P D   NSg/V/J P  Dq   NPr/V+ R            . NSg/C
> any     Bill   shall not   be     returned by      the President within  ten Days ( Sundays
# I/R/Dq+ NPr/V+ VX    NSg/C NSg/VX V/J      NSg/J/P D   NSg/V     NSg/J/P NSg NPl  . NPl/V+
> excepted ) after it       shall have   been  presented to him  , the Same shall be     a   Law   ,
<<<<<<< HEAD
# V/J      . JC/P  NPr/ISg+ VX    NSg/VX NSg/V V/J       P  ISg+ . D   I/J  VX    NSg/VX D/P NSg/V .
> in      like        Manner as    if    he       had signed it       , unless the Congress by      their Adjournment
# NPr/J/P NSg/V/J/C/P NSg+   NSg/R NSg/C NPr/ISg+ V   V/J    NPr/ISg+ . C      D+  NPr/V+   NSg/J/P D$+   NSg
=======
# V/J      . P     NPr/ISg+ VX    NSg/VX NSg/V V/J       P  ISg+ . D   I/J  VX    NSg/VX D/P NSg/V .
> in      like        Manner as    if    he       had signed it      , unless the Congress by      their Adjournment
# NPr/J/P NSg/V/J/C/P NSg+   NSg/R NSg/C NPr/ISg+ V   V/J    NPr/ISg . C      D   NPr/V    NSg/J/P D$+   NSg
>>>>>>> 275be542
> prevent its     Return , in      which Case   it       shall not   be     a   Law    .
# V       ISg/D$+ NSg/V  . NPr/J/P I/C+  NPr/V+ NPr/ISg+ VX    NSg/C NSg/VX D/P NSg/V+ .
>
#
> Every Order  , Resolution , or    Vote   to which the Concurrence of the Senate and
# Dq    NSg/V+ . +          . NPr/C NSg/V+ P  I/C+  D   NSg         P  D   NPr+   V/C
> House of Representatives may    be     necessary ( except on  a   question of Adjournment )
# NPr/V P  NPl+            NPr/VX NSg/VX NSg/J     . V/C/P  J/P D/P NSg/V+   P  NSg         .
> shall be     presented to the President of the United States   ; and before the Same
# VX    NSg/VX V/J       P  D   NSg/V     P  D   V/J    NPrPl/V+ . V/C C/P    D   I/J
> shall take  Effect , shall be     approved by      him  , or    being   disapproved by      him  , shall
# VX    NSg/V NSg/V+ . VX    NSg/VX V/J      NSg/J/P ISg+ . NPr/C NSg/V/C V/J         NSg/J/P ISg+ . VX
> be     repassed by      two thirds of the Senate and House of Representatives , according
# NSg/VX ?        NSg/J/P NSg NPl/V  P  D   NPr+   V/C NPr/V P  NPl+            . V/J
> to the Rules and Limitations prescribed in      the Case  of a   Bill   .
# P  D   NPl/V V/C NPl+        V/J        NPr/J/P D   NPr/V P  D/P NPr/V+ .
>
#
> Section . 8 .
# NSg/V+  . # .
>
#
<<<<<<< HEAD
> The Congress shall have   Power    To lay     and collect Taxes  , Duties ,
# D+  NPr/V+   VX    NSg/VX NSg/V/J+ P  NSg/V/J V/C NSg/V/J NPl/V+ . NPl+   .
> Imposts and Excises , to pay     the Debts and provide for the common  Defence   and
# NPl     V/C NPl/V   . P  NSg/V/J D   NPl+  V/C V       C/P D   NSg/V/J NSg/Comm+ V/C
> general Welfare of the United States   ; but     all          Duties , Imposts and Excises shall
# NSg/V/J NSg/V   P  D   V/J    NPrPl/V+ . NSg/C/P NSg/I/J/C/Dq NPl+   . NPl     V/C NPl/V   VX
> be     uniform throughout the United States   ;
# NSg/VX NSg/V/J P          D   V/J    NPrPl/V+ .
=======
> The Congress shall have   Power    To lay     and collect Taxes , Duties ,
# D+  NPr/V+   VX    NSg/VX NSg/V/J+ P  NSg/V/J V/C NSg/V/J NPl/V . NPl    .
> Imposts and Excises , to pay     the Debts and provide for the common   Defence    and
# NPl     V/C NPl/V   . P  NSg/V/J D+  NPl+  V/C V       C/P D+  NSg/V/J+ N🅪Sg/Comm+ V/C
> general Welfare of the United States   ; but     all           Duties , Imposts and Excises shall
# NSg/V/J NSg/V   P  D+  V/J+   NPrPl/V+ . NSg/C/P NSg/I/J/C/Dq+ NPl    . NPl     V/C NPl/V   VX
> be     uniform throughout the United States  ;
# NSg/VX NSg/V/J P          D+  V/J+   NPrPl/V .
>>>>>>> 275be542
>
#
>
#
>
#
> To borrow Money   on  the credit of the United States   ;
# P  NSg/V  N🅪Sg/J+ J/P D   NSg/V  P  D+  V/J    NPrPl/V+ .
>
#
>
#
>
#
> To regulate Commerce with foreign Nations , and among the several States   , and
# P  V        NᴹSg/V+  P    NSg/J+  NPl+    . V/C P     D+  J/Dq+   NPrPl/V+ . V/C
> with the Indian Tribes ;
# P    D+  NPr/J+ NPl/V+ .
>
#
>
#
>
#
> To establish an  uniform Rule  of Naturalization , and uniform Laws   on  the subject
# P  V         D/P NSg/V/J NSg/V P  NSg            . V/C NSg/V/J NPl/V+ J/P D   NSg/V/J
> of Bankruptcies throughout the United States   ;
# P  NPl+         P          D   V/J    NPrPl/V+ .
>
#
>
#
>
#
> To coin  Money   , regulate the Value  thereof , and of foreign Coin   , and fix   the
# P  NSg/V N🅪Sg/J+ . V        D+  NSg/V+ W?      . V/C P  NSg/J   NSg/V+ . V/C NSg/V D
> Standard of Weights and Measures ;
# NSg/J    P  NPl/V   V/C NPl/V+   .
>
#
>
#
>
#
> To provide for the Punishment of counterfeiting the Securities and current Coin
# P  V       C/P D   N🅪Sg       P  V              D   NPl+       V/C NSg/J   NSg/V
> of the United States   ;
# P  D   V/J    NPrPl/V+ .
>
#
>
#
>
#
> To establish Post      Offices and post      Roads ;
# P  V         NPr🅪/V/P+ NPl/V   V/C NPr🅪/V/P+ NPl+  .
>
#
>
#
>
#
> To promote the Progress of Science and useful Arts   , by      securing for limited
# P  NSg/V   D   NSg/V    P  N🅪Sg/V  V/C J+     NPl/V+ . NSg/J/P V        C/P NSg/V/J
> Times  to Authors and Inventors the exclusive Right   to their respective Writings
# NPl/V+ P  NPl/V   V/C NPl       D   NSg/J     NPr/V/J P  D$+   J          W?
> and Discoveries ;
# V/C NPl+        .
>
#
>
#
>
#
> To constitute Tribunals inferior to the supreme Court    ;
# P  NSg/V      NPl       NSg/J    P  D   NSg/V/J NSg/V/J+ .
>
#
>
#
>
#
> To define  and punish Piracies and Felonies committed on  the high    Seas , and
# P  NSg/V/J V/C V      ?        V/C NPl      V/J       J/P D   NSg/V/J NPl+ . V/C
> Offences against the Law   of Nations ;
# NPl/Comm C/P     D   NSg/V P  NPl+    .
>
#
>
#
>
#
> To declare War     , grant  Letters of Marque and Reprisal , and make  Rules  concerning
# P  V       N🅪Sg/V+ . NPr/V+ NPl/V   P  NSg    V/C NSg+     . V/C NSg/V NPl/V+ NSg/V/J/P
> Captures on  Land   and Water   ;
# NPl/V    J/P NPr🅪/V V/C N🅪Sg/V+ .
>
#
>
#
>
#
> To raise and support Armies , but     no    Appropriation of Money   to that          Use   shall be
# P  NSg/V V/C N🅪Sg/V+ NPl+   . NSg/C/P NPr/P NSg           P  N🅪Sg/J+ P  NSg/I/C/Ddem+ NSg/V VX    NSg/VX
> for a   longer Term    than two  Years ;
# C/P D/P NSg/JC NSg/V/J C/P  NSg+ NPl+  .
>
#
>
#
>
#
> To provide and maintain a    Navy   ;
# P  V       V/C V        D/P+ NSg/J+ .
>
#
>
#
>
#
> To make  Rules  for the Government and Regulation of the land   and naval Forces ;
# P  NSg/V NPl/V+ C/P D   NSg        V/C N🅪Sg/J     P  D   NPr🅪/V V/C J+    NPl/V+ .
>
#
>
#
>
#
> To provide for calling forth the Militia to execute the Laws  of the Union    ,
# P  V       C/P NSg/V   W?    D   NSg     P  V       D   NPl/V P  D   NPr/V/J+ .
> suppress Insurrections and repel Invasions ;
# V        NPl           V/C V     NPl       .
>
#
>
#
>
#
> To provide for organizing , arming , and disciplining , the Militia , and for
# P  V       C/P V          . V      . V/C V            . D   NSg     . V/C C/P
> governing such  Part    of them     as    may    be     employed in      the Service of the United
# V         NSg/I NSg/V/J P  NSg/IPl+ NSg/R NPr/VX NSg/VX V/J      NPr/J/P D   NSg/V   P  D   V/J
> States   , reserving to the States   respectively , the Appointment of the Officers ,
# NPrPl/V+ . V         P  D   NPrPl/V+ R            . D   NSg         P  D   NPl/V+   .
> and the Authority of training the Militia according to the discipline
# V/C D   NSg       P  NSg/V+   D   NSg     V/J       P  D   NSg/V+
> prescribed by      Congress ;
# V/J        NSg/J/P NPr/V+   .
>
#
>
#
>
#
> To exercise exclusive Legislation in      all           Cases  whatsoever , over      such  District
# P  NSg/V    NSg/J     NSg+        NPr/J/P NSg/I/J/C/Dq+ NPl/V+ I          . NSg/V/J/P NSg/I NSg/V/J+
> ( not   exceeding ten  Miles  square  ) as    may    , by      Cession of particular States   , and
# . NSg/C NSg/V/J   NSg+ NPrPl+ NSg/V/J . NSg/R NPr/VX . NSg/J/P NSg     P  NSg/J      NPrPl/V+ . V/C
> the Acceptance of Congress , become the Seat  of the Government of the United
# D   NSg        P  NPr/V+   . V      D   NSg/V P  D   NSg        P  D   V/J
> States   , and to exercise like        Authority over      all          Places purchased by      the Consent
# NPrPl/V+ . V/C P  NSg/V    NSg/V/J/C/P NSg+      NSg/V/J/P NSg/I/J/C/Dq NPl/V+ V/J       NSg/J/P D   NSg/V
> of the Legislature of the State  in      which the Same shall be     , for the Erection of
# P  D   NSg         P  D   NSg/V+ NPr/J/P I/C+  D   I/J  VX    NSg/VX . C/P D   NSg      P
> Forts , Magazines , Arsenals , dock   - Yards  , and other   needful Buildings ; — And
# NPl/V . NPl+      . NPl+     . NSg/V+ . NPl/V+ . V/C NSg/V/J NSg/J   +         . . V/C
>
#
>
#
>
#
> To make  all           Laws   which shall be     necessary and proper for carrying into
# P  NSg/V NSg/I/J/C/Dq+ NPl/V+ I/C+  VX    NSg/VX NSg/J     V/C NSg/J  C/P V        P
> Execution the foregoing Powers   , and all          other   Powers   vested by      this
# NSg+      D   V         NPrPl/V+ . V/C NSg/I/J/C/Dq NSg/V/J NPrPl/V+ V/J    NSg/J/P I/Ddem
> Constitution in      the Government of the United States   , or    in      any    Department or
# NPr+         NPr/J/P D   NSg        P  D   V/J    NPrPl/V+ . NPr/C NPr/J/P I/R/Dq NSg        NPr/C
> Officer thereof .
# NSg/V+  W?      .
>
#
>
#
>
#
> Section . 9 .
# NSg/V+  . # .
>
#
> The Migration or    Importation of such  Persons as    any    of the
# D   NSg+      NPr/C NSg         P  NSg/I NPl/V+  NSg/R I/R/Dq P  D
> States   now       existing shall think proper to admit , shall not   be     prohibited by      the
# NPrPl/V+ NPr/V/J/C V        VX    NSg/V NSg/J  P  V     . VX    NSg/C NSg/VX V/J        NSg/J/P D
> Congress prior to the Year one        thousand eight hundred and eight , but     a   Tax    or
# NPr/V+   NSg/J P  D   NSg+ NSg/I/V/J+ NSg      NSg/J NSg     V/C NSg/J . NSg/C/P D/P N🅪Sg/V NPr/C
> duty may    be     imposed on  such  Importation , not   exceeding ten dollars for each
# NSg+ NPr/VX NSg/VX V/J     J/P NSg/I NSg         . NSg/C NSg/V/J   NSg NPl+    C/P Dq
> Person .
# NSg/V+ .
>
#
> The Privilege of the Writ  of Habeas Corpus shall not   be     suspended , unless when
# D   NSg/V     P  D   NSg/V P  ?      NSg+   VX    NSg/C NSg/VX V/J       . C      NSg/I/C
> in      Cases of Rebellion or    Invasion the public  Safety  may    require it       .
# NPr/J/P NPl/V P  NSg+      NPr/C NSg      D   NSg/V/J N🅪Sg/V+ NPr/VX NSg/V   NPr/ISg+ .
>
#
> No    Bill  of Attainder or    ex       post      facto Law    shall be     passed .
# NPr/P NPr/V P  NSg       NPr/C NSg/V/J+ NPr🅪/V/P+ ?     NSg/V+ VX    NSg/VX V/J    .
>
#
<<<<<<< HEAD
> No    Capitation , or    other   direct , Tax     shall be     laid , unless in      Proportion to the
# NPr/P NSg        . NPr/C NSg/V/J V/J    . N🅪Sg/V+ VX    NSg/VX V/J  . C      NPr/J/P NSg/V+     P  D
> Census or    Enumeration herein before directed to be     taken . Congress shall have
# NSg/V+ NPr/C N🅪Sg        W?     C/P    V/J      P  NSg/VX V/J   . NPr/V+   VX    NSg/VX
> power    to lay     and collect taxes  on  incomes , from whatever source derived ,
# NSg/V/J+ P  NSg/V/J V/C NSg/V/J NPl/V+ J/P NPl/V+  . P    NSg/I/J+ NSg/V+ V/J     .
=======
> No     Capitation , or    other    direct , Tax     shall be     laid , unless in      Proportion to the
# NPr/P+ NSg        . NPr/C NSg/V/J+ V/J    . N🅪Sg/V+ VX    NSg/VX V/J  . C      NPr/J/P NSg/V      P  D+
> Census or    Enumeration herein before directed to be      taken . Congress shall have
# NSg/V  NPr/C N🅪Sg        W?     C/P    V/J      P+ NSg/VX+ V/J   . NPr/V+   VX    NSg/VX
> power    to lay     and collect taxes  on  incomes , from whatever source  derived ,
# NSg/V/J+ P  NSg/V/J V/C NSg/V/J NPl/V+ J/P NPl/V+  . P    NSg/I/J+ N🅪Sg/V+ V/J     .
>>>>>>> 275be542
> without apportionment among the several States   , and without regard to any
# C/P     NSg           P     D   J/Dq    NPrPl/V+ . V/C C/P     NSg/V+ P  I/R/Dq
> census or    enumeration .
# NSg/V+ NPr/C N🅪Sg        .
>
#
> No    Tax    or    Duty shall be     laid on  Articles exported from any    State  .
# NPr/P N🅪Sg/V NPr/C NSg+ VX    NSg/VX V/J  J/P NPl/V+   V/J      P    I/R/Dq NSg/V+ .
>
#
> No     Preference shall be     given     by      any    Regulation of Commerce or    Revenue to the
# NPr/P+ NSg/V+     VX    NSg/VX NSg/V/J/P NSg/J/P I/R/Dq N🅪Sg/J     P  NᴹSg/V   NPr/C NSg+    P  D
> Ports of one       State  over      those  of another : nor   shall Vessels bound   to , or    from ,
# NPl/V P  NSg/I/V/J NSg/V+ NSg/V/J/P I/Ddem P  I/D     . NSg/C VX    NPl/V+  NSg/V/J P  . NPr/C P    .
> one        State  , be     obliged to enter , clear   , or    pay     Duties in      another .
# NSg/I/V/J+ NSg/V+ . NSg/VX V/J     P  NSg/V . NSg/V/J . NPr/C NSg/V/J NPl+   NPr/J/P I/D     .
>
#
> No     Money   shall be     drawn from the Treasury , but     in      Consequence of Appropriations
# NPr/P+ N🅪Sg/J+ VX    NSg/VX V/J   P    D   NPr      . NSg/C/P NPr/J/P NSg/V       P  +
> made by      Law    ; and a   regular Statement and Account of the Receipts and
# V    NSg/J/P NSg/V+ . V/C D/P NSg/J   NSg/V/J+  V/C NSg/V   P  D   NPl/V+   V/C
> Expenditures of all          public  Money   shall be     published from time      to time     .
# NPl          P  NSg/I/J/C/Dq NSg/V/J N🅪Sg/J+ VX    NSg/VX V/J       P    N🅪Sg/V/J+ P  N🅪Sg/V/J .
>
#
<<<<<<< HEAD
> No    Title  of Nobility shall be     granted by      the United States   : And no    Person
# NPr/P NSg/V+ P  NSg      VX    NSg/VX V/J     NSg/J/P D   V/J    NPrPl/V+ . V/C NPr/P NSg/V+
> holding any    Office of Profit   or    Trust    under   them     , shall , without the Consent of
# NSg/V   I/R/Dq NSg/V  P  NSg/V/J+ NPr/C N🅪Sg/V/J NSg/J/P NSg/IPl+ . VX    . C/P     D   NSg/V   P
> the Congress , accept  of any    present , Emolument , Office , or    Title  , of any    kind
# D   NPr/V+   . NSg/V/J P  I/R/Dq NSg/V/J . NSg       . NSg/V+ . NPr/C NSg/V+ . P  I/R/Dq NSg/J+
> whatever , from any    King     , Prince   , or    foreign State  .
# NSg/I/J+ . P    I/R/Dq NPr/V/J+ . NPr/V/J+ . NPr/C NSg/J   NSg/V+ .
=======
> No    Title of Nobility shall be     granted by      the United States   : And no     Person
# NPr/P NSg/V P  NSg      VX    NSg/VX V/J     NSg/J/P D+  V/J+   NPrPl/V+ . V/C NPr/P+ NSg/V+
> holding any    Office of Profit   or    Trust    under   them     , shall , without the Consent of
# NSg/V   I/R/Dq NSg/V  P  N🅪Sg/V/J NPr/C N🅪Sg/V/J NSg/J/P NSg/IPl+ . VX    . C/P     D   NSg/V   P
> the Congress , accept  of any     present , Emolument , Office , or    Title  , of any     kind
# D+  NPr/V+   . NSg/V/J P  I/R/Dq+ NSg/V/J . NSg       . NSg/V+ . NPr/C NSg/V+ . P  I/R/Dq+ NSg/J+
> whatever , from any     King     , Prince   , or    foreign State  .
# NSg/I/J+ . P    I/R/Dq+ NPr/V/J+ . NPr/V/J+ . NPr/C NSg/J+  NSg/V+ .
>>>>>>> 275be542
>
#
> The right   of citizens of the United States   to vote  in      any    primary or    other
# D   NPr/V/J P  NPl      P  D+  V/J    NPrPl/V+ P  NSg/V NPr/J/P I/R/Dq NSg/V/J NPr/C NSg/V/J
> election for President or    Vice       President , for electors for President or    Vice
# NSg      C/P NSg/V     NPr/C NSg/V/J/P+ NSg/V+    . C/P NPl      C/P NSg/V     NPr/C NSg/V/J/P+
> President , or    for Senator or    Representative in      Congress , shall not   be     denied or
# NSg/V+    . NPr/C C/P NSg     NPr/C NSg/J+         NPr/J/P NPr/V+   . VX    NSg/C NSg/VX V/J    NPr/C
> abridged by      the United States   or    any    State  by      reason of failure to pay     any    poll
# V/J      NSg/J/P D   V/J    NPrPl/V+ NPr/C I/R/Dq NSg/V+ NSg/J/P N🅪Sg/V P  NSg+    P  NSg/V/J I/R/Dq NSg/V/J+
> tax    or    other   tax     .
# N🅪Sg/V NPr/C NSg/V/J N🅪Sg/V+ .
>
#
> Section . 10 .
# NSg/V+  . #  .
>
#
> No     State  shall enter into any    Treaty , Alliance , or
# NPr/P+ NSg/V+ VX    NSg/V P    I/R/Dq NSg/V+ . NSg/V+   . NPr/C
> Confederation ; grant  Letters of Marque and Reprisal ; coin   Money   ; emit Bills of
# NSg/J         . NPr/V+ NPl/V   P  NSg    V/C NSg+     . NSg/V+ N🅪Sg/J+ . V    NPl/V P
> Credit ; make  any    Thing  but     gold     and silver    Coin   a   Tender  in      Payment of Debts ;
# NSg/V+ . NSg/V I/R/Dq NSg/V+ NSg/C/P NᴹSg/V/J V/C NᴹSg/V/J+ NSg/V+ D/P NSg/V/J NPr/J/P N🅪Sg    P  NPl+  .
> pass  any    Bill  of Attainder , ex       post      facto Law    , or    Law    impairing the Obligation
# NSg/V I/R/Dq NPr/V P  NSg       . NSg/V/J+ NPr🅪/V/P+ ?     NSg/V+ . NPr/C NSg/V+ V         D   NSg
> of Contracts , or    grant any    Title  of Nobility .
# P  NPl/V+    . NPr/C NPr/V I/R/Dq NSg/V+ P  NSg      .
>
#
> No     State  shall , without the Consent of the Congress , lay     any    Imposts or    Duties
# NPr/P+ NSg/V+ VX    . C/P     D   NSg/V   P  D+  NPr/V+   . NSg/V/J I/R/Dq NPl     NPr/C NPl+
> on  Imports or    Exports , except what   may    be     absolutely necessary for executing
# J/P NPl/V   NPr/C NPl/V+  . V/C/P  NSg/I+ NPr/VX NSg/VX R          NSg/J     C/P V
> it's inspection Laws   : and the net      Produce of all          Duties and Imposts , laid by
# +    NSg+       NPl/V+ . V/C D   NSg/V/J+ NSg/V   P  NSg/I/J/C/Dq NPl+   V/C NPl     . V/J  NSg/J/P
> any    State  on  Imports or    Exports , shall be     for the Use   of the Treasury of the
# I/R/Dq NSg/V+ J/P NPl/V   NPr/C NPl/V+  . VX    NSg/VX C/P D   NSg/V P  D   NPr      P  D
> United States   ; and all          such  Laws   shall be     subject to the Revision and Controul
# V/J    NPrPl/V+ . V/C NSg/I/J/C/Dq NSg/I NPl/V+ VX    NSg/VX NSg/V/J P  D   NSg/V+   V/C ?
> of the Congress .
# P  D   NPr/V+   .
>
#
> No     State  shall , without the Consent of Congress , lay     any    Duty of Tonnage , keep
# NPr/P+ NSg/V+ VX    . C/P     D   NSg/V   P  NPr/V+   . NSg/V/J I/R/Dq NSg  P  NSg+    . NSg/V
> Troops , or    Ships of War     in      time     of Peace   , enter into any    Agreement or    Compact
<<<<<<< HEAD
# NPl/V+ . NPr/C NPl/V P  N🅪Sg/V+ NPr/J/P N🅪Sg/V/J P  NPr🅪/V+ . NSg/V P    I/R/Dq NSg+      NPr/C NSg/V/J
=======
# NPl/V+ . NPr/C NPl/V P  N🅪Sg/V+ NPr/J/P N🅪Sg/V/J P  NPr🅪/V+ . NSg/V P    I/R/Dq N🅪Sg      NPr/C NSg/V/J
>>>>>>> 275be542
> with another State  , or    with a    foreign Power    , or    engage in      War     , unless actually
# P    I/D+    NSg/V+ . NPr/C P    D/P+ NSg/J+  NSg/V/J+ . NPr/C V      NPr/J/P N🅪Sg/V+ . C      R
> invaded , or    in      such  imminent Danger     as    will   not   admit of delay    .
# V/J     . NPr/C NPr/J/P NSg/I J        N🅪Sg/V/JC+ NSg/R NPr/VX NSg/C V     P  NSg/V/J+ .
>
#
> Article . II .
# NSg/V+  . W? .
>
#
> Section . 1 .
# NSg/V+  . # .
>
#
> The executive Power    shall be     vested in      a   President of the
# D+  NSg/J+    NSg/V/J+ VX    NSg/VX V/J    NPr/J/P D/P NSg/V     P  D
> United States  of America . He       shall hold    his     Office during the Term    of four
<<<<<<< HEAD
# V/J    NPrPl/V P  NPr+    . NPr/ISg+ VX    NSg/V/J ISg/D$+ NSg/V+ V/P    D   NSg/V/J P  NSg+
> Years ending at    noon   on  the 20th day  of January , and , together with the Vice
# NPl+  NSg/V  NSg/P NSg/V+ J/P D   #    NPr🅪 P  NPr+    . V/C . J        P    D+  NSg/V/J/P+
> President , chosen   for the same Term     , be     elected , as    follows
# NSg/V+    . NᴹSg/V/J C/P D+  I/J+ NSg/V/J+ . NSg/VX NSg/V/J . NSg/R NPl/V
>
#
> Each State  shall appoint , in      such  Manner as    the Legislature thereof may    direct ,
# Dq+  NSg/V+ VX    V       . NPr/J/P NSg/I NSg+   NSg/R D   NSg+        W?      NPr/VX V/J    .
> a   Number    of Electors , equal   to the whole Number   of Senators and Representatives
# D/P NSg/V/JC+ P  NPl      . NSg/V/J P  D   NSg/J NSg/V/JC P  NPl      V/C NPl+
> to which the State  may    be     entitled in      the Congress : but     no    Senator or
# P  I/C+  D   NSg/V+ NPr/VX NSg/VX V/J      NPr/J/P D   NPr/V+   . NSg/C/P NPr/P NSg     NPr/C
> Representative , or    Person holding an  Office of Trust    or    Profit   under   the United
# NSg/J+         . NPr/C NSg/V+ NSg/V   D/P NSg/V  P  N🅪Sg/V/J NPr/C NSg/V/J+ NSg/J/P D   V/J
=======
# V/J    NPrPl/V P  NPr+    . NPr/ISg+ VX    NSg/V/J ISg/D$+ NSg/V+ V/P    D   NSg/V/J P  NSg
> Years ending at    noon  on  the 20th day  of January , and , together with the Vice
# NPl+  NSg/V  NSg/P NSg/V J/P D   #    NPr🅪 P  NPr+    . V/C . J        P    D+  NSg/V/J/P+
> President , chosen   for the same Term     , be     elected , as     follows
# NSg/V+    . NᴹSg/V/J C/P D+  I/J+ NSg/V/J+ . NSg/VX NSg/V/J . NSg/R+ NPl/V
>
#
> Each State shall appoint , in      such  Manner as    the Legislature thereof may    direct ,
# Dq+  NSg/V VX    V       . NPr/J/P NSg/I NSg    NSg/R D+  NSg+        W?      NPr/VX V/J    .
> a   Number   of Electors , equal   to the whole Number   of Senators and Representatives
# D/P NSg/V/JC P  NPl      . NSg/V/J P  D   NSg/J NSg/V/JC P  NPl      V/C NPl+
> to which the State  may    be     entitled in      the Congress : but     no     Senator or
# P  I/C+  D+  NSg/V+ NPr/VX NSg/VX V/J      NPr/J/P D+  NPr/V+   . NSg/C/P NPr/P+ NSg     NPr/C
> Representative , or    Person holding an  Office of Trust    or    Profit    under   the United
# NSg/J+         . NPr/C NSg/V+ NSg/V   D/P NSg/V  P  N🅪Sg/V/J NPr/C N🅪Sg/V/J+ NSg/J/P D+  V/J+
>>>>>>> 275be542
> States   , shall be     appointed an  Elector .
# NPrPl/V+ . VX    NSg/VX V/J       D/P NSg     .
>
#
> SubSection . 1 .
# NSg/V+     . # .
>
#
> The Electors shall meet    in      their respective states   , and vote
# D   NPl      VX    NSg/V/J NPr/J/P D$+   J          NPrPl/V+ . V/C NSg/V+
> by      ballot for President and Vice       - President , one       of whom , at    least , shall not   be
# NSg/J/P NSg/V  C/P NSg/V     V/C NSg/V/J/P+ . NSg/V+    . NSg/I/V/J P  I+   . NSg/P NSg/J . VX    NSg/C NSg/VX
> an  inhabitant of the same state  with themselves ; they shall name  in      their
# D/P NSg/J      P  D   I/J  NSg/V+ P    IPl+       . IPl+ VX    NSg/V NPr/J/P D$+
> ballots the person voted for as    President , and in      distinct ballots the person
# NPl/V   D   NSg/V+ V/J   C/P NSg/R NSg/V+    . V/C NPr/J/P V/J      NPl/V   D   NSg/V+
> voted for as    Vice       - President , and they shall make  distinct lists of all          persons
# V/J   C/P NSg/R NSg/V/J/P+ . NSg/V+    . V/C IPl+ VX    NSg/V V/J      NPl/V P  NSg/I/J/C/Dq NPl/V+
> voted for as    President , and all          persons voted for as    Vice       - President and of the
# V/J   C/P NSg/R NSg/V+    . V/C NSg/I/J/C/Dq NPl/V+  V/J   C/P NSg/R NSg/V/J/P+ . NSg/V     V/C P  D
> number   of votes  for each , which lists  they shall sign   and certify , and transmit
# NSg/V/JC P  NPl/V+ C/P Dq   . I/C+  NPl/V+ IPl+ VX    NSg/V+ V/C V       . V/C V
> sealed to the seat  of the government of the United States   , directed to the
# V/J    P  D   NSg/V P  D   NSg        P  D   V/J    NPrPl/V+ . V/J      P  D
> President of the Senate ; — The President of the Senate shall , in      the presence of
# NSg/V     P  D   NPr+   . . D   NSg/V     P  D   NPr+   VX    . NPr/J/P D   NSg/V    P
> the Senate and House of Representatives , open    all          the certificates and the
# D   NPr+   V/C NPr/V P  NPl+            . NSg/V/J NSg/I/J/C/Dq D   NPl/V+       V/C D
> votes  shall then    be     counted ; — The person having the greatest Number   of votes  for
# NPl/V+ VX    NSg/J/C NSg/VX V/J     . . D   NSg/V+ V      D   JS       NSg/V/JC P  NPl/V+ C/P
> President , shall be     the President , if    such  number    be     a   majority of the whole
# NSg/V+    . VX    NSg/VX D   NSg/V+    . NSg/C NSg/I NSg/V/JC+ NSg/VX D/P NSg      P  D   NSg/J
> number    of Electors appointed ; and if    no    person have   such  majority , then    from
# NSg/V/JC+ P  NPl      V/J       . V/C NSg/C NPr/P NSg/V+ NSg/VX NSg/I NSg+     . NSg/J/C P
> the persons having the highest numbers  not   exceeding three on  the list  of those
# D   NPl/V+  V      D   JS      NPrPl/V+ NSg/C NSg/V/J   NSg   J/P D   NSg/V P  I/Ddem
> voted for as    President , the House of Representatives shall choose  immediately ,
# V/J+  C/P NSg/R NSg/V+    . D   NPr/V P  NPl+            VX    NSg/V/C R           .
> by      ballot , the President . But     in      choosing the President , the votes  shall be
# NSg/J/P NSg/V+ . D   NSg/V+    . NSg/C/P NPr/J/P V        D+  NSg/V+    . D+  NPl/V+ VX    NSg/VX
> taken by      states   , the representation from each state  having one        vote   ; a   quorum
# V/J   NSg/J/P NPrPl/V+ . D   NSg            P    Dq+  NSg/V+ V      NSg/I/V/J+ NSg/V+ . D/P NSg
> for this   purpose shall consist of a   member or    members from two - thirds of the
# C/P I/Ddem NSg/V+  VX    NSg/V   P  D/P NSg/V  NPr/C NPl/V+  P    NSg . NPl/V  P  D
> states   , and a   majority of all          the states   shall be     necessary to a   choice . [ If    ,
# NPrPl/V+ . V/C D/P NSg      P  NSg/I/J/C/Dq D   NPrPl/V+ VX    NSg/VX NSg/J     P  D/P NSg/J+ . . NSg/C .
> at    the time      fixed for the beginning of the term    of the President , the President
# NSg/P D+  N🅪Sg/V/J+ V/J   C/P D   NSg/V/J   P  D   NSg/V/J P  D+  NSg/V+    . D+  NSg/V+
> elect   shall have   died , the Vice       President elect   shall become President . If    a
# NSg/V/J VX    NSg/VX V/J  . D   NSg/V/J/P+ NSg/V+    NSg/V/J VX    V      NSg/V+    . NSg/C D/P+
> President shall not   have   been  chosen   before the time      fixed for the beginning of
# NSg/V+    VX    NSg/C NSg/VX NSg/V NᴹSg/V/J C/P    D+  N🅪Sg/V/J+ V/J   C/P D   NSg/V/J   P
> his     term     , or    if    the President elect   shall have   failed to qualify , then    the Vice
# ISg/D$+ NSg/V/J+ . NPr/C NSg/C D+  NSg/V+    NSg/V/J VX    NSg/VX V/J    P  NSg/V   . NSg/J/C D   NSg/V/J/P+
> President elect   shall act    as    President until a   President shall have   qualified ;
# NSg/V+    NSg/V/J VX    NPr/V+ NSg/R NSg/V+    C/P   D/P NSg/V+    VX    NSg/VX V/J       .
> and the Congress may    by      law    provide for the case   wherein neither a   President
# V/C D   NPr/V+   NPr/VX NSg/J/P NSg/V+ V       C/P D   NPr/V+ C       I/C     D/P NSg/V+
> elect   nor   a   Vice       President elect   shall have   qualified , declaring who    shall then
# NSg/V/J NSg/C D/P NSg/V/J/P+ NSg/V+    NSg/V/J VX    NSg/VX V/J       . V         NPr/I+ VX    NSg/J/C
> act    as    President , or    the manner in      which one       who    is to act   shall be     selected ,
# NPr/V+ NSg/R NSg/V+    . NPr/C D   NSg+   NPr/J/P I/C+  NSg/I/V/J NPr/I+ VL P  NPr/V VX    NSg/VX V/J      .
> and such  person shall act    accordingly until a   President or    Vice       President shall
# V/C NSg/I NSg/V+ VX    NPr/V+ R           C/P   D/P NSg/V     NPr/C NSg/V/J/P+ NSg/V+    VX
> have   qualified.The Congress may    by      law    provide for the case  of the death of any
# NSg/VX Hostname      NPr/V+   NPr/VX NSg/J/P NSg/V+ V       C/P D   NPr/V P  D   NPr🅪  P  I/R/Dq
> of the persons from whom the House of Representatives may    choose  a   President
# P  D   NPl/V+  P    I+   D   NPr/V P  NPl+            NPr/VX NSg/V/C D/P NSg/V+
> whenever the right   of choice shall have   devolved upon them     , and for the case  of
# C        D   NPr/V/J P  NSg/J+ VX    NSg/VX V/J      P    NSg/IPl+ . V/C C/P D   NPr/V P
> the death of any    of the persons from whom the Senate may    choose  a   Vice
# D   NPr🅪  P  I/R/Dq P  D   NPl/V+  P    I+   D   NPr+   NPr/VX NSg/V/C D/P NSg/V/J/P+
> President whenever the right   of choice shall have   devolved upon them     . ] The
# NSg/V+    C        D   NPr/V/J P  NSg/J+ VX    NSg/VX V/J      P    NSg/IPl+ . . D+
> person having the greatest number   of votes  as    Vice       - President , shall be     the
# NSg/V+ V      D   JS       NSg/V/JC P  NPl/V+ NSg/R NSg/V/J/P+ . NSg/V+    . VX    NSg/VX D
> Vice       - President , if    such   number    be     a   majority of the whole number   of Electors
# NSg/V/J/P+ . NSg/V+    . NSg/C NSg/I+ NSg/V/JC+ NSg/VX D/P NSg      P  D   NSg/J NSg/V/JC P  NPl
> appointed , and if    no    person have   a   majority , then    from the two highest numbers
# V/J       . V/C NSg/C NPr/P NSg/V+ NSg/VX D/P NSg+     . NSg/J/C P    D   NSg JS      NPrPl/V+
> on  the list   , the Senate shall choose  the Vice       - President ; a   quorum for the
# J/P D   NSg/V+ . D   NPr+   VX    NSg/V/C D   NSg/V/J/P+ . NSg/V+    . D/P NSg    C/P D
> purpose shall consist of two - thirds of the whole number   of Senators , and a
# NSg/V+  VX    NSg/V   P  NSg . NPl/V  P  D   NSg/J NSg/V/JC P  NPl+     . V/C D/P
> majority of the whole number    shall be     necessary to a   choice . But     no     person
# NSg      P  D   NSg/J NSg/V/JC+ VX    NSg/VX NSg/J     P  D/P NSg/J+ . NSg/C/P NPr/P+ NSg/V+
> constitutionally ineligible to the office of President shall be     eligible to
# R                NSg/J      P  D   NSg/V  P  NSg/V+    VX    NSg/VX NSg/J    P
> that         of Vice       - President of the United States   .
# NSg/I/C/Ddem P  NSg/V/J/P+ . NSg/V     P  D   V/J    NPrPl/V+ .
>
#
> The Congress may    determine the Time     of chusing the Electors , and the Day   on
# D+  NPr/V+   NPr/VX V         D   N🅪Sg/V/J P  ?       D   NPl      . V/C D   NPr🅪+ J/P
> which they shall give  their Votes  ; which Day   shall be     the same throughout the
# I/C+  IPl+ VX    NSg/V D$+   NPl/V+ . I/C+  NPr🅪+ VX    NSg/VX D   I/J  P          D
> United States   .
# V/J    NPrPl/V+ .
>
#
> SubSection . 2
# NSg/V+     . #
>
#
> No    Person except a    natural born     Citizen , or    a   Citizen of the
# NPr/P NSg/V+ V/C/P  D/P+ NSg/J+  NPr/V/J+ NSg+    . NPr/C D/P NSg     P  D+
> United States   , at    the time     of the Adoption of this    Constitution , shall be
# V/J    NPrPl/V+ . NSg/P D   N🅪Sg/V/J P  D   NSg      P  I/Ddem+ NPr+         . VX    NSg/VX
> eligible to the Office of President ; neither shall any     Person be     eligible to
# NSg/J    P  D   NSg/V  P  NSg/V+    . I/C     VX    I/R/Dq+ NSg/V+ NSg/VX NSg/J    P
> that         Office who    shall not   have   attained to the Age    of thirty five Years , and
# NSg/I/C/Ddem NSg/V+ NPr/I+ VX    NSg/C NSg/VX V/J      P  D   N🅪Sg/V P  NSg    NSg  NPl+  . V/C
> been  fourteen Years a   Resident within  the United States   .
# NSg/V NSg      NPl+  D/P NSg/J+   NSg/J/P D   V/J    NPrPl/V+ .
>
#
> No     person shall be     elected to the office of the President more         than twice , and
# NPr/P+ NSg/V+ VX    NSg/VX NSg/V/J P  D   NSg/V  P  D+  NSg/V+    NPr/I/V/J/Dq C/P  W?    . V/C
> no     person who    has held the office of President , or    acted as    President , for more
# NPr/P+ NSg/V+ NPr/I+ V   V    D   NSg/V  P  NSg/V+    . NPr/C V/J   NSg/R NSg/V+    . C/P NPr/I/V/J/Dq
> than two years of a    term     to which some      other    person was elected President shall
# C/P  NSg NPl   P  D/P+ NSg/V/J+ P  I/C+  I/J/R/Dq+ NSg/V/J+ NSg/V+ V   NSg/V/J NSg/V+    VX
> be     elected to the office of the President more         than once  . But     this    article
# NSg/VX NSg/V/J P  D   NSg/V  P  D+  NSg/V+    NPr/I/V/J/Dq C/P  NSg/C . NSg/C/P I/Ddem+ NSg/V+
> shall not   apply to any     person holding the office of President when    this    article
# VX    NSg/C V/J   P  I/R/Dq+ NSg/V+ NSg/V   D   NSg/V  P  NSg/V+    NSg/I/C I/Ddem+ NSg/V+
> was proposed by      the Congress , and shall not   prevent any     person who    may    be
# V   V/J      NSg/J/P D+  NPr/V+   . V/C VX    NSg/C V       I/R/Dq+ NSg/V+ NPr/I+ NPr/VX NSg/VX
> holding the office of President , or    acting   as    President , during the term     within
# NSg/V   D   NSg/V  P  NSg/V+    . NPr/C NᴹSg/V/J NSg/R NSg/V+    . V/P    D   NSg/V/J+ NSg/J/P
> which this    article becomes operative from holding the office of President or
# I/C+  I/Ddem+ NSg/V+  V       NSg/J+    P    NSg/V   D   NSg/V  P  NSg/V+    NPr/C
> acting   as    President during the remainder of such   term     .
# NᴹSg/V/J NSg/R NSg/V+    V/P    D   NSg/V/J   P  NSg/I+ NSg/V/J+ .
>
#
> SubSection 3 .
# NSg/V+     # .
>
#
> In      case  of the removal of the President from office or    of his
# NPr/J/P NPr/V P  D   NSg     P  D   NSg/V+    P    NSg/V+ NPr/C P  ISg/D$+
> death or    resignation , the Vice       President shall become President .
# NPr🅪  NPr/C NSg+        . D+  NSg/V/J/P+ NSg/V+    VX    V      NSg/V+    .
>
#
> Whenever there is a   vacancy in      the office of the Vice       President , the President
# C        +     VL D/P NSg+    NPr/J/P D   NSg/V  P  D+  NSg/V/J/P+ NSg/V+    . D+  NSg/V+
> shall nominate a    Vice       President who    shall take  office upon confirmation by      a
# VX    V/J      D/P+ NSg/V/J/P+ NSg/V+    NPr/I+ VX    NSg/V NSg/V+ P    N🅪Sg+        NSg/J/P D/P
> majority vote  of both   Houses of Congress .
# NSg+     NSg/V P  I/C/Dq NPl/V  P  NPr/V+   .
>
#
> Whenever the President transmits to the President pro     tempore of the Senate and
# C        D+  NSg/V+    V         P  D   NSg/V+    NSg/J/P ?       P  D   NPr+   V/C
> the Speaker of the House of Representatives his     written declaration that          he       is
# D   NSg     P  D   NPr/V P  NPl+            ISg/D$+ V/J     NSg+        NSg/I/C/Ddem+ NPr/ISg+ VL
> unable  to discharge the powers   and duties of his     office , and until he       transmits
# NSg/V/J P  NSg/V     D   NPrPl/V+ V/C NPl    P  ISg/D$+ NSg/V+ . V/C C/P   NPr/ISg+ V
> to them     a   written declaration to the contrary , such  powers  and duties shall be
# P  NSg/IPl+ D/P V/J     NSg+        P  D   NSg/V/J+ . NSg/I NPrPl/V V/C NPl+   VX    NSg/VX
> discharged by      the Vice       President as    Acting   President .
# V/J        NSg/J/P D   NSg/V/J/P+ NSg/V+    NSg/R NᴹSg/V/J NSg/V+    .
>
#
> Whenever the Vice       President and a   majority of either the principal officers of
# C        D   NSg/V/J/P+ NSg/V+    V/C D/P NSg      P  I/C    D   NSg/J     NPl/V    P
> the executive departments or    of such  other    body   as    Congress may    by      law    provide ,
# D   NSg/J     NPl+        NPr/C P  NSg/I NSg/V/J+ NSg/V+ NSg/R NPr/V+   NPr/VX NSg/J/P NSg/V+ V       .
> transmit to the President pro     tempore of the Senate and the Speaker of the
# V        P  D+  NSg/V+    NSg/J/P ?       P  D   NPr+   V/C D   NSg     P  D
> House of Representatives their written declaration that         the President is unable
# NPr/V P  NPl+            D$+   V/J     NSg+        NSg/I/C/Ddem D   NSg/V+    VL NSg/V/J
> to discharge the powers   and duties of his     office , the Vice       President shall
# P  NSg/V     D   NPrPl/V+ V/C NPl    P  ISg/D$+ NSg/V+ . D   NSg/V/J/P+ NSg/V+    VX
> immediately assume the powers   and duties of the office as    Acting   President .
# R           V      D   NPrPl/V+ V/C NPl    P  D   NSg/V+ NSg/R NᴹSg/V/J NSg/V+    .
>
#
> Thereafter , when    the President transmits to the President pro     tempore of the
# NSg        . NSg/I/C D+  NSg/V+    V         P  D   NSg/V+    NSg/J/P ?       P  D
> Senate and the Speaker of the House of Representatives his     written declaration
# NPr+   V/C D   NSg     P  D   NPr/V P  NPl+            ISg/D$+ V/J     NSg+
> that         no    inability exists , he       shall resume the powers   and duties of his     office
# NSg/I/C/Ddem NPr/P N🅪Sg+     V      . NPr/ISg+ VX    NSg/V  D   NPrPl/V+ V/C NPl    P  ISg/D$+ NSg/V+
> unless the Vice       President and a   majority of either the principal officers of
# C      D   NSg/V/J/P+ NSg/V+    V/C D/P NSg      P  I/C    D   NSg/J     NPl/V    P
> the executive department or    of such  other   body   as    Congress may    by      law    provide ,
# D   NSg/J     NSg+       NPr/C P  NSg/I NSg/V/J NSg/V+ NSg/R NPr/V+   NPr/VX NSg/J/P NSg/V+ V       .
> transmit within  four days to the President pro     tempore of the Senate and the
# V        NSg/J/P NSg  NPl+ P  D   NSg/V+    NSg/J/P ?       P  D   NPr+   V/C D
> Speaker of the House of Representatives their written declaration that         the
# NSg     P  D   NPr/V P  NPl+            D$+   V/J     NSg+        NSg/I/C/Ddem D
> President is unable  to discharge the powers   and duties of his     office . Thereupon
# NSg/V+    VL NSg/V/J P  NSg/V     D   NPrPl/V+ V/C NPl    P  ISg/D$+ NSg/V+ . W?
> Congress shall decide the issue  , assembling within  forty - eight hours for that
# NPr/V+   VX    V      D   NSg/V+ . V          NSg/J/P NSg/J . NSg/J NPl+  C/P NSg/I/C/Ddem
> purpose if    not   in      session . If    the Congress , within  twenty - one       days after
# NSg/V+  NSg/C NSg/C NPr/J/P NSg/V+  . NSg/C D+  NPr/V+   . NSg/J/P NSg    . NSg/I/V/J NPl  P
> receipt of the latter written declaration , or    , if    Congress is not   in      session ,
# NSg/V   P  D+  NSg/J+ V/J     NSg+        . NPr/C . NSg/C NPr/V+   VL NSg/C NPr/J/P NSg/V+  .
> within  twenty - one       days after Congress is required to assemble , determines by
<<<<<<< HEAD
# NSg/J/P NSg    . NSg/I/V/J NPl  JC/P  NPr/V+   VL V/J      P  V        . V          NSg/J/P
> two - thirds vote  of both   Houses that         the President is unable  to discharge the
# NSg . NPl/V  NSg/V P  I/C/Dq NPl/V+ NSg/I/C/Ddem D+  NSg/V+    VL NSg/V/J P  NSg/V     D
=======
# NSg/J/P NSg    . NSg/I/V/J NPl  P     NPr/V+   VL V/J      P  V        . V          NSg/J/P
> two - thirds vote  of both    Houses that         the President is unable  to discharge the
# NSg . NPl/V  NSg/V P  I/C/Dq+ NPl/V+ NSg/I/C/Ddem D+  NSg/V+    VL NSg/V/J P  NSg/V     D+
>>>>>>> 275be542
> powers  and duties of his     office , the Vice       President shall continue to discharge
# NPrPl/V V/C NPl    P  ISg/D$+ NSg/V+ . D+  NSg/V/J/P+ NSg/V+    VX    NSg/V    P  NSg/V
> the same as    Acting   President ; otherwise , the President shall resume the powers
# D   I/J  NSg/R NᴹSg/V/J NSg/V+    . J         . D+  NSg/V+    VX    NSg/V  D   NPrPl/V
> and duties of his     office .
# V/C NPl    P  ISg/D$+ NSg/V+ .
>
#
> SubSection 4 .
# NSg/V+     # .
>
#
> The President shall , at    stated Times  , receive for his
# D+  NSg/V+    VX    . NSg/P V/J    NPl/V+ . NSg/V   C/P ISg/D$+
> Services , a    Compensation , which shall neither be     encreased nor   diminished
# NPl/V+   . D/P+ NSg+         . I/C+  VX    I/C     NSg/VX ?         NSg/C V/J
> during the Period   for which he       shall have   been  elected , and he       shall not
# V/P    D   NSg/V/J+ C/P I/C+  NPr/ISg+ VX    NSg/VX NSg/V NSg/V/J . V/C NPr/ISg+ VX    NSg/C
> receive within  that         Period   any    other   Emolument from the United States   , or    any
# NSg/V   NSg/J/P NSg/I/C/Ddem NSg/V/J+ I/R/Dq NSg/V/J NSg       P    D   V/J    NPrPl/V+ . NPr/C I/R/Dq
> of them     .
# P  NSg/IPl+ .
>
#
> Before he       enter on  the Execution of his     Office , he       shall take  the following
# C/P    NPr/ISg+ NSg/V J/P D   NSg       P  ISg/D$+ NSg/V+ . NPr/ISg+ VX    NSg/V D   NSg/V/J/P
> Oath   or    Affirmation : - - " I    do     solemnly swear   ( or    affirm ) that         I    will   faithfully
# NSg/V+ NPr/C NSg         . . . . ISg+ NSg/VX R        NSg/V/J . NPr/C V      . NSg/I/C/Ddem ISg+ NPr/VX R
> execute the Office of President of the United States   , and will   to the best      of
# V       D   NSg/V  P  NSg/V     P  D   V/J    NPrPl/V+ . V/C NPr/VX P  D   NPr/VX/JS P
> my  Ability , preserve , protect and defend the Constitution of the United
# D$+ N🅪Sg+   . NSg/V    . V       V/C NSg/V  D   NPr          P  D   V/J
> States   . "
# NPrPl/V+ . .
>
#
> SubSection 5 .
# NSg/V+     # .
>
#
> The District constituting the seat  of Government of the
# D+  NSg/V/J+ V            D   NSg/V P  NSg        P  D
> United States   shall appoint in      such  manner as    the Congress may    direct :
# V/J    NPrPl/V+ VX    V       NPr/J/P NSg/I NSg+   NSg/R D   NPr/V+   NPr/VX V/J    .
>
#
> A   number   of electors of President and Vice       President equal   to the whole number
# D/P NSg/V/JC P  NPl      P  NSg/V     V/C NSg/V/J/P+ NSg/V+    NSg/V/J P  D   NSg/J NSg/V/JC
> of Senators and Representatives in      Congress to which the District would be
# P  NPl+     V/C NPl+            NPr/J/P NPr/V+   P  I/C+  D   NSg/V/J+ VX    NSg/VX
> entitled if    it       were  a   State  , but     in      no    event  more         than the least populous
# V/J      NSg/C NPr/ISg+ NSg/V D/P NSg/V+ . NSg/C/P NPr/J/P NPr/P NSg/V+ NPr/I/V/J/Dq C/P  D   NSg/J J
> State  ; they shall be     in      addition to those  appointed by      the States   , but     they
# NSg/V+ . IPl+ VX    NSg/VX NPr/J/P NSg+     P  I/Ddem V/J+      NSg/J/P D   NPrPl/V+ . NSg/C/P IPl+
> shall be     considered , for the purposes of the election of President and Vice
# VX    NSg/VX V/J        . C/P D   NPl/V    P  D   NSg      P  NSg/V     V/C NSg/V/J/P+
> President , to be     electors appointed by      a   State  ; and they shall meet    in      the
# NSg/V+    . P  NSg/VX NPl      V/J       NSg/J/P D/P NSg/V+ . V/C IPl+ VX    NSg/V/J NPr/J/P D
> District and perform such  duties as    provided by      this   article of the
# NSg/V/J+ V/C V       NSg/I NPl+   NSg/R V/J/C    NSg/J/P I/Ddem NSg/V   P  D
> Constitution .
# NPr+         .
>
#
> Section . 2 .
# NSg/V+  . # .
>
#
> The President shall be     Commander in      Chief   of the Army and Navy
# D+  NSg/V+    VX    NSg/VX NSg       NPr/J/P NSg/V/J P  D   NSg  V/C NSg/J
> of the United States   , and of the Militia of the several States   , when    called
# P  D+  V/J    NPrPl/V+ . V/C P  D   NSg     P  D   J/Dq    NPrPl/V+ . NSg/I/C V/J
> into the actual Service of the United States   ; he       may    require the Opinion , in
# P    D   NSg/J  NSg/V   P  D   V/J    NPrPl/V+ . NPr/ISg+ NPr/VX NSg/V   D   NSg+    . NPr/J/P
> writing , of the principal Officer in      each of the executive Departments , upon
# NSg/V   . P  D   NSg/J     NSg/V+  NPr/J/P Dq   P  D   NSg/J     NPl+        . P
> any    Subject  relating to the Duties of their respective Offices , and he       shall
# I/R/Dq NSg/V/J+ V        P  D   NPl    P  D$+   J          NPl/V+  . V/C NPr/ISg+ VX
> have   Power    to grant Reprieves and Pardons for Offences against the United
# NSg/VX NSg/V/J+ P  NPr/V NPl/V     V/C NPl/V   C/P NPl/Comm C/P     D   V/J
> States   , except in      Cases  of Impeachment .
# NPrPl/V+ . V/C/P  NPr/J/P NPl/V+ P  N🅪Sg        .
>
#
> He       shall have   Power    , by      and with the Advice and Consent of the Senate , to make
# NPr/ISg+ VX    NSg/VX NSg/V/J+ . NSg/J/P V/C P    D+  NᴹSg+  V/C NSg/V   P  D+  NPr+   . P  NSg/V
> Treaties , provided two thirds of the Senators present  concur ; and he       shall
# NPl/V+   . V/J/C    NSg NPl/V  P  D+  NPl+     NSg/V/J+ V+     . V/C NPr/ISg+ VX
> nominate , and by      and with the Advice and Consent of the Senate , shall appoint
# V/J      . V/C NSg/J/P V/C P    D   NᴹSg+  V/C NSg/V   P  D   NPr+   . VX    V
> Ambassadors , other   public  Ministers and Consuls , Judges  of the supreme Court    ,
# NPl+        . NSg/V/J NSg/V/J NPl/V+    V/C NPl     . NPrPl/V P  D   NSg/V/J NSg/V/J+ .
> and all          other   Officers of the United States   , whose Appointments are not   herein
# V/C NSg/I/J/C/Dq NSg/V/J NPl/V    P  D   V/J    NPrPl/V+ . I+    NPl+         V   NSg/C W?
> otherwise provided for , and which shall be     established by      Law    : but     the Congress
# J         V/J/C    C/P . V/C I/C+  VX    NSg/VX V/J         NSg/J/P NSg/V+ . NSg/C/P D   NPr/V+
> may    by      Law    vest  the Appointment of such  inferior Officers , as    they think
# NPr/VX NSg/J/P NSg/V+ NSg/V D   NSg         P  NSg/I NSg/J    NPl/V+   . NSg/R IPl+ NSg/V
> proper , in      the President alone , in      the Courts of Law    , or    in      the Heads of
# NSg/J  . NPr/J/P D   NSg/V+    J     . NPr/J/P D   NPl/V  P  NSg/V+ . NPr/C NPr/J/P D   NPl/V P
> Departments .
# NPl+        .
>
#
> The President shall have   Power    to fill  up        all          Vacancies that          may    happen during
# D+  NSg/V+    VX    NSg/VX NSg/V/J+ P  NSg/V NSg/V/J/P NSg/I/J/C/Dq NPl       NSg/I/C/Ddem+ NPr/VX V      V/P
> the Recess  of the Senate , by      granting Commissions which shall expire at    the End
# D   NSg/V/J P  D   NPr+   . NSg/J/P V+       NPl/V+      I/C+  VX    V      NSg/P D   NSg/V
> of their next    Session .
# P  D$+   NSg/J/P NSg/V+  .
>
#
> No     soldier  shall , in      time     of peace   be     quartered in      any     house  , without the
# NPr/P+ NSg/V/J+ VX    . NPr/J/P N🅪Sg/V/J P  NPr🅪/V+ NSg/VX V/J       NPr/J/P I/R/Dq+ NPr/V+ . C/P     D
> consent of the owner , nor   in      time     of war     , but     in      a    manner to be     prescribed by
# NSg/V   P  D+  NSg+  . NSg/C NPr/J/P N🅪Sg/V/J P  N🅪Sg/V+ . NSg/C/P NPr/J/P D/P+ NSg+   P  NSg/VX V/J        NSg/J/P
> law    .
# NSg/V+ .
>
#
> Section . 3 .
# NSg/V+  . # .
>
#
> He       shall from time      to time     give  to the Congress Information of
# NPr/ISg+ VX    P    N🅪Sg/V/J+ P  N🅪Sg/V/J NSg/V P  D   NPr/V+   NᴹSg        P
> the State of the Union    , and recommend to their Consideration such   Measures as
# D   NSg/V P  D+  NPr/V/J+ . V/C NSg/V     P  D$+   NSg+          NSg/I+ NPl/V+   NSg/R
> he       shall judge  necessary and expedient ; he       may    , on  extraordinary Occasions ,
# NPr/ISg+ VX    NSg/V+ NSg/J     V/C NSg/J     . NPr/ISg+ NPr/VX . J/P NSg/J         NPl/V+    .
> convene both   Houses , or    either of them     , and in      Case  of Disagreement between
<<<<<<< HEAD
# V       I/C/Dq NPl/V+ . NPr/C I/C    P  NSg/IPl+ . V/C NPr/J/P NPr/V P  NSg+         NSg/P
> them     , with Respect to the Time      of Adjournment , he       may    adjourn them     to such  Time
# NSg/IPl+ . P    NSg/V+  P  D   N🅪Sg/V/J+ P  NSg         . NPr/ISg+ NPr/VX V       NSg/IPl+ P  NSg/I N🅪Sg/V/J+
=======
# V       I/C/Dq NPl/V  . NPr/C I/C    P  NSg/IPl+ . V/C NPr/J/P NPr/V P  N🅪Sg+        NSg/P
> them     , with Respect to the Time     of Adjournment , he       may    adjourn them     to such  Time
# NSg/IPl+ . P    NSg/V   P  D   N🅪Sg/V/J P  NSg         . NPr/ISg+ NPr/VX V       NSg/IPl+ P  NSg/I N🅪Sg/V/J+
>>>>>>> 275be542
> as    he       shall think proper ; he       shall receive Ambassadors and other   public
# NSg/R NPr/ISg+ VX    NSg/V NSg/J  . NPr/ISg+ VX    NSg/V   NPl         V/C NSg/V/J NSg/V/J
> Ministers ; he       shall take  Care   that         the Laws   be     faithfully executed , and shall
# NPl/V+    . NPr/ISg+ VX    NSg/V NSg/V+ NSg/I/C/Ddem D   NPl/V+ NSg/VX R          V/J      . V/C VX
> Commission all          the Officers of the United States   .
# NSg/V      NSg/I/J/C/Dq D   NPl/V    P  D   V/J    NPrPl/V+ .
>
#
> Section . 4 .
# NSg/V+  . # .
>
#
> The President , Vice       President and all          civil Officers of the
# D+  NSg/V+    . NSg/V/J/P+ NSg/V+    V/C NSg/I/J/C/Dq J     NPl/V    P  D+
> United States   , shall be     removed from Office on  Impeachment for , and Conviction
# V/J    NPrPl/V+ . VX    NSg/VX V/J     P    NSg/V+ J/P N🅪Sg        C/P . V/C NSg+
> of , Treason , Bribery , or    other   high    Crimes and Misdemeanors .
# P  . NSg     . NSg     . NPr/C NSg/V/J NSg/V/J NPl/V+ V/C NPl          .
>
#
> Article . III .
# NSg/V+  . W?  .
>
#
> Section . 1 .
# NSg/V+  . # .
>
#
> The judicial Power   of the United States   , shall be     vested in
# D   NSg/J    NSg/V/J P  D+  V/J    NPrPl/V+ . VX    NSg/VX V/J    NPr/J/P
> one       supreme Court    , and in      such  inferior Courts as    the Congress may    from time      to
# NSg/I/V/J NSg/V/J NSg/V/J+ . V/C NPr/J/P NSg/I NSg/J+   NPl/V+ NSg/R D+  NPr/V+   NPr/VX P    N🅪Sg/V/J+ P
> time     ordain and establish . The Judges   , both   of the supreme and inferior Courts ,
# N🅪Sg/V/J V      V/C V         . D+  NPrPl/V+ . I/C/Dq P  D   NSg/V/J V/C NSg/J+   NPl/V+ .
> shall hold    their Offices during good     Behaviour  , and shall , at    stated Times  ,
# VX    NSg/V/J D$+   NPl/V+  V/P    NPr/V/J+ N🅪Sg/Comm+ . V/C VX    . NSg/P V/J    NPl/V+ .
> receive for their Services , a    Compensation , which shall not   be     diminished
# NSg/V   C/P D$+   NPl/V+   . D/P+ NSg+         . I/C+  VX    NSg/C NSg/VX V/J
> during their Continuance in      Office .
# V/P    D$+   NSg         NPr/J/P NSg/V+ .
>
#
> Section . 2 .
# NSg/V+  . # .
>
#
> The judicial Power    shall extend to all           Cases  , in      Law   and
# D+  NSg/J+   NSg/V/J+ VX    NSg/V  P  NSg/I/J/C/Dq+ NPl/V+ . NPr/J/P NSg/V V/C
> Equity , arising under   this    Constitution , the Laws  of the United States   , and
# NSg+   . V       NSg/J/P I/Ddem+ NPr+         . D   NPl/V P  D+  V/J    NPrPl/V+ . V/C
> Treaties made , or    which shall be     made , under   their Authority ; — to all           Cases
# NPl/V+   V    . NPr/C I/C+  VX    NSg/VX V    . NSg/J/P D$+   NSg+      . . P  NSg/I/J/C/Dq+ NPl/V+
> affecting Ambassadors , other    public   Ministers and Consuls ; — to all          Cases of
# V/J       NPl+        . NSg/V/J+ NSg/V/J+ NPl/V+    V/C NPl     . . P  NSg/I/J/C/Dq NPl/V P
> admiralty and maritime Jurisdiction ; — to Controversies to which the United
# NPr       V/C J        NSg+         . . P  NPl           P  I/C+  D   V/J
> States   shall be     a   Party    ; — to Controversies between two or    more         States   ; — between
# NPrPl/V+ VX    NSg/VX D/P NSg/V/J+ . . P  NPl           NSg/P   NSg NPr/C NPr/I/V/J/Dq NPrPl/V+ . . NSg/P
> Citizens of different States   , — between Citizens of the same State  claiming
# NPl      P  NSg/J     NPrPl/V+ . . NSg/P   NPl      P  D   I/J  NSg/V+ V
> Lands  under   Grants of different States   .
# NPl/V+ NSg/J/P NPl/V  P  NSg/J     NPrPl/V+ .
>
#
> In      all           Cases  affecting Ambassadors , other    public   Ministers and Consuls , and
# NPr/J/P NSg/I/J/C/Dq+ NPl/V+ V/J       NPl+        . NSg/V/J+ NSg/V/J+ NPl/V+    V/C NPl     . V/C
> those  in      which a   State  shall be     Party    , the supreme Court    shall have   original
# I/Ddem NPr/J/P I/C+  D/P NSg/V+ VX    NSg/VX NSg/V/J+ . D   NSg/V/J NSg/V/J+ VX    NSg/VX NSg/J
> Jurisdiction . In      all          the other    Cases  before mentioned , the supreme  Court    shall
# NSg+         . NPr/J/P NSg/I/J/C/Dq D+  NSg/V/J+ NPl/V+ C/P    V/J       . D+  NSg/V/J+ NSg/V/J+ VX
> have   appellate Jurisdiction , both   as    to Law   and Fact , with such  Exceptions , and
# NSg/VX J         NSg+         . I/C/Dq NSg/R P  NSg/V V/C NSg+ . P    NSg/I NPl+       . V/C
> under   such  Regulations as    the Congress shall make  .
# NSg/J/P NSg/I NPl+        NSg/R D   NPr/V+   VX    NSg/V .
>
#
> The Trial   of all           Crimes , except in      Cases  of Impeachment , shall be     by      Jury     ; and
# D   NSg/V/J P  NSg/I/J/C/Dq+ NPl/V+ . V/C/P  NPr/J/P NPl/V+ P  N🅪Sg        . VX    NSg/VX NSg/J/P NSg/V/J+ . V/C
> such  Trial    shall be     held in      the State  where the said Crimes shall have   been
# NSg/I NSg/V/J+ VX    NSg/VX V    NPr/J/P D   NSg/V+ NSg/C D   V/J  NPl/V+ VX    NSg/VX NSg/V
> committed ; but     when    not   committed within  any    State  , the Trial    shall be     at    such
# V/J       . NSg/C/P NSg/I/C NSg/C V/J       NSg/J/P I/R/Dq NSg/V+ . D   NSg/V/J+ VX    NSg/VX NSg/P NSg/I
> Place or    Places as    the Congress may    by      Law    have   directed .
# NSg/V NPr/C NPl/V+ NSg/R D   NPr/V+   NPr/VX NSg/J/P NSg/V+ NSg/VX V/J      .
>
#
> Section . 3 .
# NSg/V+  . # .
>
#
> Treason against the United States   , shall consist only  in
# NSg     C/P     D   V/J    NPrPl/V+ . VX    NSg/V   J/R/C NPr/J/P
> levying War     against them     , or    in      adhering to their Enemies , giving them     Aid    and
# V       N🅪Sg/V+ C/P     NSg/IPl+ . NPr/C NPr/J/P V        P  D$+   NPl/V+  . V      NSg/IPl+ N🅪Sg/V V/C
> Comfort . No     Person shall be     convicted of Treason unless on  the Testimony of two
# NSg/V+  . NPr/P+ NSg/V+ VX    NSg/VX V/J       P  NSg     C      J/P D   NSg       P  NSg
> Witnesses to the same overt Act    , or    on  Confession in      open    Court    .
# NPl/V+    P  D   I/J  NSg/J NPr/V+ . NPr/C J/P N🅪Sg+      NPr/J/P NSg/V/J NSg/V/J+ .
>
#
> The Congress shall have   Power    to declare the Punishment of Treason , but     no
# D+  NPr/V+   VX    NSg/VX NSg/V/J+ P  V       D   N🅪Sg       P  NSg     . NSg/C/P NPr/P
> Attainder of Treason shall work   Corruption of Blood   , or    Forfeiture except
# NSg       P  NSg     VX    NSg/V+ NSg        P  NᴹSg/V+ . NPr/C NSg        V/C/P
> during the Life  of the Person attainted .
# V/P    D   NSg/V P  D   NSg/V+ ?         .
>
#
> Section . 4 .
# NSg/V+  . # .
>
#
> The right   of the people to be     secure in      their persons , houses ,
# D   NPr/V/J P  D+  NPl/V+ P  NSg/VX V/J    NPr/J/P D$+   NPl/V+  . NPl/V+ .
> papers , and effects , against unreasonable searches and seizures , shall not   be
# NPl/V+ . V/C NPl/V+  . C/P     J            NPl/V    V/C NPl/V+   . VX    NSg/C NSg/VX
> violated , and no    warrants shall issue  , but     upon probable cause   , supported by
# V/J      . V/C NPr/P NPl/V+   VX    NSg/V+ . NSg/C/P P    NSg/J    NSg/V/C . V/J       NSg/J/P
> oath   or    affirmation , and particularly describing the place  to be     searched , and
# NSg/V+ NPr/C NSg         . V/C R            V          D   NSg/V+ P  NSg/VX V/J      . V/C
> the persons or    things to be     seized .
# D   NPl/V+  NPr/C NPl/V+ P  NSg/VX V/J    .
>
#
<<<<<<< HEAD
> No     person shall be     held to answer for a    capital , or    otherwise infamous crime  ,
# NPr/P+ NSg/V+ VX    NSg/VX V    P  NSg/V  C/P D/P+ NSg/J+  . NPr/C J         V/J+     NSg/V+ .
> unless on  a   presentment or    indictment of a   grand jury     , except in      cases  arising
# C      J/P D/P NSg         NPr/C NSg        P  D/P NSg/J NSg/V/J+ . V/C/P  NPr/J/P NPl/V+ V
=======
> No     person shall be     held to answer for a    capital , or    otherwise infamous crime   ,
# NPr/P+ NSg/V  VX    NSg/VX V    P  NSg/V  C/P D/P+ NSg/J+  . NPr/C J+        V/J+     N🅪Sg/V+ .
> unless on  a   presentment or    indictment of a   grand  jury     , except in      cases  arising
# C      J/P D/P NSg         NPr/C NSg        P  D/P NSg/J+ NSg/V/J+ . V/C/P  NPr/J/P NPl/V+ V
>>>>>>> 275be542
> in      the land   or    naval forces , or    in      the militia , when    in      actual service in      time
# NPr/J/P D   NPr🅪/V NPr/C J     NPl/V+ . NPr/C NPr/J/P D   NSg     . NSg/I/C NPr/J/P NSg/J  NSg/V+  NPr/J/P N🅪Sg/V/J
> of war    or    public  danger     ; nor   shall any    person be     subject for the same offense
# P  N🅪Sg/V NPr/C NSg/V/J N🅪Sg/V/JC+ . NSg/C VX    I/R/Dq NSg/V+ NSg/VX NSg/V/J C/P D   I/J  NSg+
> to be     twice put   in      jeopardy of life  or    limb   ; nor   shall be     compelled in      any
# P  NSg/VX W?    NSg/V NPr/J/P NSg/V    P  NSg/V NPr/C NSg/V+ . NSg/C VX    NSg/VX V/J       NPr/J/P I/R/Dq
> criminal case   to be     a   witness against himself , nor   be     deprived of life   ,
# NSg/J    NPr/V+ P  NSg/VX D/P NSg/V+  C/P     ISg+    . NSg/C NSg/VX V/J      P  NSg/V+ .
> liberty , or    property , without due   process of law    ; nor   shall private property be
# NSg+    . NPr/C NSg/V+   . C/P     NSg/J NSg/V   P  NSg/V+ . NSg/C VX    NSg/V/J NSg/V+   NSg/VX
> taken for public  use    , without just compensation .
# V/J   C/P NSg/V/J NSg/V+ . C/P     V/J  NSg+         .
>
#
<<<<<<< HEAD
> In      all          criminal prosecutions , the accused shall enjoy the right   to a   speedy and
# NPr/J/P NSg/I/J/C/Dq NSg/J    W?           . D+  V/J+    VX    V     D   NPr/V/J P  D/P V/J    V/C
> public  trial    , by      an  impartial jury    of the state  and district wherein the crime
# NSg/V/J NSg/V/J+ . NSg/J/P D/P J         NSg/V/J P  D   NSg/V+ V/C NSg/V/J+ C       D   NSg/V+
=======
> In      all           criminal prosecutions , the accused shall enjoy the right   to a   speedy and
# NPr/J/P NSg/I/J/C/Dq+ NSg/J    W?           . D+  V/J+    VX    V     D   NPr/V/J P  D/P V/J    V/C
> public   trial    , by      an  impartial jury    of the state and district wherein the crime
# NSg/V/J+ NSg/V/J+ . NSg/J/P D/P J         NSg/V/J P  D   NSg/V V/C NSg/V/J+ C       D+  N🅪Sg/V+
>>>>>>> 275be542
> shall have   been  committed , which district shall have   been  previously
# VX    NSg/VX NSg/V V/J       . I/C+  NSg/V/J+ VX    NSg/VX NSg/V R
> ascertained by      law    , and to be     informed of the nature and cause   of the
# V/J         NSg/J/P NSg/V+ . V/C P  NSg/VX V/J      P  D   NSg/V+ V/C NSg/V/C P  D
> accusation ; to be     confronted with the witnesses against him  ; to have   compulsory
# NSg        . P  NSg/VX V/J        P    D   NPl/V+    C/P     ISg+ . P  NSg/VX NSg/J
> process for obtaining witnesses in      his     favor      , and to have   the assistance of
<<<<<<< HEAD
# NSg/V+  C/P V         NPl/V+    NPr/J/P ISg/D$+ N🅪Sg/V/Am+ . V/C P  NSg/VX D   NSg        P
> counsel for his     defense   .
# NSg/V+  C/P ISg/D$+ NSg/V/Am+ .
=======
# NSg/V   C/P V         NPl/V+    NPr/J/P ISg/D$+ N🅪Sg/V/Am+ . V/C P  NSg/VX D   NSg        P
> counsel for his     defense    .
# NSg/V   C/P ISg/D$+ N🅪Sg/V/Am+ .
>>>>>>> 275be542
>
#
> In      suits at    common   law    , where the value  in      controversy shall exceed twenty
# NPr/J/P NPl/V NSg/P NSg/V/J+ NSg/V+ . NSg/C D   NSg/V+ NPr/J/P NSg+        VX    V      NSg+
> dollars , the right   of trial    by      jury     shall be     preserved , and no     fact tried by      a
# NPl+    . D   NPr/V/J P  NSg/V/J+ NSg/J/P NSg/V/J+ VX    NSg/VX V/J       . V/C NPr/P+ NSg+ V/J   NSg/J/P D/P+
> jury     , shall be     otherwise reexamined in      any    court   of the United States   , than
# NSg/V/J+ . VX    NSg/VX J         V/J        NPr/J/P I/R/Dq NSg/V/J P  D   V/J    NPrPl/V+ . C/P
> according to the rules of the common  law    .
# V/J       P  D   NPl/V P  D   NSg/V/J NSg/V+ .
>
#
> Excessive bail   shall not   be     required , nor   excessive fines imposed , nor   cruel
# J+        NSg/V+ VX    NSg/C NSg/VX V/J      . NSg/C J         NPl/V V/J     . NSg/C NSg/V/J
> and unusual punishments inflicted .
# V/C NSg/J   NPl+        V/J       .
>
#
> Article . IV     .
# NSg/V+  . NSg/J+ .
>
#
> Section . 1 .
# NSg/V+  . # .
>
#
> Full    Faith and Credit shall be     given     in      each State  to the
# NSg/V/J NPr   V/C NSg/V+ VX    NSg/VX NSg/V/J/P NPr/J/P Dq   NSg/V+ P  D
> public  Acts    , Records , and judicial Proceedings of every other    State  . And the
# NSg/V/J NPrPl/V . NPl/V+  . V/C NSg/J    W?          P  Dq+   NSg/V/J+ NSg/V+ . V/C D+
> Congress may    by      general Laws   prescribe the Manner in      which such  Acts     , Records
# NPr/V+   NPr/VX NSg/J/P NSg/V/J NPl/V+ V         D+  NSg+   NPr/J/P I/C+  NSg/I NPrPl/V+ . NPl/V
> and Proceedings shall be     proved , and the Effect thereof .
# V/C +           VX    NSg/VX V/J    . V/C D+  NSg/V+ W?      .
>
#
> Section . 2 .
# NSg/V+  . # .
>
#
> All           persons born    or    naturalized in      the United States   , and
# NSg/I/J/C/Dq+ NPl/V+  NPr/V/J NPr/C V/J         NPr/J/P D   V/J    NPrPl/V+ . V/C
> subject  to the jurisdiction thereof , are citizens of the United States   and of
# NSg/V/J+ P  D   NSg+         W?      . V   NPl      P  D   V/J    NPrPl/V+ V/C P
> the State  wherein they reside  . No     State  shall make  or    enforce any     law    which
# D   NSg/V+ C       IPl+ NSg/V/J . NPr/P+ NSg/V+ VX    NSg/V NPr/C V       I/R/Dq+ NSg/V+ I/C+
> shall abridge the privileges or    immunities of citizens of the United States   ;
# VX    V       D   NPl/V+     NPr/C ?          P  NPl      P  D   V/J    NPrPl/V+ .
> nor   shall any    State  deprive any    person of life   , liberty , or    property , without
# NSg/C VX    I/R/Dq NSg/V+ V       I/R/Dq NSg/V  P  NSg/V+ . NSg+    . NPr/C NSg/V+   . C/P
> due   process of law    ; nor   deny to any    person within  its     jurisdiction the equal
# NSg/J NSg/V   P  NSg/V+ . NSg/C V    P  I/R/Dq NSg/V+ NSg/J/P ISg/D$+ NSg          D   NSg/V/J
> protection of the laws   .
# N🅪Sg       P  D   NPl/V+ .
>
#
> The right   of citizens of the United States   , who    are eighteen years of age     or
# D   NPr/V/J P  NPl      P  D+  V/J    NPrPl/V+ . NPr/I+ V   NSg      NPl   P  N🅪Sg/V+ NPr/C
> older , to vote  shall not   be     denied or    abridged by      the United States   or    by      any
# JC    . P  NSg/V VX    NSg/C NSg/VX V/J    NPr/C V/J      NSg/J/P D   V/J    NPrPl/V+ NPr/C NSg/J/P I/R/Dq
> State  on  account of age     , sex    , race   , color        , or    previous condition of servitude .
# NSg/V+ J/P NSg/V   P  N🅪Sg/V+ . NSg/V+ . NSg/V+ . N🅪Sg/V/J/Am+ . NPr/C NSg/J    NSg/V+    P  NSg       .
>
#
<<<<<<< HEAD
> A    Person charged in      any     State  with Treason , Felony , or    other   Crime  , who    shall
# D/P+ NSg/V+ V/J     NPr/J/P I/R/Dq+ NSg/V+ P    NSg     . NSg    . NPr/C NSg/V/J NSg/V+ . NPr/I+ VX
=======
> A    Person charged in      any    State with Treason , Felony , or    other    Crime   , who    shall
# D/P+ NSg/V+ V/J     NPr/J/P I/R/Dq NSg/V P    NSg     . NSg    . NPr/C NSg/V/J+ N🅪Sg/V+ . NPr/I+ VX
>>>>>>> 275be542
> flee from Justice , and be     found in      another State  , shall on  Demand of the
# V    P    NPr🅪+   . V/C NSg/VX NSg/V NPr/J/P I/D     NSg/V+ . VX    J/P NSg/V  P  D
> executive Authority of the State  from which he       fled , be     delivered up        , to be
<<<<<<< HEAD
# NSg/J     NSg       P  D   NSg/V+ P    I/C+  NPr/ISg+ J    . NSg/VX V/J       NSg/V/J/P . P  NSg/VX
> removed to the State  having Jurisdiction of the Crime  .
# V/J     P  D   NSg/V+ V      NSg          P  D   NSg/V+ .
>
#
> Neither slavery nor   involuntary servitude , except as    a   punishment for crime
# I/C     NSg/J+  NSg/C J           NSg       . V/C/P  NSg/R D/P N🅪Sg       C/P NSg/V+
=======
# NSg/J     NSg       P  D+  NSg/V+ P    I/C+  NPr/ISg+ J    . NSg/VX V/J       NSg/V/J/P . P  NSg/VX
> removed to the State  having Jurisdiction of the Crime   .
# V/J     P  D+  NSg/V+ V      NSg          P  D+  N🅪Sg/V+ .
>
#
> Neither slavery nor   involuntary servitude , except as    a   punishment for crime
# I/C+    NSg/J   NSg/C J           NSg       . V/C/P  NSg/R D/P N🅪Sg       C/P N🅪Sg/V+
>>>>>>> 275be542
> whereof the party    shall have   been  duly convicted , shall exist within  the United
# C       D   NSg/V/J+ VX    NSg/VX NSg/V W?   V/J       . VX    V     NSg/J/P D   V/J
> States   , or    any    place  subject  to their jurisdiction . No     Person held to Service
# NPrPl/V+ . NPr/C I/R/Dq NSg/V+ NSg/V/J+ P  D$+   NSg+         . NPr/P+ NSg/V+ V    P  NSg/V
> or    Labour      in      one        State  , under   the Laws   thereof , escaping into another , shall ,
# NPr/C NPr/V/Comm+ NPr/J/P NSg/I/V/J+ NSg/V+ . NSg/J/P D+  NPl/V+ W?      . V        P    I/D     . VX    .
> in      Consequence of any    Law   or    Regulation therein , be     discharged from such
# NPr/J/P NSg/V       P  I/R/Dq NSg/V NPr/C N🅪Sg/J+    W?      . NSg/VX V/J        P    NSg/I
> Service or    Labour      , but     shall be     delivered up        on  Claim of the Party    to whom such
# NSg/V   NPr/C NPr/V/Comm+ . NSg/C/P VX    NSg/VX V/J       NSg/V/J/P J/P NSg/V P  D   NSg/V/J+ P  I+   NSg/I
> Service or    Labour      may    be     due   .
# NSg/V   NPr/C NPr/V/Comm+ NPr/VX NSg/VX NSg/J .
>
#
> Section . 3 .
# NSg/V+  . # .
>
#
> New      States   may    be     admitted by      the Congress into this    Union    ; but
# NSg/V/J+ NPrPl/V+ NPr/VX NSg/VX V/J      NSg/J/P D+  NPr/V+   P    I/Ddem+ NPr/V/J+ . NSg/C/P
> no     new      State  shall be     formed or    erected within  the Jurisdiction of any     other
# NPr/P+ NSg/V/J+ NSg/V+ VX    NSg/VX V/J    NPr/C V/J     NSg/J/P D   NSg          P  I/R/Dq+ NSg/V/J+
> State  ; nor   any     State  be     formed by      the Junction of two or    more         States   , or    Parts
# NSg/V+ . NSg/C I/R/Dq+ NSg/V+ NSg/VX V/J    NSg/J/P D   NSg/V    P  NSg NPr/C NPr/I/V/J/Dq NPrPl/V+ . NPr/C NPl/V
> of States   , without the Consent of the Legislatures of the States   concerned as
# P  NPrPl/V+ . C/P     D   NSg/V   P  D   NPl          P  D   NPrPl/V+ V/J       NSg/R
> well    as    of the Congress .
# NSg/V/J NSg/R P  D   NPr/V+   .
>
#
> The Congress shall have   Power    to dispose of and make  all          needful Rules and
# D+  NPr/V+   VX    NSg/VX NSg/V/J+ P  NSg/V   P  V/C NSg/V NSg/I/J/C/Dq NSg/J   NPl/V V/C
> Regulations respecting the Territory or    other   Property belonging to the United
# NPl+        V          D   NSg+      NPr/C NSg/V/J NSg/V+   NSg/V     P  D   V/J
> States   ; and nothing  in      this   Constitution shall be     so        construed as    to Prejudice
# NPrPl/V+ . V/C NSg/I/J+ NPr/J/P I/Ddem NPr+         VX    NSg/VX NSg/I/J/C V/J       NSg/R P  NSg/V/J+
> any    Claims of the United States   , or    of any    particular State  .
# I/R/Dq NPl/V  P  D   V/J    NPrPl/V+ . NPr/C P  I/R/Dq NSg/J      NSg/V+ .
>
#
> Section . 4 .
# NSg/V+  . # .
>
#
> The United States   shall guarantee to every State  in      this    Union
# D+  V/J    NPrPl/V+ VX    NSg/V     P  Dq    NSg/V+ NPr/J/P I/Ddem+ NPr/V/J+
> a   Republican Form  of Government , and shall protect each of them     against
# D/P NSg/J      NSg/V P  NSg+       . V/C VX    V       Dq   P  NSg/IPl+ C/P
> Invasion ; and on  Application of the Legislature , or    of the Executive ( when    the
# NSg+     . V/C J/P NSg         P  D+  NSg+        . NPr/C P  D   NSg/J     . NSg/I/C D+
> Legislature cannot be     convened ) against domestic Violence .
# NSg+        NSg/V  NSg/VX V/J      . C/P     NSg/J    NSg/V+   .
>
#
> Section . 5 .
# NSg/V+  . # .
>
#
> The validity of the public  debt of the United States   ,
# D   NSg      P  D   NSg/V/J N🅪Sg P  D+  V/J    NPrPl/V+ .
> authorized by      law    , including debts incurred for payment of pensions and
# V/J        NSg/J/P NSg/V+ . V         NPl+  V        C/P N🅪Sg    P  NPl/V    V/C
> bounties for services in      suppressing insurrection or    rebellion , shall not   be
# NPl/V    C/P NPl/V+   NPr/J/P V           NSg          NPr/C NSg+      . VX    NSg/C NSg/VX
> questioned . But     neither the United States   nor   any     State  shall assume or    pay     any
# V/J        . NSg/C/P I/C     D   V/J    NPrPl/V+ NSg/C I/R/Dq+ NSg/V+ VX    V      NPr/C NSg/V/J I/R/Dq
> debt or    obligation incurred in      aid    of insurrection or    rebellion against the
<<<<<<< HEAD
# N🅪Sg NPr/C NSg+       V        NPr/J/P N🅪Sg/V P  NSg          NPr/C NSg+      C/P     D
> United States   , or    any    claim  for the loss   or    emancipation of any    slave  ; but     all
# V/J    NPrPl/V+ . NPr/C I/R/Dq NSg/V+ C/P D   NSg/V+ NPr/C NSg          P  I/R/Dq NSg/V+ . NSg/C/P NSg/I/J/C/Dq
> such  debts , obligations and claims shall be     held illegal and void     .
# NSg/I NPl+  . W?          V/C NPl/V+ VX    NSg/VX V    NSg/J   V/C NSg/V/J+ .
=======
# N🅪Sg NPr/C NSg+       V        NPr/J/P N🅪Sg/V P  NSg          NPr/C NSg+      C/P     D+
> United States   , or    any    claim for the loss   or    emancipation of any     slave  ; but     all
# V/J+   NPrPl/V+ . NPr/C I/R/Dq NSg/V C/P D+  N🅪Sg/V NPr/C NSg          P  I/R/Dq+ NSg/V+ . NSg/C/P NSg/I/J/C/Dq+
> such   debts , obligations and claims shall be     held illegal and void     .
# NSg/I+ NPl   . W?          V/C NPl/V+ VX    NSg/VX V    NSg/J+  V/C NSg/V/J+ .
>>>>>>> 275be542
>
#
> Article . V.
# NSg/V+  . ?
>
#
> The Congress , whenever two thirds of both   Houses shall deem  it       necessary , shall
# D+  NPr/V+   . C        NSg NPl/V  P  I/C/Dq NPl/V+ VX    NSg/V NPr/ISg+ NSg/J     . VX
> propose Amendments to this    Constitution , or    , on  the Application of the
# NSg/V   NPl+       P  I/Ddem+ NPr+         . NPr/C . J/P D   NSg         P  D
> Legislatures of two thirds of the several States   , shall call  a   Convention for
# NPl          P  NSg NPl/V  P  D   J/Dq    NPrPl/V+ . VX    NSg/V D/P NSg+       C/P
> proposing Amendments , which , in      either Case   , shall be     valid to all          Intents and
# V         NPl+       . I/C+  . NPr/J/P I/C    NPr/V+ . VX    NSg/VX J     P  NSg/I/J/C/Dq NPl     V/C
> Purposes , as    Part    of this   Constitution , when    ratified by      the Legislatures of
# NPl/V+   . NSg/R NSg/V/J P  I/Ddem NPr+         . NSg/I/C V/J      NSg/J/P D   NPl          P
> three fourths of the several States   , or    by      Conventions in      three fourths
# NSg   NSg     P  D   J/Dq    NPrPl/V+ . NPr/C NSg/J/P NPl+        NPr/J/P NSg   NSg
> thereof , as    the one        or    the other   Mode of Ratification may    be     proposed by      the
# W?      . NSg/R D   NSg/I/V/J+ NPr/C D   NSg/V/J NSg  P  NSg+         NPr/VX NSg/VX V/J      NSg/J/P D
> Congress ; Provided that         no    Amendment which may    be     made prior to the Year One
# NPr/V+   . V/J/C    NSg/I/C/Ddem NPr/P NSg+      I/C+  NPr/VX NSg/VX V    NSg/J P  D   NSg+ NSg/I/V/J+
> thousand eight hundred and eight shall in      any    Manner affect the first   and
# NSg      NSg/J NSg     V/C NSg/J VX+   NPr/J/P I/R/Dq NSg+   NSg/V  D   NSg/V/J V/C
> fourth  Clauses in      the Ninth   Section of the first   Article ; and that         no    State  ,
# NPr/V/J NPl/V+  NPr/J/P D   NSg/V/J NSg/V   P  D   NSg/V/J NSg/V+  . V/C NSg/I/C/Ddem NPr/P NSg/V+ .
> without its     Consent , shall be     deprived of its     equal   Suffrage in      the Senate .
# C/P     ISg/D$+ NSg/V   . VX    NSg/VX V/J      P  ISg/D$+ NSg/V/J NSg+     NPr/J/P D   NPr+   .
>
#
> Article . VI  .
# NSg/V+  . NPr .
>
#
> All           Debts contracted and Engagements entered into , before the Adoption of this
# NSg/I/J/C/Dq+ NPl+  V/J        V/C NPl         V/J     P    . C/P    D   NSg      P  I/Ddem
> Constitution , shall be     as    valid against the United States   under   this
# NPr+         . VX    NSg/VX NSg/R J     C/P     D   V/J    NPrPl/V+ NSg/J/P I/Ddem
> Constitution , as    under   the Confederation .
# NPr+         . NSg/R NSg/J/P D   NSg/J         .
>
#
> This    Constitution , and the Laws  of the United States   which shall be     made in
# I/Ddem+ NPr+         . V/C D   NPl/V P  D+  V/J    NPrPl/V+ I/C+  VX    NSg/VX V    NPr/J/P
> Pursuance thereof ; and all          Treaties made , or    which shall be     made , under   the
# NSg       W?      . V/C NSg/I/J/C/Dq NPl/V+   V    . NPr/C I/C+  VX    NSg/VX V    . NSg/J/P D
> Authority of the United States   , shall be     the supreme Law   of the Land    ; and the
# NSg       P  D   V/J    NPrPl/V+ . VX    NSg/VX D   NSg/V/J NSg/V P  D   NPr🅪/V+ . V/C D
> Judges   in      every State  shall be     bound   thereby , any    Thing  in      the Constitution or
# NPrPl/V+ NPr/J/P Dq    NSg/V+ VX    NSg/VX NSg/V/J W?      . I/R/Dq NSg/V+ NPr/J/P D   NPr+         NPr/C
> Laws  of any    State  to the Contrary notwithstanding .
# NPl/V P  I/R/Dq NSg/V+ P  D   NSg/V/J+ C/P             .
>
#
> The Senators and Representatives before mentioned , and the Members of the
# D   NPl      V/C NPl+            C/P    V/J       . V/C D   NPl/V   P  D+
> several State  Legislatures , and all          executive and judicial Officers , both   of
# J/Dq+   NSg/V+ NPl          . V/C NSg/I/J/C/Dq NSg/J     V/C NSg/J    NPl/V+   . I/C/Dq P
> the United States   and of the several States   , shall be     bound   by      Oath   or
# D   V/J    NPrPl/V+ V/C P  D   J/Dq    NPrPl/V+ . VX    NSg/VX NSg/V/J NSg/J/P NSg/V+ NPr/C
> Affirmation , to support this   Constitution ; but     no    religious Test   shall ever be
# NSg         . P  N🅪Sg/V  I/Ddem NPr+         . NSg/C/P NPr/P NSg/J     NSg/V+ VX    J    NSg/VX
> required as    a   Qualification to any    Office or    public  Trust    under   the United
# V/J      NSg/R D/P NSg+          P  I/R/Dq NSg/V+ NPr/C NSg/V/J N🅪Sg/V/J NSg/J/P D   V/J
> States   .
# NPrPl/V+ .
>
#
<<<<<<< HEAD
> A   well    regulated militia , being   necessary to the security of a   free    state  , the
# D/P NSg/V/J V/J       NSg     . NSg/V/C NSg/J     P  D   NSg      P  D/P NSg/V/J NSg/V+ . D
=======
> A   well    regulated militia , being   necessary to the security of a    free     state  , the
# D/P NSg/V/J V/J       NSg     . NSg/V/C NSg/J     P  D   NᴹSg     P  D/P+ NSg/V/J+ NSg/V+ . D
>>>>>>> 275be542
> right   of the people to keep  and bear     arms   , shall not   be     infringed .
# NPr/V/J P  D   NPl/V+ P  NSg/V V/C NSg/V/J+ NPl/V+ . VX    NSg/C NSg/VX V/J       .
>
#
> Section . 1 .
# NSg/V+  . # .
>
#
> The enumeration in      the Constitution , of certain rights , shall
# D   N🅪Sg        NPr/J/P D   NPr+         . P  I/J     NPl/V+ . VX
> not   be     construed to deny or    disparage others retained by      the people .
# NSg/C NSg/VX V/J       P  V    NPr/C NSg/V     NPl/V+ V/J      NSg/J/P D   NPl/V+ .
>
#
> The powers   not   delegated to the United States   by      the Constitution , nor
# D+  NPrPl/V+ NSg/C V/J       P  D   V/J    NPrPl/V+ NSg/J/P D   NPr+         . NSg/C
> prohibited by      it       to the states   , are reserved to the states   respectively , or    to
# V/J        NSg/J/P NPr/ISg+ P  D   NPrPl/V+ . V   V/J      P  D   NPrPl/V+ R            . NPr/C P
> the people .
# D   NPl/V+ .
>
#
> Article . VII .
# NSg/V+  . NSg .
>
#
> The Ratification of the Conventions of nine States   , shall be     sufficient for the
# D   NSg          P  D   NPl         P  NSg+ NPrPl/V+ . VX    NSg/VX J          C/P D
> Establishment of this   Constitution between the States   so        ratifying the Same .
# NSg           P  I/Ddem NPr          NSg/P   D+  NPrPl/V+ NSg/I/J/C V         D   I/J  .
>
#
> The Word   " the " , being   interlined between the seventh and eight Lines of the
# D+  NSg/V+ . D   . . NSg/V/C V/J        NSg/P   D   NSg/J   V/C NSg/J NPl/V P  D
> first   Page   , The Word   " Thirty " being   partly written on  an  Erazure in      the
# NSg/V/J NPr/V+ . D   NSg/V+ . NSg    . NSg/V/C W?     V/J     J/P D/P ?       NPr/J/P D
> fifteenth Line  of the first   Page   . The Words  " is tried " being   interlined between
# NSg/J+    NSg/V P  D   NSg/V/J NPr/V+ . D+  NPl/V+ . VL V/J   . NSg/V/C V/J        NSg/P
> the thirty second  and thirty third   Lines of the first   Page  and the Word   " the "
# D   NSg    NSg/V/J V/C NSg    NSg/V/J NPl/V P  D   NSg/V/J NPr/V V/C D   NSg/V+ . D   .
> being   interlined between the forty third   and forty fourth  Lines of the second
# NSg/V/C V/J        NSg/P   D   NSg/J NSg/V/J V/C NSg/J NPr/V/J NPl/V P  D   NSg/V/J
> Page   .
# NPr/V+ .
>
#
> done    in      Convention by      the Unanimous Consent of the States   present the
# NSg/V/J NPr/J/P NSg+       NSg/J/P D   J         NSg/V   P  D+  NPrPl/V+ NSg/V/J D
> Seventeenth Day  of September in      the Year of our Lord     one       thousand seven hundred
# NSg/J       NPr🅪 P  NPr+      NPr/J/P D   NSg  P  D$+ NPr/V/J+ NSg/I/V/J NSg      NSg   NSg
> and Eighty seven and of the Independence of the United States  of America the
# V/C NSg    NSg   V/C P  D   NPr          P  D   V/J    NPrPl/V P  NPr+    D
> Twelfth In      witness whereof We   have   hereunto subscribed our Names  ,
# NSg/J   NPr/J/P NSg/V   C       IPl+ NSg/VX W?       V/J        D$+ NPl/V+ .
>
#
> Article . VIII .
# NSg/V+  . W?   .
>
#
> Section 1 .
# NSg/V+  # .
>
#
> The transportation or    importation into any    State  , Territory , or
# D+  NᴹSg+          NPr/C NSg         P    I/R/Dq NSg/V+ . NSg+      . NPr/C
> possession of the United States   for delivery or    use   therein of intoxicating
# NSg/V      P  D   V/J    NPrPl/V+ C/P NSg/V/J+ NPr/C NSg/V W?      P  V
> liquors , in      violation of the laws   thereof , is hereby prohibited .
# NPl/V   . NPr/J/P NSg       P  D   NPl/V+ W?      . VL W?     V/J        .<|MERGE_RESOLUTION|>--- conflicted
+++ resolved
@@ -1,32 +1,17 @@
 > <!-- source: https://github.com/JesseKPhillips/USA-Constitution/blob/4cfdd130709fa7e8db998383b6917ba33b402ec6/Constitution.md -->
 # Unlintable
-<<<<<<< HEAD
 >            The Constitution Of The United States   Of America
 # Unlintable D   NPr+         P  D   V/J    NPrPl/V+ P  NPr+
 >
 #
 > We   the People of the United States   , in      Order  to form  a   more         perfect  Union    ,
 # IPl+ D   NPl/V  P  D+  V/J    NPrPl/V+ . NPr/J/P NSg/V+ P  NSg/V D/P NPr/I/V/J/Dq NSg/V/J+ NPr/V/J+ .
-> establish Justice , insure domestic Tranquility , provide for the common  defence   ,
-# V         NPr🅪+   . V      NSg/J    NSg         . V       C/P D   NSg/V/J NSg/Comm+ .
+> establish Justice , insure domestic Tranquility , provide for the common  defence    ,
+# V         NPr🅪+   . V      NSg/J    NSg         . V       C/P D   NSg/V/J N🅪Sg/Comm+ .
 > promote the general Welfare , and secure the Blessings of Liberty to ourselves
 # NSg/V   D   NSg/V/J NSg/V+  . V/C V/J    D   W?        P  NSg+    P  IPl+
 > and our Posterity , do     ordain and establish this   Constitution for the United
 # V/C D$+ NᴹSg+     . NSg/VX V      V/C V         I/Ddem NPr+         C/P D   V/J
-=======
->            The Constitution Of The United States  Of America
-# Unlintable D   NPr          P  D   V/J    NPrPl/V P  NPr+
->
-#
-> We   the People of the United States   , in      Order  to form  a   more         perfect  Union   ,
-# IPl+ D   NPl/V  P  D+  V/J+   NPrPl/V+ . NPr/J/P NSg/V+ P  NSg/V D/P NPr/I/V/J/Dq NSg/V/J+ NPr/V/J .
-> establish Justice , insure domestic Tranquility , provide for the common   defence    ,
-# V         NPr🅪+   . V      NSg/J+   NSg         . V       C/P D+  NSg/V/J+ N🅪Sg/Comm+ .
-> promote the general  Welfare , and secure the Blessings of Liberty to ourselves
-# NSg/V   D+  NSg/V/J+ NSg/V+  . V/C V/J    D   W?        P  NSg+    P  IPl+
-> and our Posterity , do     ordain and establish this    Constitution for the United
-# V/C D$+ NᴹSg+     . NSg/VX V      V/C V         I/Ddem+ NPr          C/P D   V/J
->>>>>>> 275be542
 > States  of America .
 # NPrPl/V P  NPr+    .
 >
@@ -116,37 +101,21 @@
 > Representatives in      Congress , the Executive and Judicial officers of a   State  , or
 # NPl+            NPr/J/P NPr/V+   . D   NSg/J     V/C NSg/J    NPl/V    P  D/P NSg/V+ . NPr/C
 > the members of the Legislature thereof , is denied to any    of the male
-<<<<<<< HEAD
 # D   NPl/V   P  D   NSg+        W?      . VL V/J    P  I/R/Dq P  D   NPr/J+
 > inhabitants of such  State  , being    twenty - one       years of age     , and citizens of the
 # NPl         P  NSg/I NSg/V+ . NSg/V/C+ NSg    . NSg/I/V/J NPl   P  N🅪Sg/V+ . V/C NPl      P  D
 > United States   , or    in      any    way    abridged , except for participation in      rebellion ,
 # V/J    NPrPl/V+ . NPr/C NPr/J/P I/R/Dq NSg/J+ V/J      . V/C/P  C/P NᴹSg+         NPr/J/P NSg+      .
-> or    other   crime  , the basis of representation therein shall be     reduced in      the
-# NPr/C NSg/V/J NSg/V+ . D   NSg   P  NSg+           W?      VX    NSg/VX V/J     NPr/J/P D
-=======
-# D   NPl/V   P  D+  NSg+        W?      . VL V/J    P  I/R/Dq P  D   NPr/J+
-> inhabitants of such   State  , being    twenty - one       years of age     , and citizens of the
-# NPl         P  NSg/I+ NSg/V+ . NSg/V/C+ NSg    . NSg/I/V/J NPl   P  N🅪Sg/V+ . V/C NPl      P  D+
-> United States   , or    in      any     way    abridged , except for participation in      rebellion ,
-# V/J+   NPrPl/V+ . NPr/C NPr/J/P I/R/Dq+ NSg/J+ V/J      . V/C/P  C/P NᴹSg+         NPr/J/P NSg+      .
-> or    other    crime   , the basis of representation therein shall be     reduced in      the
-# NPr/C NSg/V/J+ N🅪Sg/V+ . D   NSg   P  NSg+           W?      VX    NSg/VX V/J     NPr/J/P D+
->>>>>>> 275be542
+> or    other   crime   , the basis of representation therein shall be     reduced in      the
+# NPr/C NSg/V/J N🅪Sg/V+ . D   NSg   P  NSg+           W?      VX    NSg/VX V/J     NPr/J/P D
 > proportion which the number   of such  male   citizens shall bear    to the whole
 # NSg/V+     I/C+  D   NSg/V/JC P  NSg/I NPr/J+ NPl+     VX    NSg/V/J P  D   NSg/J
 > number   of male   citizens twenty - one       years of age     in      such  State  . The actual
 # NSg/V/JC P  NPr/J+ NPl+     NSg    . NSg/I/V/J NPl   P  N🅪Sg/V+ NPr/J/P NSg/I NSg/V+ . D   NSg/J
 > Enumeration shall be     made within  three Years after the first   Meeting of the
-<<<<<<< HEAD
-# N🅪Sg        VX    NSg/VX V    NSg/J/P NSg   NPl+  JC/P  D   NSg/V/J NSg/V   P  D
+# N🅪Sg        VX    NSg/VX V    NSg/J/P NSg   NPl+  P     D   NSg/V/J NSg/V   P  D
 > Congress of the United States   , and within  every subsequent Term    of ten Years ,
 # NPr/V    P  D   V/J    NPrPl/V+ . V/C NSg/J/P Dq    NSg/J      NSg/V/J P  NSg NPl+  .
-=======
-# N🅪Sg        VX    NSg/VX V    NSg/J/P NSg   NPl+  P     D   NSg/V/J NSg/V   P  D
-> Congress of the United States   , and within  every subsequent Term    of ten  Years ,
-# NPr/V    P  D+  V/J+   NPrPl/V+ . V/C NSg/J/P Dq    NSg/J      NSg/V/J P  NSg+ NPl+  .
->>>>>>> 275be542
 > in      such  Manner as    they shall by      Law    direct . The Number   of Representatives shall
 # NPr/J/P NSg/I NSg+   NSg/R IPl+ VX    NSg/J/P NSg/V+ V/J    . D   NSg/V/JC P  NPl+            VX
 > not   exceed one       for every thirty Thousand , but     each State  shall have   at    Least
@@ -245,29 +214,16 @@
 # V/J       C/P     D   NSg         P  NSg NPl/V  P  D   NPl/V+  NSg/V/J .
 >
 #
-<<<<<<< HEAD
 > Judgment in      Cases  of impeachment shall not   extend further than to removal from
 # NSg+     NPr/J/P NPl/V+ P  N🅪Sg        VX    NSg/C NSg/V  V/J     C/P  P  NSg     P
 > Office , and disqualification to hold    and enjoy any    Office of honor      , Trust    or
 # NSg/V+ . V/C NSg              P  NSg/V/J V/C V     I/R/Dq NSg/V  P  N🅪Sg/V/Am+ . N🅪Sg/V/J NPr/C
-> Profit   under   the United States   : but     the Party    convicted shall nevertheless be
-# NSg/V/J+ NSg/J/P D   V/J    NPrPl/V+ . NSg/C/P D   NSg/V/J+ V/J       VX    W?           NSg/VX
+> Profit    under   the United States   : but     the Party    convicted shall nevertheless be
+# N🅪Sg/V/J+ NSg/J/P D   V/J    NPrPl/V+ . NSg/C/P D   NSg/V/J+ V/J       VX    W?           NSg/VX
 > liable and subject  to Indictment , Trial    , Judgment and Punishment , according to
 # J      V/C NSg/V/J+ P  NSg        . NSg/V/J+ . NSg      V/C N🅪Sg+      . V/J       P
 > Law   .
 # NSg/V .
-=======
-> Judgment in      Cases of impeachment shall not   extend further than to removal from
-# NSg      NPr/J/P NPl/V P  N🅪Sg        VX    NSg/C NSg/V  V/J     C/P  P  NSg     P
-> Office , and disqualification to hold    and enjoy any    Office of honor     , Trust    or
-# NSg/V+ . V/C NSg              P  NSg/V/J V/C V     I/R/Dq NSg/V  P  N🅪Sg/V/Am . N🅪Sg/V/J NPr/C
-> Profit    under   the United States   : but     the Party    convicted shall nevertheless be
-# N🅪Sg/V/J+ NSg/J/P D+  V/J+   NPrPl/V+ . NSg/C/P D+  NSg/V/J+ V/J       VX    W?           NSg/VX
-> liable and subject  to Indictment , Trial   , Judgment and Punishment , according to
-# J      V/C NSg/V/J+ P  NSg        . NSg/V/J . NSg      V/C N🅪Sg+      . V/J       P+
-> Law    .
-# NSg/V+ .
->>>>>>> 275be542
 >
 #
 > Section . 4 .
@@ -318,17 +274,10 @@
 # Dq+  NPr/V+ VX    NSg/V D/P NSg/V/J P  ISg/D$+ +           . V/C P    N🅪Sg/V/J+ P  N🅪Sg/V/J
 > publish the same , excepting such  Parts  as    may    in      their Judgment require
 # V       D   I/J  . V         NSg/I NPl/V+ NSg/R NPr/VX NPr/J/P D$+   NSg+     NSg/V
-<<<<<<< HEAD
 > Secrecy ; and the Yeas and Nays  of the Members of either House  on  any    question
-# NSg     . V/C D   NPl  V/C NPl/V P  D   NPl/V   P  I/C    NPr/V+ J/P I/R/Dq NSg/V+
+# NᴹSg    . V/C D   NPl  V/C NPl/V P  D   NPl/V   P  I/C    NPr/V+ J/P I/R/Dq NSg/V+
 > shall , at    the Desire of one       fifth   of those  Present , be     entered on  the Journal  .
 # VX    . NSg/P D   NSg/V  P  NSg/I/V/J NSg/V/J P  I/Ddem NSg/V/J . NSg/VX V/J     J/P D   NSg/V/J+ .
-=======
-> Secrecy ; and the Yeas and Nays  of the Members of either House  on  any     question
-# NᴹSg    . V/C D   NPl  V/C NPl/V P  D   NPl/V   P  I/C    NPr/V+ J/P I/R/Dq+ NSg/V+
-> shall , at    the Desire of one       fifth   of those   Present , be     entered on  the Journal  .
-# VX    . NSg/P D   NSg/V  P  NSg/I/V/J NSg/V/J P  I/Ddem+ NSg/V/J . NSg/VX V/J     J/P D+  NSg/V/J+ .
->>>>>>> 275be542
 >
 #
 > Neither House  , during the Session of Congress , shall , without the Consent of
@@ -352,19 +301,11 @@
 > of the Peace   , be     privileged from Arrest during their Attendance at    the Session
 # P  D   NPr🅪/V+ . NSg/VX V/J        P    NSg/V+ V/P    D$+   NSg+       NSg/P D   NSg/V
 > of their respective Houses , and in      going   to and returning from the same ; and
-<<<<<<< HEAD
 # P  D$+   J          NPl/V+ . V/C NPr/J/P NSg/V/J P  V/C V         P    D   I/J  . V/C
-> for any    Speech or    Debate in      either House  , they shall not   be     questioned in      any
-# C/P I/R/Dq N🅪Sg/V NPr/C NSg/V+ NPr/J/P I/C    NPr/V+ . IPl+ VX    NSg/C NSg/VX V/J        NPr/J/P I/R/Dq
+> for any    Speech or    Debate  in      either House  , they shall not   be     questioned in      any
+# C/P I/R/Dq N🅪Sg/V NPr/C N🅪Sg/V+ NPr/J/P I/C    NPr/V+ . IPl+ VX    NSg/C NSg/VX V/J        NPr/J/P I/R/Dq
 > other   Place  .
 # NSg/V/J NSg/V+ .
-=======
-# P  D$+   J+         NPl/V+ . V/C NPr/J/P NSg/V/J P  V/C V         P    D   I/J  . V/C
-> for any    Speech or    Debate  in      either House  , they shall not   be     questioned in      any
-# C/P I/R/Dq N🅪Sg/V NPr/C N🅪Sg/V+ NPr/J/P I/C+   NPr/V+ . IPl+ VX    NSg/C NSg/VX V/J        NPr/J/P I/R/Dq+
-> other    Place  .
-# NSg/V/J+ NSg/V+ .
->>>>>>> 275be542
 >
 #
 > No    Senator or    Representative shall , during the Time      for which he       was elected ,
@@ -406,11 +347,7 @@
 > Objections to that          House  in      which it       shall have   originated , who    shall enter the
 # NPl+       P  NSg/I/C/Ddem+ NPr/V+ NPr/J/P I/C+  NPr/ISg+ VX    NSg/VX V/J        . NPr/I+ VX    NSg/V D+
 > Objections at    large on  their Journal  , and proceed to reconsider it       . If    after
-<<<<<<< HEAD
-# NPl+       NSg/P NSg/J J/P D$+   NSg/V/J+ . V/C V       P  V          NPr/ISg+ . NSg/C JC/P
-=======
-# NPl        NSg/P NSg/J J/P D$+   NSg/V/J+ . V/C V       P  V          NPr/ISg+ . NSg/C P
->>>>>>> 275be542
+# NPl+       NSg/P NSg/J J/P D$+   NSg/V/J+ . V/C V       P  V          NPr/ISg+ . NSg/C P
 > such  Reconsideration two thirds of that         House  shall agree to pass  the Bill   , it
 # NSg/I NSg             NSg NPl/V  P  NSg/I/C/Ddem NPr/V+ VX    V     P  NSg/V D   NPr/V+ . NPr/ISg+
 > shall be     sent  , together with the Objections , to the other   House  , by      which it
@@ -426,15 +363,9 @@
 > any     Bill   shall not   be     returned by      the President within  ten Days ( Sundays
 # I/R/Dq+ NPr/V+ VX    NSg/C NSg/VX V/J      NSg/J/P D   NSg/V     NSg/J/P NSg NPl  . NPl/V+
 > excepted ) after it       shall have   been  presented to him  , the Same shall be     a   Law   ,
-<<<<<<< HEAD
-# V/J      . JC/P  NPr/ISg+ VX    NSg/VX NSg/V V/J       P  ISg+ . D   I/J  VX    NSg/VX D/P NSg/V .
+# V/J      . P     NPr/ISg+ VX    NSg/VX NSg/V V/J       P  ISg+ . D   I/J  VX    NSg/VX D/P NSg/V .
 > in      like        Manner as    if    he       had signed it       , unless the Congress by      their Adjournment
 # NPr/J/P NSg/V/J/C/P NSg+   NSg/R NSg/C NPr/ISg+ V   V/J    NPr/ISg+ . C      D+  NPr/V+   NSg/J/P D$+   NSg
-=======
-# V/J      . P     NPr/ISg+ VX    NSg/VX NSg/V V/J       P  ISg+ . D   I/J  VX    NSg/VX D/P NSg/V .
-> in      like        Manner as    if    he       had signed it      , unless the Congress by      their Adjournment
-# NPr/J/P NSg/V/J/C/P NSg+   NSg/R NSg/C NPr/ISg+ V   V/J    NPr/ISg . C      D   NPr/V    NSg/J/P D$+   NSg
->>>>>>> 275be542
 > prevent its     Return , in      which Case   it       shall not   be     a   Law    .
 # V       ISg/D$+ NSg/V  . NPr/J/P I/C+  NPr/V+ NPr/ISg+ VX    NSg/C NSg/VX D/P NSg/V+ .
 >
@@ -457,25 +388,14 @@
 # NSg/V+  . # .
 >
 #
-<<<<<<< HEAD
 > The Congress shall have   Power    To lay     and collect Taxes  , Duties ,
 # D+  NPr/V+   VX    NSg/VX NSg/V/J+ P  NSg/V/J V/C NSg/V/J NPl/V+ . NPl+   .
-> Imposts and Excises , to pay     the Debts and provide for the common  Defence   and
-# NPl     V/C NPl/V   . P  NSg/V/J D   NPl+  V/C V       C/P D   NSg/V/J NSg/Comm+ V/C
+> Imposts and Excises , to pay     the Debts and provide for the common  Defence    and
+# NPl     V/C NPl/V   . P  NSg/V/J D   NPl+  V/C V       C/P D   NSg/V/J N🅪Sg/Comm+ V/C
 > general Welfare of the United States   ; but     all          Duties , Imposts and Excises shall
 # NSg/V/J NSg/V   P  D   V/J    NPrPl/V+ . NSg/C/P NSg/I/J/C/Dq NPl+   . NPl     V/C NPl/V   VX
 > be     uniform throughout the United States   ;
 # NSg/VX NSg/V/J P          D   V/J    NPrPl/V+ .
-=======
-> The Congress shall have   Power    To lay     and collect Taxes , Duties ,
-# D+  NPr/V+   VX    NSg/VX NSg/V/J+ P  NSg/V/J V/C NSg/V/J NPl/V . NPl    .
-> Imposts and Excises , to pay     the Debts and provide for the common   Defence    and
-# NPl     V/C NPl/V   . P  NSg/V/J D+  NPl+  V/C V       C/P D+  NSg/V/J+ N🅪Sg/Comm+ V/C
-> general Welfare of the United States   ; but     all           Duties , Imposts and Excises shall
-# NSg/V/J NSg/V   P  D+  V/J+   NPrPl/V+ . NSg/C/P NSg/I/J/C/Dq+ NPl    . NPl     V/C NPl/V   VX
-> be     uniform throughout the United States  ;
-# NSg/VX NSg/V/J P          D+  V/J+   NPrPl/V .
->>>>>>> 275be542
 >
 #
 >
@@ -688,21 +608,12 @@
 # NPr/P NPr/V P  NSg       NPr/C NSg/V/J+ NPr🅪/V/P+ ?     NSg/V+ VX    NSg/VX V/J    .
 >
 #
-<<<<<<< HEAD
 > No    Capitation , or    other   direct , Tax     shall be     laid , unless in      Proportion to the
 # NPr/P NSg        . NPr/C NSg/V/J V/J    . N🅪Sg/V+ VX    NSg/VX V/J  . C      NPr/J/P NSg/V+     P  D
 > Census or    Enumeration herein before directed to be     taken . Congress shall have
 # NSg/V+ NPr/C N🅪Sg        W?     C/P    V/J      P  NSg/VX V/J   . NPr/V+   VX    NSg/VX
-> power    to lay     and collect taxes  on  incomes , from whatever source derived ,
-# NSg/V/J+ P  NSg/V/J V/C NSg/V/J NPl/V+ J/P NPl/V+  . P    NSg/I/J+ NSg/V+ V/J     .
-=======
-> No     Capitation , or    other    direct , Tax     shall be     laid , unless in      Proportion to the
-# NPr/P+ NSg        . NPr/C NSg/V/J+ V/J    . N🅪Sg/V+ VX    NSg/VX V/J  . C      NPr/J/P NSg/V      P  D+
-> Census or    Enumeration herein before directed to be      taken . Congress shall have
-# NSg/V  NPr/C N🅪Sg        W?     C/P    V/J      P+ NSg/VX+ V/J   . NPr/V+   VX    NSg/VX
 > power    to lay     and collect taxes  on  incomes , from whatever source  derived ,
 # NSg/V/J+ P  NSg/V/J V/C NSg/V/J NPl/V+ J/P NPl/V+  . P    NSg/I/J+ N🅪Sg/V+ V/J     .
->>>>>>> 275be542
 > without apportionment among the several States   , and without regard to any
 # C/P     NSg           P     D   J/Dq    NPrPl/V+ . V/C C/P     NSg/V+ P  I/R/Dq
 > census or    enumeration .
@@ -729,25 +640,14 @@
 # NPl          P  NSg/I/J/C/Dq NSg/V/J N🅪Sg/J+ VX    NSg/VX V/J       P    N🅪Sg/V/J+ P  N🅪Sg/V/J .
 >
 #
-<<<<<<< HEAD
 > No    Title  of Nobility shall be     granted by      the United States   : And no    Person
 # NPr/P NSg/V+ P  NSg      VX    NSg/VX V/J     NSg/J/P D   V/J    NPrPl/V+ . V/C NPr/P NSg/V+
-> holding any    Office of Profit   or    Trust    under   them     , shall , without the Consent of
-# NSg/V   I/R/Dq NSg/V  P  NSg/V/J+ NPr/C N🅪Sg/V/J NSg/J/P NSg/IPl+ . VX    . C/P     D   NSg/V   P
+> holding any    Office of Profit    or    Trust    under   them     , shall , without the Consent of
+# NSg/V   I/R/Dq NSg/V  P  N🅪Sg/V/J+ NPr/C N🅪Sg/V/J NSg/J/P NSg/IPl+ . VX    . C/P     D   NSg/V   P
 > the Congress , accept  of any    present , Emolument , Office , or    Title  , of any    kind
 # D   NPr/V+   . NSg/V/J P  I/R/Dq NSg/V/J . NSg       . NSg/V+ . NPr/C NSg/V+ . P  I/R/Dq NSg/J+
 > whatever , from any    King     , Prince   , or    foreign State  .
 # NSg/I/J+ . P    I/R/Dq NPr/V/J+ . NPr/V/J+ . NPr/C NSg/J   NSg/V+ .
-=======
-> No    Title of Nobility shall be     granted by      the United States   : And no     Person
-# NPr/P NSg/V P  NSg      VX    NSg/VX V/J     NSg/J/P D+  V/J+   NPrPl/V+ . V/C NPr/P+ NSg/V+
-> holding any    Office of Profit   or    Trust    under   them     , shall , without the Consent of
-# NSg/V   I/R/Dq NSg/V  P  N🅪Sg/V/J NPr/C N🅪Sg/V/J NSg/J/P NSg/IPl+ . VX    . C/P     D   NSg/V   P
-> the Congress , accept  of any     present , Emolument , Office , or    Title  , of any     kind
-# D+  NPr/V+   . NSg/V/J P  I/R/Dq+ NSg/V/J . NSg       . NSg/V+ . NPr/C NSg/V+ . P  I/R/Dq+ NSg/J+
-> whatever , from any     King     , Prince   , or    foreign State  .
-# NSg/I/J+ . P    I/R/Dq+ NPr/V/J+ . NPr/V/J+ . NPr/C NSg/J+  NSg/V+ .
->>>>>>> 275be542
 >
 #
 > The right   of citizens of the United States   to vote  in      any    primary or    other
@@ -795,11 +695,7 @@
 > No     State  shall , without the Consent of Congress , lay     any    Duty of Tonnage , keep
 # NPr/P+ NSg/V+ VX    . C/P     D   NSg/V   P  NPr/V+   . NSg/V/J I/R/Dq NSg  P  NSg+    . NSg/V
 > Troops , or    Ships of War     in      time     of Peace   , enter into any    Agreement or    Compact
-<<<<<<< HEAD
-# NPl/V+ . NPr/C NPl/V P  N🅪Sg/V+ NPr/J/P N🅪Sg/V/J P  NPr🅪/V+ . NSg/V P    I/R/Dq NSg+      NPr/C NSg/V/J
-=======
-# NPl/V+ . NPr/C NPl/V P  N🅪Sg/V+ NPr/J/P N🅪Sg/V/J P  NPr🅪/V+ . NSg/V P    I/R/Dq N🅪Sg      NPr/C NSg/V/J
->>>>>>> 275be542
+# NPl/V+ . NPr/C NPl/V P  N🅪Sg/V+ NPr/J/P N🅪Sg/V/J P  NPr🅪/V+ . NSg/V P    I/R/Dq N🅪Sg+     NPr/C NSg/V/J
 > with another State  , or    with a    foreign Power    , or    engage in      War     , unless actually
 # P    I/D+    NSg/V+ . NPr/C P    D/P+ NSg/J+  NSg/V/J+ . NPr/C V      NPr/J/P N🅪Sg/V+ . C      R
 > invaded , or    in      such  imminent Danger     as    will   not   admit of delay    .
@@ -817,7 +713,6 @@
 > The executive Power    shall be     vested in      a   President of the
 # D+  NSg/J+    NSg/V/J+ VX    NSg/VX V/J    NPr/J/P D/P NSg/V     P  D
 > United States  of America . He       shall hold    his     Office during the Term    of four
-<<<<<<< HEAD
 # V/J    NPrPl/V P  NPr+    . NPr/ISg+ VX    NSg/V/J ISg/D$+ NSg/V+ V/P    D   NSg/V/J P  NSg+
 > Years ending at    noon   on  the 20th day  of January , and , together with the Vice
 # NPl+  NSg/V  NSg/P NSg/V+ J/P D   #    NPr🅪 P  NPr+    . V/C . J        P    D+  NSg/V/J/P+
@@ -831,25 +726,8 @@
 # D/P NSg/V/JC+ P  NPl      . NSg/V/J P  D   NSg/J NSg/V/JC P  NPl      V/C NPl+
 > to which the State  may    be     entitled in      the Congress : but     no    Senator or
 # P  I/C+  D   NSg/V+ NPr/VX NSg/VX V/J      NPr/J/P D   NPr/V+   . NSg/C/P NPr/P NSg     NPr/C
-> Representative , or    Person holding an  Office of Trust    or    Profit   under   the United
-# NSg/J+         . NPr/C NSg/V+ NSg/V   D/P NSg/V  P  N🅪Sg/V/J NPr/C NSg/V/J+ NSg/J/P D   V/J
-=======
-# V/J    NPrPl/V P  NPr+    . NPr/ISg+ VX    NSg/V/J ISg/D$+ NSg/V+ V/P    D   NSg/V/J P  NSg
-> Years ending at    noon  on  the 20th day  of January , and , together with the Vice
-# NPl+  NSg/V  NSg/P NSg/V J/P D   #    NPr🅪 P  NPr+    . V/C . J        P    D+  NSg/V/J/P+
-> President , chosen   for the same Term     , be     elected , as     follows
-# NSg/V+    . NᴹSg/V/J C/P D+  I/J+ NSg/V/J+ . NSg/VX NSg/V/J . NSg/R+ NPl/V
->
-#
-> Each State shall appoint , in      such  Manner as    the Legislature thereof may    direct ,
-# Dq+  NSg/V VX    V       . NPr/J/P NSg/I NSg    NSg/R D+  NSg+        W?      NPr/VX V/J    .
-> a   Number   of Electors , equal   to the whole Number   of Senators and Representatives
-# D/P NSg/V/JC P  NPl      . NSg/V/J P  D   NSg/J NSg/V/JC P  NPl      V/C NPl+
-> to which the State  may    be     entitled in      the Congress : but     no     Senator or
-# P  I/C+  D+  NSg/V+ NPr/VX NSg/VX V/J      NPr/J/P D+  NPr/V+   . NSg/C/P NPr/P+ NSg     NPr/C
 > Representative , or    Person holding an  Office of Trust    or    Profit    under   the United
-# NSg/J+         . NPr/C NSg/V+ NSg/V   D/P NSg/V  P  N🅪Sg/V/J NPr/C N🅪Sg/V/J+ NSg/J/P D+  V/J+
->>>>>>> 275be542
+# NSg/J+         . NPr/C NSg/V+ NSg/V   D/P NSg/V  P  N🅪Sg/V/J NPr/C N🅪Sg/V/J+ NSg/J/P D   V/J
 > States   , shall be     appointed an  Elector .
 # NPrPl/V+ . VX    NSg/VX V/J       D/P NSg     .
 >
@@ -1053,15 +931,9 @@
 > receipt of the latter written declaration , or    , if    Congress is not   in      session ,
 # NSg/V   P  D+  NSg/J+ V/J     NSg+        . NPr/C . NSg/C NPr/V+   VL NSg/C NPr/J/P NSg/V+  .
 > within  twenty - one       days after Congress is required to assemble , determines by
-<<<<<<< HEAD
-# NSg/J/P NSg    . NSg/I/V/J NPl  JC/P  NPr/V+   VL V/J      P  V        . V          NSg/J/P
+# NSg/J/P NSg    . NSg/I/V/J NPl  P     NPr/V+   VL V/J      P  V        . V          NSg/J/P
 > two - thirds vote  of both   Houses that         the President is unable  to discharge the
 # NSg . NPl/V  NSg/V P  I/C/Dq NPl/V+ NSg/I/C/Ddem D+  NSg/V+    VL NSg/V/J P  NSg/V     D
-=======
-# NSg/J/P NSg    . NSg/I/V/J NPl  P     NPr/V+   VL V/J      P  V        . V          NSg/J/P
-> two - thirds vote  of both    Houses that         the President is unable  to discharge the
-# NSg . NPl/V  NSg/V P  I/C/Dq+ NPl/V+ NSg/I/C/Ddem D+  NSg/V+    VL NSg/V/J P  NSg/V     D+
->>>>>>> 275be542
 > powers  and duties of his     office , the Vice       President shall continue to discharge
 # NPrPl/V V/C NPl    P  ISg/D$+ NSg/V+ . D+  NSg/V/J/P+ NSg/V+    VX    NSg/V    P  NSg/V
 > the same as    Acting   President ; otherwise , the President shall resume the powers
@@ -1193,15 +1065,9 @@
 > he       shall judge  necessary and expedient ; he       may    , on  extraordinary Occasions ,
 # NPr/ISg+ VX    NSg/V+ NSg/J     V/C NSg/J     . NPr/ISg+ NPr/VX . J/P NSg/J         NPl/V+    .
 > convene both   Houses , or    either of them     , and in      Case  of Disagreement between
-<<<<<<< HEAD
-# V       I/C/Dq NPl/V+ . NPr/C I/C    P  NSg/IPl+ . V/C NPr/J/P NPr/V P  NSg+         NSg/P
+# V       I/C/Dq NPl/V+ . NPr/C I/C    P  NSg/IPl+ . V/C NPr/J/P NPr/V P  N🅪Sg+        NSg/P
 > them     , with Respect to the Time      of Adjournment , he       may    adjourn them     to such  Time
 # NSg/IPl+ . P    NSg/V+  P  D   N🅪Sg/V/J+ P  NSg         . NPr/ISg+ NPr/VX V       NSg/IPl+ P  NSg/I N🅪Sg/V/J+
-=======
-# V       I/C/Dq NPl/V  . NPr/C I/C    P  NSg/IPl+ . V/C NPr/J/P NPr/V P  N🅪Sg+        NSg/P
-> them     , with Respect to the Time     of Adjournment , he       may    adjourn them     to such  Time
-# NSg/IPl+ . P    NSg/V   P  D   N🅪Sg/V/J P  NSg         . NPr/ISg+ NPr/VX V       NSg/IPl+ P  NSg/I N🅪Sg/V/J+
->>>>>>> 275be542
 > as    he       shall think proper ; he       shall receive Ambassadors and other   public
 # NSg/R NPr/ISg+ VX    NSg/V NSg/J  . NPr/ISg+ VX    NSg/V   NPl         V/C NSg/V/J NSg/V/J
 > Ministers ; he       shall take  Care   that         the Laws   be     faithfully executed , and shall
@@ -1326,17 +1192,10 @@
 # D   NPl/V+  NPr/C NPl/V+ P  NSg/VX V/J    .
 >
 #
-<<<<<<< HEAD
-> No     person shall be     held to answer for a    capital , or    otherwise infamous crime  ,
-# NPr/P+ NSg/V+ VX    NSg/VX V    P  NSg/V  C/P D/P+ NSg/J+  . NPr/C J         V/J+     NSg/V+ .
+> No     person shall be     held to answer for a    capital , or    otherwise infamous crime   ,
+# NPr/P+ NSg/V+ VX    NSg/VX V    P  NSg/V  C/P D/P+ NSg/J+  . NPr/C J         V/J+     N🅪Sg/V+ .
 > unless on  a   presentment or    indictment of a   grand jury     , except in      cases  arising
 # C      J/P D/P NSg         NPr/C NSg        P  D/P NSg/J NSg/V/J+ . V/C/P  NPr/J/P NPl/V+ V
-=======
-> No     person shall be     held to answer for a    capital , or    otherwise infamous crime   ,
-# NPr/P+ NSg/V  VX    NSg/VX V    P  NSg/V  C/P D/P+ NSg/J+  . NPr/C J+        V/J+     N🅪Sg/V+ .
-> unless on  a   presentment or    indictment of a   grand  jury     , except in      cases  arising
-# C      J/P D/P NSg         NPr/C NSg        P  D/P NSg/J+ NSg/V/J+ . V/C/P  NPr/J/P NPl/V+ V
->>>>>>> 275be542
 > in      the land   or    naval forces , or    in      the militia , when    in      actual service in      time
 # NPr/J/P D   NPr🅪/V NPr/C J     NPl/V+ . NPr/C NPr/J/P D   NSg     . NSg/I/C NPr/J/P NSg/J  NSg/V+  NPr/J/P N🅪Sg/V/J
 > of war    or    public  danger     ; nor   shall any    person be     subject for the same offense
@@ -1351,17 +1210,10 @@
 # V/J   C/P NSg/V/J NSg/V+ . C/P     V/J  NSg+         .
 >
 #
-<<<<<<< HEAD
 > In      all          criminal prosecutions , the accused shall enjoy the right   to a   speedy and
 # NPr/J/P NSg/I/J/C/Dq NSg/J    W?           . D+  V/J+    VX    V     D   NPr/V/J P  D/P V/J    V/C
 > public  trial    , by      an  impartial jury    of the state  and district wherein the crime
-# NSg/V/J NSg/V/J+ . NSg/J/P D/P J         NSg/V/J P  D   NSg/V+ V/C NSg/V/J+ C       D   NSg/V+
-=======
-> In      all           criminal prosecutions , the accused shall enjoy the right   to a   speedy and
-# NPr/J/P NSg/I/J/C/Dq+ NSg/J    W?           . D+  V/J+    VX    V     D   NPr/V/J P  D/P V/J    V/C
-> public   trial    , by      an  impartial jury    of the state and district wherein the crime
-# NSg/V/J+ NSg/V/J+ . NSg/J/P D/P J         NSg/V/J P  D   NSg/V V/C NSg/V/J+ C       D+  N🅪Sg/V+
->>>>>>> 275be542
+# NSg/V/J NSg/V/J+ . NSg/J/P D/P J         NSg/V/J P  D   NSg/V+ V/C NSg/V/J+ C       D   N🅪Sg/V+
 > shall have   been  committed , which district shall have   been  previously
 # VX    NSg/VX NSg/V V/J       . I/C+  NSg/V/J+ VX    NSg/VX NSg/V R
 > ascertained by      law    , and to be     informed of the nature and cause   of the
@@ -1369,15 +1221,9 @@
 > accusation ; to be     confronted with the witnesses against him  ; to have   compulsory
 # NSg        . P  NSg/VX V/J        P    D   NPl/V+    C/P     ISg+ . P  NSg/VX NSg/J
 > process for obtaining witnesses in      his     favor      , and to have   the assistance of
-<<<<<<< HEAD
 # NSg/V+  C/P V         NPl/V+    NPr/J/P ISg/D$+ N🅪Sg/V/Am+ . V/C P  NSg/VX D   NSg        P
-> counsel for his     defense   .
-# NSg/V+  C/P ISg/D$+ NSg/V/Am+ .
-=======
-# NSg/V   C/P V         NPl/V+    NPr/J/P ISg/D$+ N🅪Sg/V/Am+ . V/C P  NSg/VX D   NSg        P
 > counsel for his     defense    .
-# NSg/V   C/P ISg/D$+ N🅪Sg/V/Am+ .
->>>>>>> 275be542
+# NSg/V+  C/P ISg/D$+ N🅪Sg/V/Am+ .
 >
 #
 > In      suits at    common   law    , where the value  in      controversy shall exceed twenty
@@ -1442,33 +1288,18 @@
 # NSg/V+ J/P NSg/V   P  N🅪Sg/V+ . NSg/V+ . NSg/V+ . N🅪Sg/V/J/Am+ . NPr/C NSg/J    NSg/V+    P  NSg       .
 >
 #
-<<<<<<< HEAD
-> A    Person charged in      any     State  with Treason , Felony , or    other   Crime  , who    shall
-# D/P+ NSg/V+ V/J     NPr/J/P I/R/Dq+ NSg/V+ P    NSg     . NSg    . NPr/C NSg/V/J NSg/V+ . NPr/I+ VX
-=======
-> A    Person charged in      any    State with Treason , Felony , or    other    Crime   , who    shall
-# D/P+ NSg/V+ V/J     NPr/J/P I/R/Dq NSg/V P    NSg     . NSg    . NPr/C NSg/V/J+ N🅪Sg/V+ . NPr/I+ VX
->>>>>>> 275be542
+> A    Person charged in      any     State  with Treason , Felony , or    other   Crime   , who    shall
+# D/P+ NSg/V+ V/J     NPr/J/P I/R/Dq+ NSg/V+ P    NSg     . NSg    . NPr/C NSg/V/J N🅪Sg/V+ . NPr/I+ VX
 > flee from Justice , and be     found in      another State  , shall on  Demand of the
 # V    P    NPr🅪+   . V/C NSg/VX NSg/V NPr/J/P I/D     NSg/V+ . VX    J/P NSg/V  P  D
 > executive Authority of the State  from which he       fled , be     delivered up        , to be
-<<<<<<< HEAD
 # NSg/J     NSg       P  D   NSg/V+ P    I/C+  NPr/ISg+ J    . NSg/VX V/J       NSg/V/J/P . P  NSg/VX
-> removed to the State  having Jurisdiction of the Crime  .
-# V/J     P  D   NSg/V+ V      NSg          P  D   NSg/V+ .
+> removed to the State  having Jurisdiction of the Crime   .
+# V/J     P  D   NSg/V+ V      NSg          P  D   N🅪Sg/V+ .
 >
 #
 > Neither slavery nor   involuntary servitude , except as    a   punishment for crime
-# I/C     NSg/J+  NSg/C J           NSg       . V/C/P  NSg/R D/P N🅪Sg       C/P NSg/V+
-=======
-# NSg/J     NSg       P  D+  NSg/V+ P    I/C+  NPr/ISg+ J    . NSg/VX V/J       NSg/V/J/P . P  NSg/VX
-> removed to the State  having Jurisdiction of the Crime   .
-# V/J     P  D+  NSg/V+ V      NSg          P  D+  N🅪Sg/V+ .
->
-#
-> Neither slavery nor   involuntary servitude , except as    a   punishment for crime
-# I/C+    NSg/J   NSg/C J           NSg       . V/C/P  NSg/R D/P N🅪Sg       C/P N🅪Sg/V+
->>>>>>> 275be542
+# I/C     NSg/J+  NSg/C J           NSg       . V/C/P  NSg/R D/P N🅪Sg       C/P N🅪Sg/V+
 > whereof the party    shall have   been  duly convicted , shall exist within  the United
 # C       D   NSg/V/J+ VX    NSg/VX NSg/V W?   V/J       . VX    V     NSg/J/P D   V/J
 > States   , or    any    place  subject  to their jurisdiction . No     Person held to Service
@@ -1536,19 +1367,11 @@
 > questioned . But     neither the United States   nor   any     State  shall assume or    pay     any
 # V/J        . NSg/C/P I/C     D   V/J    NPrPl/V+ NSg/C I/R/Dq+ NSg/V+ VX    V      NPr/C NSg/V/J I/R/Dq
 > debt or    obligation incurred in      aid    of insurrection or    rebellion against the
-<<<<<<< HEAD
 # N🅪Sg NPr/C NSg+       V        NPr/J/P N🅪Sg/V P  NSg          NPr/C NSg+      C/P     D
-> United States   , or    any    claim  for the loss   or    emancipation of any    slave  ; but     all
-# V/J    NPrPl/V+ . NPr/C I/R/Dq NSg/V+ C/P D   NSg/V+ NPr/C NSg          P  I/R/Dq NSg/V+ . NSg/C/P NSg/I/J/C/Dq
+> United States   , or    any    claim  for the loss    or    emancipation of any    slave  ; but     all
+# V/J    NPrPl/V+ . NPr/C I/R/Dq NSg/V+ C/P D   N🅪Sg/V+ NPr/C NSg          P  I/R/Dq NSg/V+ . NSg/C/P NSg/I/J/C/Dq
 > such  debts , obligations and claims shall be     held illegal and void     .
 # NSg/I NPl+  . W?          V/C NPl/V+ VX    NSg/VX V    NSg/J   V/C NSg/V/J+ .
-=======
-# N🅪Sg NPr/C NSg+       V        NPr/J/P N🅪Sg/V P  NSg          NPr/C NSg+      C/P     D+
-> United States   , or    any    claim for the loss   or    emancipation of any     slave  ; but     all
-# V/J+   NPrPl/V+ . NPr/C I/R/Dq NSg/V C/P D+  N🅪Sg/V NPr/C NSg          P  I/R/Dq+ NSg/V+ . NSg/C/P NSg/I/J/C/Dq+
-> such   debts , obligations and claims shall be     held illegal and void     .
-# NSg/I+ NPl   . W?          V/C NPl/V+ VX    NSg/VX V    NSg/J+  V/C NSg/V/J+ .
->>>>>>> 275be542
 >
 #
 > Article . V.
@@ -1617,13 +1440,8 @@
 # NPrPl/V+ .
 >
 #
-<<<<<<< HEAD
 > A   well    regulated militia , being   necessary to the security of a   free    state  , the
-# D/P NSg/V/J V/J       NSg     . NSg/V/C NSg/J     P  D   NSg      P  D/P NSg/V/J NSg/V+ . D
-=======
-> A   well    regulated militia , being   necessary to the security of a    free     state  , the
-# D/P NSg/V/J V/J       NSg     . NSg/V/C NSg/J     P  D   NᴹSg     P  D/P+ NSg/V/J+ NSg/V+ . D
->>>>>>> 275be542
+# D/P NSg/V/J V/J       NSg     . NSg/V/C NSg/J     P  D   NᴹSg     P  D/P NSg/V/J NSg/V+ . D
 > right   of the people to keep  and bear     arms   , shall not   be     infringed .
 # NPr/V/J P  D   NPl/V+ P  NSg/V V/C NSg/V/J+ NPl/V+ . VX    NSg/C NSg/VX V/J       .
 >
