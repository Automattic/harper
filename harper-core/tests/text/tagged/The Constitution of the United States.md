--- conflicted
+++ resolved
@@ -668,17 +668,10 @@
 #
 > No     State   shall enter into any    Treaty , Alliance , or
 # NPr/P+ N🅪Sg/V+ VX    NSg/V P    I/R/Dq NSg/V+ . NSg/V+   . NPr/C
-<<<<<<< HEAD
-> Confederation ; grant  Letters of Marque and Reprisal ; coin   Money   ; emit Bills of
-# NSg/J         . NPr/V+ NPl/V   P  NSg    V/C NSg+     . NSg/V+ N🅪Sg/J+ . V    NPl/V P
+> Confederation ; grant  Letters of Marque and Reprisal ; coin   Money   ; emit Bills  of
+# NSg/J         . NPr/V+ NPl/V3  P  NSg    V/C NSg+     . NSg/V+ N🅪Sg/J+ . V    NPl/V3 P
 > Credit ; make  any    Thing but     gold   and silver  Coin   a   Tender  in      Payment of Debts ;
 # NSg/V+ . NSg/V I/R/Dq NSg+  NSg/C/P Nᴹ/V/J V/C Nᴹ/V/J+ NSg/V+ D/P NSg/V/J NPr/J/P N🅪Sg    P  NPl+  .
-=======
-> Confederation ; grant  Letters of Marque and Reprisal ; coin   Money   ; emit Bills  of
-# NSg/J         . NPr/V+ NPl/V3  P  NSg    V/C NSg+     . NSg/V+ N🅪Sg/J+ . V    NPl/V3 P
-> Credit ; make  any    Thing  but     gold   and silver  Coin   a   Tender  in      Payment of Debts ;
-# NSg/V+ . NSg/V I/R/Dq NSg/V+ NSg/C/P Nᴹ/V/J V/C Nᴹ/V/J+ NSg/V+ D/P NSg/V/J NPr/J/P N🅪Sg    P  NPl+  .
->>>>>>> 50ace25d
 > pass  any    Bill  of Attainder , ex       post      facto Law     , or    Law     impairing the Obligation
 # NSg/V I/R/Dq NPr/V P  NSg       . NSg/V/J+ NPr🅪/V/P+ ?     N🅪Sg/V+ . NPr/C N🅪Sg/V+ Vg        D   NSg
 > of Contracts , or    grant any    Title  of Nobility .
@@ -1192,32 +1185,11 @@
 > papers  , and effects , against unreasonable searches and seizures , shall not   be
 # NPl/V3+ . V/C NPl/V3+ . C/P     J            NPl/V3   V/C NPl/V3+  . VX    NSg/C NSg/VXL
 > violated , and no    warrants shall issue  , but     upon probable cause    , supported by
-<<<<<<< HEAD
-# V/J      . V/C NPr/P NPl/V+   VX    NSg/V+ . NSg/C/P P    NSg/J    N🅪Sg/V/C . V/J       NSg/J/P
-> oath   or    affirmation , and particularly describing the place   to be     searched , and
-# NSg/V+ NPr/C NSg         . V/C R            V          D   N🅪Sg/V+ P  NSg/VX V/J      . V/C
-> the persons or    things to be     seized .
-# D   NPl/V+  NPr/C NPl+   P  NSg/VX V/J    .
->
-#
-> No     person shall be     held to answer for a    capital , or    otherwise infamous crime   ,
-# NPr/P+ NSg/V+ VX    NSg/VX V    P  NSg/V  C/P D/P+ NSg/J+  . NPr/C J         V/J+     N🅪Sg/V+ .
-> unless on  a   presentment or    indictment of a   grand jury     , except in      cases  arising
-# C      J/P D/P NSg         NPr/C NSg        P  D/P NSg/J NSg/V/J+ . V/C/P  NPr/J/P NPl/V+ V
-> in      the land   or    naval forces , or    in      the militia , when    in      actual service in      time
-# NPr/J/P D   NPr🅪/V NPr/C J     NPl/V+ . NPr/C NPr/J/P D   NSg     . NSg/I/C NPr/J/P NSg/J  NSg/V+  NPr/J/P N🅪Sg/V/J
-> of war    or    public danger     ; nor   shall any    person be     subject for the same offense
-# P  N🅪Sg/V NPr/C Nᴹ/V/J N🅪Sg/V/JC+ . NSg/C VX    I/R/Dq NSg/V+ NSg/VX NSg/V/J C/P D   I/J  N🅪Sg+
-> to be     twice put   in      jeopardy of life   or    limb   ; nor   shall be     compelled in      any
-# P  NSg/VX W?    NSg/V NPr/J/P NSg/V    P  N🅪Sg/V NPr/C NSg/V+ . NSg/C VX    NSg/VX V/J       NPr/J/P I/R/Dq
-> criminal case    to be     a   witness against himself , nor   be     deprived of life    ,
-# NSg/J    NPr🅪/V+ P  NSg/VX D/P NSg/V+  C/P     ISg+    . NSg/C NSg/VX V/J      P  N🅪Sg/V+ .
-=======
 # VP/J     . V/C NPr/P NPl/V3+  VX    NSg/V+ . NSg/C/P P    NSg/J    N🅪Sg/V/C . VP/J      NSg/J/P
 > oath   or    affirmation , and particularly describing the place   to be      searched , and
 # NSg/V+ NPr/C NSg         . V/C R            Vg         D   N🅪Sg/V+ P  NSg/VXL VP/J     . V/C
-> the persons or    things  to be      seized .
-# D   NPl/V3+ NPr/C NPl/V3+ P  NSg/VXL VP/J   .
+> the persons or    things to be      seized .
+# D   NPl/V3+ NPr/C NPl+   P  NSg/VXL VP/J   .
 >
 #
 > No     person shall be      held to answer for a    capital , or    otherwise infamous crime   ,
@@ -1232,7 +1204,6 @@
 # P  NSg/VXL W?    NSg/V NPr/J/P NSg/V    P  N🅪Sg/V NPr/C NSg/V+ . NSg/C VX    NSg/VXL V/J       NPr/J/P I/R/Dq
 > criminal case    to be      a   witness against himself , nor   be      deprived of life    ,
 # NSg/J    NPr🅪/V+ P  NSg/VXL D/P NSg/V+  C/P     ISg+    . NSg/C NSg/VXL VP/J     P  N🅪Sg/V+ .
->>>>>>> 50ace25d
 > liberty , or    property , without due   process of law     ; nor   shall private property be
 # NSg+    . NPr/C NSg/V+   . C/P     NSg/J NSg/V   P  N🅪Sg/V+ . NSg/C VX    NSg/V/J NSg/V+   NSg/VXL
 > taken for public use    , without just compensation .
@@ -1443,29 +1414,16 @@
 # NPr+         . NSg/R NSg/J/P D   NSg/J         .
 >
 #
-<<<<<<< HEAD
-> This    Constitution , and the Laws  of the United States   which shall be     made in
-# I/Ddem+ NPr+         . V/C D   NPl/V P  D+  V/J    NPrPl/V+ I/C+  VX    NSg/VX V    NPr/J/P
-> Pursuance thereof ; and all          Treaties made , or    which shall be     made , under   the
-# NSg       W?      . V/C NSg/I/J/C/Dq NPl/V+   V    . NPr/C I/C+  VX    NSg/VX V    . NSg/J/P D
-> Authority of the United States   , shall be     the supreme Law    of the Land    ; and the
-# N🅪Sg      P  D   V/J    NPrPl/V+ . VX    NSg/VX D   NSg/V/J N🅪Sg/V P  D   NPr🅪/V+ . V/C D
-> Judges   in      every State   shall be     bound   thereby , any    Thing in      the Constitution or
-# NPrPl/V+ NPr/J/P Dq    N🅪Sg/V+ VX    NSg/VX NSg/V/J W?      . I/R/Dq NSg+  NPr/J/P D   NPr+         NPr/C
-> Laws  of any    State   to the Contrary notwithstanding .
-# NPl/V P  I/R/Dq N🅪Sg/V+ P  D   NSg/V/J+ C/P             .
-=======
 > This    Constitution , and the Laws   of the United States    which shall be      made in
 # I/Ddem+ NPr+         . V/C D   NPl/V3 P  D+  VP/J   NPrPl/V3+ I/C+  VX    NSg/VXL V    NPr/J/P
 > Pursuance thereof ; and all          Treaties made , or    which shall be      made , under   the
 # NSg       W?      . V/C NSg/I/J/C/Dq NPl/V3+  V    . NPr/C I/C+  VX    NSg/VXL V    . NSg/J/P D
 > Authority of the United States    , shall be      the supreme Law    of the Land    ; and the
 # N🅪Sg      P  D   VP/J   NPrPl/V3+ . VX    NSg/VXL D   NSg/V/J N🅪Sg/V P  D   NPr🅪/V+ . V/C D
-> Judges    in      every State   shall be      bound       thereby , any    Thing  in      the Constitution or
-# NPrPl/V3+ NPr/J/P Dq    N🅪Sg/V+ VX    NSg/VXL NSg/VPtPp/J W?      . I/R/Dq NSg/V+ NPr/J/P D   NPr+         NPr/C
+> Judges    in      every State   shall be      bound       thereby , any    Thing in      the Constitution or
+# NPrPl/V3+ NPr/J/P Dq    N🅪Sg/V+ VX    NSg/VXL NSg/VPtPp/J W?      . I/R/Dq NSg+  NPr/J/P D   NPr+         NPr/C
 > Laws   of any    State   to the Contrary notwithstanding .
 # NPl/V3 P  I/R/Dq N🅪Sg/V+ P  D   NSg/V/J+ C/P             .
->>>>>>> 50ace25d
 >
 #
 > The Senators and Representatives before mentioned , and the Members of the
