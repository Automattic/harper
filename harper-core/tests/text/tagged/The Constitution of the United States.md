> <!-- source: https://github.com/JesseKPhillips/USA-Constitution/blob/4cfdd130709fa7e8db998383b6917ba33b402ec6/Constitution.md -->
# Unlintable
>            The Constitution Of The United States  Of America
# Unlintable D   NPrSg        P  D   V/J    NPrSg/V P  NPr+
>
#
> We   the People of the United States   , in        Order  to form  a   more        perfect  Union     ,
# IPl+ D   NSg/V  P  D+  V/J+   NPrSg/V+ . NPrSg/J/P NSg/V+ P  NSg/V D/P NPrSg/I/V/J NSg/V/J+ NPrSg/V/J .
> establish Justice , insure domestic Tranquility , provide for the common   defence ,
# V         NPrSg+  . V      NSg/J+   NSg         . V       C/P D+  NSg/V/J+ ?       .
> promote the general  Welfare , and secure the Blessings of Liberty to ourselves
# NSg/V   D+  NSg/V/J+ NSg/V+  . V/C V/J    D   W?        P  NSg+    P  I+
> and our Posterity , do     ordain and establish this Constitution for the United
# V/C D+  NSg+      . NSg/VX V      V/C V         I/D+ NPrSg        C/P D   V/J
> States  of America .
# NPrSg/V P  NPr+    .
>
#
> Article . I.
# NSg/V   . ?
>
#
> Section . 1 .
# NSg/V   . # .
>
#
> All       legislative Powers  herein granted shall be     vested in        a
# NSg/I/J/C NSg/J       NPrSg/V W?     V/J     VX    NSg/VX V/J    NPrSg/J/P D/P
> Congress of the United States   , which shall consist of a   Senate and House   of
# NPrSg/V  P  D+  V/J+   NPrSg/V+ . I/C+  VX    NSg/V   P  D/P NPrSg  V/C NPrSg/V P
> Representatives . Congress shall make  no       law    respecting an  establishment of
# NPl+            . NPrSg/V+ VX    NSg/V NPrSg/P+ NSg/V+ V          D/P NSg           P
> religion , or      prohibiting the free     exercise thereof ; or      abridging the freedom of
# NSg/V+   . NPrSg/C V           D+  NSg/V/J+ NSg/V+   W?      . NPrSg/C V         D   NSg     P
> speech , or      of the press  ; or      the right     of the people peaceably to assemble , and
# NSg/V+ . NPrSg/C P  D+  NSg/V+ . NPrSg/C D   NPrSg/V/J P  D+  NSg/V+ R         P  V        . V/C
> to petition the government for a   redress of grievances .
# P  NSg/V    D   NSg        C/P D/P NSg/V   P  NPl+       .
>
#
> No       person shall be     a   Senator or      Representative in        Congress , or      elector of
# NPrSg/P+ NSg/V  VX    NSg/VX D/P NSg     NPrSg/C NSg/J+         NPrSg/J/P NPrSg/V+ . NPrSg/C NSg     P
> President and Vice       President , or      hold    any    office , civil or      military , under   the
# NSg/V     V/C NSg/V/J/P+ NSg/V+    . NPrSg/C NSg/V/J I/R/D+ NSg/V  . J     NPrSg/C NSg/J    . NSg/J/P D+
> United States   , or      under   any    State  , who      , having previously taken an  oath   , as    a
# V/J+   NPrSg/V+ . NPrSg/C NSg/J/P I/R/D+ NSg/V+ . NPrSg/I+ . V      R          V/J   D/P NSg/V+ . NSg/R D/P
> member of Congress , or      as    an  officer of the United States   , or      as    a   member of
# NSg/V  P  NPrSg/V+ . NPrSg/C NSg/R D/P NSg/V/J P  D+  V/J+   NPrSg/V+ . NPrSg/C NSg/R D/P NSg/V  P
> any    State  legislature , or      as    an  executive or      judicial officer of any    State  , to
# I/R/D+ NSg/V+ NSg+        . NPrSg/C NSg/R D/P NSg/J     NPrSg/C NSg/J    NSg/V/J P  I/R/D+ NSg/V+ . P
> support the Constitution of the United States   , shall have   engaged in
# NSg/V   D   NPrSg        P  D+  V/J+   NPrSg/V+ . VX    NSg/VX V/J     NPrSg/J/P
> insurrection or      rebellion against the same , or      given     aid   or      comfort to the
# NSg          NPrSg/C NSg       C/P     D   I/J  . NPrSg/C NSg/V/J/P NSg/V NPrSg/C NSg/V+  P  D+
> enemies thereof . But     Congress may      , by      a   vote  of two - thirds of each House    ,
# NPl/V+  +       . NSg/C/P NPrSg/V+ NPrSg/VX . NSg/J/P D/P NSg/V P  NSg . NPl/V  P  D+   NPrSg/V+ .
> remove such   disability .
# NSg/V  NSg/I+ NSg+       .
>
#
> The terms of Senators and Representatives shall end   at    noon  on  the 3 d        day   of
# D   NPl/V P  NPl      V/C NPl+            VX    NSg/V NSg/P NSg/V J/P D+  # NPrSg/J+ NPrSg P
> January , of the years in        which such  terms  end    ; and the terms of their
# NPr+    . P  D+  NPl+  NPrSg/J/P I/C+  NSg/I NPl/V+ NSg/V+ . V/C D   NPl/V P  D+
> successors shall then     begin  .
# NPl+       VX    NSg/J/C+ NSg/V+ .
>
#
> Section . 2 .
# NSg/V   . # .
>
#
> The House   of Representatives shall be     composed of Members
# D   NPrSg/V P  NPl+            VX    NSg/VX V/J      P  NPl/V+
> chosen every second  Year by      the People of the several States   , and the Electors
# V/J    D+    NSg/V/J NSg  NSg/J/P D   NSg/V  P  D+  J/D+    NPrSg/V+ . V/C D   NPl
> in        each State  shall have   the Qualifications requisite for Electors of the most
# NPrSg/J/P D+   NSg/V+ VX    NSg/VX D+  +              NSg/J     C/P NPl      P  D   NSg/I/J
> numerous Branch  of the State  Legislature .
# J        NPrSg/V P  D+  NSg/V+ NSg+        .
>
#
> No       Person shall be     a    Representative who      shall not   have   attained to the Age   of
# NPrSg/P+ NSg/V  VX    NSg/VX D/P+ NSg/J+         NPrSg/I+ VX    NSg/C NSg/VX V/J      P  D   NSg/V P
> twenty five Years , and been  seven Years a   Citizen of the United States   , and who
# NSg    NSg  NPl+  . V/C NSg/V NSg   NPl+  D/P NSg     P  D+  V/J+   NPrSg/V+ . V/C NPrSg/I+
> shall not   , when    elected , be     an  Inhabitant of that     State  in        which he       shall be
# VX    NSg/C . NSg/I/C NSg/V/J . NSg/VX D/P NSg/J      P  N/I/C/D+ NSg/V+ NPrSg/J/P I/C+  NPr/ISg+ VX+   NSg/VX+
> chosen .
# V/J    .
>
#
> Representatives shall be     apportioned among the several States   according to
# NPl+            VX    NSg/VX V/J         P     D+  J/D+    NPrSg/V+ V/J       P
> their respective numbers  , counting the whole number  of persons in        each State  ,
# D+    J+         NPrPl/V+ . V        D   NSg/J NSg/V/J P  NPl/V+  NPrSg/J/P D+   NSg/V+ .
> excluding Indians not   taxed . But     when    the right      to vote  at    any   election for the
# V         NPl+    NSg/C V/J   . NSg/C/P NSg/I/C D+  NPrSg/V/J+ P  NSg/V NSg/P I/R/D NSg      C/P D
> choice of electors for President and Vice       President of the United States   ,
# NSg/J  P  NPl      C/P NSg/V     V/C NSg/V/J/P+ NSg/V     P  D+  V/J+   NPrSg/V+ .
> Representatives in        Congress , the Executive and Judicial officers of a    State  , or
# NPl             NPrSg/J/P NPrSg/V+ . D   NSg/J     V/C NSg/J    W?       P  D/P+ NSg/V+ . NPrSg/C
> the members of the Legislature thereof , is denied to any   of the male
# D   NPl/V   P  D+  NSg+        W?      . VL V/J    P  I/R/D P  D   NPrSg/J+
> inhabitants of such   State  , being    twenty - one       years of age    , and citizens of the
# NPl         P  NSg/I+ NSg/V+ . NSg/V/C+ NSg    . NSg/I/V/J NPl   P  NSg/V+ . V/C NPl      P  D+
> United States   , or      in        any    way    abridged , except for participation in        rebellion ,
# V/J+   NPrSg/V+ . NPrSg/C NPrSg/J/P I/R/D+ NSg/J+ V/J      . V/C/P  C/P NSg+          NPrSg/J/P NSg+      .
> or      other    crime  , the basis of representation therein shall be     reduced in        the
# NPrSg/C NSg/V/J+ NSg/V+ . D   NSg   P  NSg+           W?      VX    NSg/VX V/J     NPrSg/J/P D+
> proportion which the number  of such  male     citizens shall bear    to the whole
# NSg/V+     I/C+  D   NSg/V/J P  NSg/I NPrSg/J+ NPl+     VX    NSg/V/J P  D   NSg/J
> number  of male     citizens twenty - one       years of age    in        such   State  . The actual
# NSg/V/J P  NPrSg/J+ NPl+     NSg    . NSg/I/V/J NPl   P  NSg/V+ NPrSg/J/P NSg/I+ NSg/V+ . D   NSg/J
> Enumeration shall be     made  within three Years after the first   Meeting of the
# NSg         VX    NSg/VX NSg/V N/J/P  NSg   NPl+  J/P   D   NSg/V/J NSg/V   P  D
> Congress of the United States   , and within every subsequent Term    of ten  Years ,
# NPrSg/V  P  D+  V/J+   NPrSg/V+ . V/C N/J/P  D     NSg/J      NSg/V/J P  NSg+ NPl+  .
> in        such  Manner as    they shall by      Law    direct . The Number  of Representatives shall
# NPrSg/J/P NSg/I NSg+   NSg/R IPl+ VX    NSg/J/P NSg/V+ V/J+   . D   NSg/V/J P  NPl+            VX
> not   exceed one       for every thirty Thousand , but     each State  shall have   at    Least
# NSg/C V      NSg/I/V/J C/P D+    NSg    NSg      . NSg/C/P D+   NSg/V+ VX    NSg/VX NSg/P NSg/J
> one       Representative ; and until such  enumeration shall be     made  , the State of New
# NSg/I/V/J NSg/J+         . V/C C/P   NSg/I NSg         VX    NSg/VX NSg/V . D   NSg/V P  NSg/V/J+
> Hampshire shall be     entitled to chuse three , Massachusetts eight , Rhode - Island
# NPrSg+    VX    NSg/VX V/J      P  ?     NSg   . NPr+          NSg/J . NPr   . NSg/V
> and Providence Plantations one       , Connecticut five , New     - York six , New      Jersey
# V/C NPrSg+     NPl         NSg/I/V/J . NPr+        NSg  . NSg/V/J . NPr+ NSg . NSg/V/J+ NPrSg+
> four , Pennsylvania eight , Delaware one       , Maryland six , Virginia ten , North
# NSg  . NPr+         NSg/J . NPrSg    NSg/I/V/J . NPr      NSg . NPr+     NSg . NPrSg/V/J+
> Carolina five , South      Carolina five , and Georgia three .
# NPr+     NSg  . NPrSg/V/J+ NPr+     NSg  . V/C NPr+    NSg   .
>
#
> When    vacancies happen in        the Representation from any    State  , the Executive
# NSg/I/C NPl       V      NPrSg/J/P D+  NSg+           P    I/R/D+ NSg/V+ . D+  NSg/J+
> Authority thereof shall issue  Writs of Election to fill  such   Vacancies .
# NSg+      W?      VX    NSg/V+ NPl/V P  NSg+     P  NSg/V NSg/I+ NPl+      .
>
#
> The House   of Representatives shall chuse their Speaker and other    Officers ; and
# D   NPrSg/V P  NPl+            VX    ?     D+    NSg/J   V/C NSg/V/J+ +        . V/C
> shall have   the sole    Power   of Impeachment .
# VX    NSg/VX D   NSg/V/J NSg/V/J P  NSg+        .
>
#
> Section . 3 .
# NSg/V   . # .
>
#
> The Senate of the United States   shall be     composed of two
# D   NPrSg  P  D+  V/J+   NPrSg/V+ VX    NSg/VX V/J      P  NSg+
> Senators from each State  , elected by      the people thereof , for six years ; and
# NPl+     P    D+   NSg/V+ . NSg/V/J NSg/J/P D+  NSg/V+ W?      . C/P NSg NPl+  . V/C
> each Senator shall have   one        vote   . The electors in        each State  shall have   the
# D+   NSg+    VX    NSg/VX NSg/I/V/J+ NSg/V+ . D   NPl      NPrSg/J/P D+   NSg/V+ VX    NSg/VX D+
> qualifications requisite for electors of the most    numerous branch  of the State
# +              NSg/J     C/P NPl      P  D   NSg/I/J J        NPrSg/V P  D+  NSg/V+
> legislatures .
# NPl          .
>
#
> Immediately after they shall be     assembled in        Consequence of the first    Election ,
# R           J/P   IPl+ VX    NSg/VX V/J       NPrSg/J/P NSg/V       P  D+  NSg/V/J+ NSg+     .
> they shall be     divided as    equally as    may      be     into three Classes . The Seats of the
# IPl+ VX    NSg/VX V/J     NSg/R R       NSg/R NPrSg/VX NSg/VX P    NSg   NPl/V+  . D   NPl/V P  D
> Senators of the first    Class    shall be     vacated at    the Expiration of the second
# NPl      P  D+  NSg/V/J+ NSg/V/J+ VX    NSg/VX V/J     NSg/P D   NSg        P  D+  NSg/V/J+
> Year , of the second  Class   at    the Expiration of the fourth     Year , and of the
# NSg+ . P  D   NSg/V/J NSg/V/J NSg/P D   NSg        P  D+  NPrSg/V/J+ NSg+ . V/C P  D
> third   Class   at    the Expiration of the sixth    Year , so        that     one       third   may      be
# NSg/V/J NSg/V/J NSg/P D   NSg        P  D+  NSg/V/J+ NSg+ . NSg/I/J/C N/I/C/D+ NSg/I/V/J NSg/V/J NPrSg/VX NSg/VX
> chosen every second  Year ; and when    vacancies happen in        the representation of
# V/J    D+    NSg/V/J NSg+ . V/C NSg/I/C NPl       V      NPrSg/J/P D   NSg            P
> any   State in        the Senate , the executive authority of such  State  shall issue
# I/R/D NSg/V NPrSg/J/P D+  NPrSg+ . D   NSg/J     NSg       P  NSg/I NSg/V+ VX    NSg/V+
> writs of election to fill  such  vacancies : Provided , That    the legislature of any
# NPl/V P  NSg+     P  NSg/V NSg/I NPl       . V/J/C    . N/I/C/D D   NSg         P  I/R/D+
> State  may      empower the executive thereof to make  temporary appointments until
# NSg/V+ NPrSg/VX V       D   NSg/J     W?      P  NSg/V NSg/J     NPl+         C/P
> the people fill  the vacancies by      election as    the legislature may       direct .
# D+  NSg/V+ NSg/V D   NPl       NSg/J/P NSg+     NSg/R D+  NSg+        NPrSg/VX+ V/J    .
>
#
> No       Person shall be     a    Senator who      shall not   have   attained to the Age   of thirty
# NPrSg/P+ NSg/V  VX    NSg/VX D/P+ NSg+    NPrSg/I+ VX    NSg/C NSg/VX V/J      P  D   NSg/V P  NSg+
> Years , and been  nine Years a   Citizen of the United States   , and who      shall not   ,
# NPl+  . V/C NSg/V NSg  NPl+  D/P NSg     P  D+  V/J+   NPrSg/V+ . V/C NPrSg/I+ VX    NSg/C .
> when    elected , be     an  Inhabitant of that     State for which he       shall be      chosen .
# NSg/I/C NSg/V/J . NSg/VX D/P NSg/J      P  N/I/C/D+ NSg/V C/P I/C+  NPr/ISg+ VX+   NSg/VX+ V/J    .
>
#
> The Vice       President of the United States   shall be     President of the Senate , but
# D   NSg/V/J/P+ NSg/V     P  D+  V/J+   NPrSg/V+ VX    NSg/VX NSg/V     P  D+  NPrSg+ . NSg/C/P
> shall have   no       Vote   , unless they be     equally divided .
# VX    NSg/VX NPrSg/P+ NSg/V+ . C      IPl+ NSg/VX R+      V/J     .
>
#
> The Senate shall chuse their other    Officers , and also a    President pro     tempore ,
# D+  NPrSg+ VX    ?     D+    NSg/V/J+ +        . V/C W?   D/P+ NSg/V+    NSg/J/P ?       .
> in        the Absence of the Vice       President , or      when    he       shall exercise the Office of
# NPrSg/J/P D   NSg     P  D+  NSg/V/J/P+ NSg/V+    . NPrSg/C NSg/I/C NPr/ISg+ VX    NSg/V    D   NSg/V  P
> President of the United States   .
# NSg/V     P  D+  V/J+   NPrSg/V+ .
>
#
> The Senate shall have   the sole     Power   to try     all       Impeachments . When    sitting for
# D+  NPrSg+ VX    NSg/VX D+  NSg/V/J+ NSg/V/J P  NSg/V/J NSg/I/J/C NPl+         . NSg/I/C NSg/V/J C/P
> that     Purpose , they shall be     on  Oath  or      Affirmation . When    the President of the
# N/I/C/D+ NSg/V+  . IPl+ VX    NSg/VX J/P NSg/V NPrSg/C NSg         . NSg/I/C D   NSg/V     P  D+
> United States   is tried , the Chief    Justice shall preside : And no       Person shall be
# V/J+   NPrSg/V+ VL V/J   . D+  NSg/V/J+ NPrSg+  VX    V       . V/C NPrSg/P+ NSg/V+ VX    NSg/VX
> convicted without the Concurrence of two thirds of the Members present .
# V/J       C/P     D   NSg         P  NSg NPl/V  P  D+  NPl/V+  NSg/V/J .
>
#
> Judgment in        Cases of impeachment shall not   extend further than to removal from
# NSg      NPrSg/J/P NPl/V P  NSg         VX    NSg/C NSg/V  V/J     C/P  P  NSg     P
> Office , and disqualification to hold    and enjoy any   Office of honor    , Trust   or
# NSg/V+ . V/C NSg              P  NSg/V/J V/C V     I/R/D NSg/V  P  NSg/V/Am . NSg/V/J NPrSg/C
> Profit   under   the United States   : but     the Party    convicted shall nevertheless be
# NSg/V/J+ NSg/J/P D+  V/J+   NPrSg/V+ . NSg/C/P D+  NSg/V/J+ V/J       VX    W?           NSg/VX
> liable and subject  to Indictment , Trial   , Judgment and Punishment , according to
# J      V/C NSg/V/J+ P  NSg        . NSg/V/J . NSg      V/C NSg+       . V/J       P+
> Law    .
# NSg/V+ .
>
#
> Section . 4 .
# NSg/V   . # .
>
#
> The Times , Places and Manner of holding Elections for Senators
# D+  NPl/V . NPl/V  V/C NSg    P  NSg/V   NPl       C/P NPl
> and Representatives , shall be     prescribed in        each State by      the Legislature
# V/C NPl+            . VX    NSg/VX V/J        NPrSg/J/P D+   NSg/V NSg/J/P D+  NSg+
> thereof ; but     the Congress may      at    any   time    by      Law    make  or      alter such
# W?      . NSg/C/P D+  NPrSg/V+ NPrSg/VX NSg/P I/R/D NSg/V/J NSg/J/P NSg/V+ NSg/V NPrSg/C NSg/V NSg/I+
> Regulations , except as    to the Places of chusing Senators .
# NSg+        . V/C/P  NSg/R P  D   NPl/V  P  ?       NPl+     .
>
#
> The Congress shall assemble at    least once  in        every year , and such  meeting shall
# D+  NPrSg/V+ VX    V        NSg/P NSg/J NSg/C NPrSg/J/P D+    NSg+ . V/C NSg/I NSg/V+  VX
> begin at    noon  on  the 3 d        day   of January , unless they shall by      law    appoint a
# NSg/V NSg/P NSg/V J/P D+  # NPrSg/J+ NPrSg P  NPr+    . C      IPl+ VX    NSg/J/P NSg/V+ V       D/P+
> different day    .
# NSg/J+    NPrSg+ .
>
#
> Section . 5 .
# NSg/V   . # .
>
#
> Each House   shall be     the Judge of the Elections , Returns and
# D+   NPrSg/V VX    NSg/VX D   NSg/V P  D+  NPl       . NPl/V   V/C
> Qualifications of its    own      Members , and a   Majority of each shall constitute a
# W?             P  ISg/D+ NSg/V/J+ NPl/V+  . V/C D/P NSg      P  D+   VX    NSg/V      D/P
> Quorum to do     Business ; but     a    smaller Number   may      adjourn from day    to day   , and
# NSg    P  NSg/VX NSg/J+   . NSg/C/P D/P+ J+      NSg/V/J+ NPrSg/VX V       P    NPrSg+ P  NPrSg . V/C
> may      be     authorized to compel the Attendance of absent     Members , in        such   Manner ,
# NPrSg/VX NSg/VX V/J        P  V      D   NSg        P  NSg/V/J/P+ NPl/V+  . NPrSg/J/P NSg/I+ NSg+   .
> and under   such  Penalties as    each House    may       provide .
# V/C NSg/J/P NSg/I NPl+      NSg/R D+   NPrSg/V+ NPrSg/VX+ V       .
>
#
> Each House   may      determine the Rules of its    Proceedings , punish its    Members for
# D+   NPrSg/V NPrSg/VX V         D   NPl/V P  ISg/D+ +           . V      ISg/D+ NPl/V   C/P
> disorderly Behaviour     , and , with the Concurrence of two  thirds , expel a   Member .
# R+         NSg/Ca/Au/Br+ . V/C . P    D   NSg         P  NSg+ NPl/V+ . V     D/P NSg/V+ .
>
#
> Each House   shall keep  a   Journal of its    Proceedings , and from time     to time
# D+   NPrSg/V VX    NSg/V D/P NSg/V/J P  ISg/D+ +           . V/C P    NSg/V/J+ P  NSg/V/J
> publish the same , excepting such  Parts  as    may      in        their Judgment require
# V       D   I/J  . V         NSg/I NPl/V+ NSg/R NPrSg/VX NPrSg/J/P D+    NSg+     NSg/V
> Secrecy ; and the Yeas and Nays  of the Members of either House    on  any    question
# NSg     . V/C D   NPl  V/C NPl/V P  D   NPl/V   P  I/C    NPrSg/V+ J/P I/R/D+ NSg/V+
> shall , at    the Desire of one       fifth   of those Present , be     entered on  the Journal  .
# VX    . NSg/P D   NSg/V  P  NSg/I/V/J NSg/V/J P  I/D+  NSg/V/J . NSg/VX V/J     J/P D+  NSg/V/J+ .
>
#
> Neither House   , during the Session of Congress , shall , without the Consent of
# I/C+    NPrSg/V . V/P    D   NSg/V   P  NPrSg/V  . VX    . C/P     D   NSg/V   P
> the other   , adjourn for more        than three days , nor   to any   other   Place than that
# D   NSg/V/J . V       C/P NPrSg/I/V/J C/P  NSg+  NPl+ . NSg/C P  I/R/D NSg/V/J NSg/V C/P  N/I/C/D+
> in        which the two  Houses shall be      sitting .
# NPrSg/J/P I/C+  D+  NSg+ NPl/V+ VX+   NSg/VX+ NSg/V/J .
>
#
> Section . 6 .
# NSg/V   . # .
>
#
> The Senators and Representatives shall receive a   Compensation
# D   NPl+     V/C NPl+            VX    NSg/V   D/P NSg
> for their Services , to be     ascertained by      Law    , and paid out         of the Treasury of
# C/P D+    NPl/V+   . P  NSg/VX V/J         NSg/J/P NSg/V+ . V/C V/J  NSg/V/J/R/P P  D   NPrSg    P
> the United States   . They shall in        all       Cases  , except Treason , Felony and Breach
# D+  V/J+   NPrSg/V+ . IPl+ VX    NPrSg/J/P NSg/I/J/C NPl/V+ . V/C/P  NSg     . NSg    V/C NSg/V
> of the Peace    , be     privileged from Arrest during their Attendance at    the Session
# P  D+  NPrSg/V+ . NSg/VX V/J        P    NSg/V+ V/P    D+    NSg+       NSg/P D   NSg/V
> of their respective Houses , and in        going   to and returning from the same ; and
# P  D+    J+         NPl/V+ . V/C NPrSg/J/P NSg/V/J P  V/C V         P    D   I/J  . V/C
> for any   Speech or      Debate in        either House    , they shall not   be     questioned in        any
# C/P I/R/D NSg/V  NPrSg/C NSg/V+ NPrSg/J/P I/C+   NPrSg/V+ . IPl+ VX    NSg/C NSg/VX V/J        NPrSg/J/P I/R/D+
> other    Place  .
# NSg/V/J+ NSg/V+ .
>
#
> No       Senator or      Representative shall , during the Time    for which he       was elected ,
# NPrSg/P+ NSg+    NPrSg/C NSg/J+         VX    . V/P    D   NSg/V/J C/P I/C+  NPr/ISg+ V   NSg/V/J .
> be     appointed to any   civil Office under   the Authority of the United States   ,
# NSg/VX V/J       P  I/R/D J     NSg/V  NSg/J/P D   NSg       P  D+  V/J+   NPrSg/V+ .
> which shall have   been  created , or      the Emoluments whereof shall have   been
# I/C+  VX    NSg/VX NSg/V V/J     . NPrSg/C D   NPl        C       VX    NSg/VX NSg/V
> encreased during such  time     ; and no       Person holding any   Office under   the United
# ?         V/P    NSg/I NSg/V/J+ . V/C NPrSg/P+ NSg/V+ NSg/V   I/R/D NSg/V  NSg/J/P D+  V/J+
> States   , shall be     a   Member of either House    during his    Continuance in        Office . No
# NPrSg/V+ . VX    NSg/VX D/P NSg/V  P  I/C    NPrSg/V+ V/P    ISg/D+ NSg         NPrSg/J/P NSg/V+ . NPrSg/P+
> law    , varying the compensation for the services of the Senators and
# NSg/V+ . NSg/V   D   NSg          C/P D   NPl/V    P  D   NPl      V/C
> Representatives , shall take  effect , until an  election of Representatives shall
# NPl+            . VX    NSg/V NSg/V  . C/P   D/P NSg      P  NPl+            VX
> have    intervened .
# NSg/VX+ V/J+       .
>
#
> Section . 7 .
# NSg/V   . # .
>
#
> All        Bills for raising Revenue shall originate in        the House   of
# NSg/I/J/C+ NPl/V C/P V       NSg+    VX    V         NPrSg/J/P D   NPrSg/V P
> Representatives ; but     the Senate may      propose or      concur with Amendments as    on
# NPl+            . NSg/C/P D+  NPrSg+ NPrSg/VX NSg/V   NPrSg/C V      P    NPl+       NSg/R J/P
> other    Bills  .
# NSg/V/J+ NPl/V+ .
>
#
> Every Bill    which shall have   passed the House   of Representatives and the Senate ,
# D+    NPrSg/V I/C+  VX    NSg/VX V/J    D   NPrSg/V P  NPl             V/C D+  NPrSg+ .
> shall , before it         become a    Law    , be     presented to the President of the United
# VX    . C/P    NPrSg/ISg+ V      D/P+ NSg/V+ . NSg/VX V/J       P  D   NSg/V     P  D+  V/J+
> States   ; If    he       approve he       shall sign  it         , but     if    not   he       shall return it        , with his
# NPrSg/V+ . NSg/C NPr/ISg+ V       NPr/ISg+ VX    NSg/V NPrSg/ISg+ . NSg/C/P NSg/C NSg/C NPr/ISg+ VX    NSg/V  NPrSg/ISg . P    ISg/D+
> Objections to that     House    in        which it         shall have   originated , who      shall enter the
# NPl+       P  N/I/C/D+ NPrSg/V+ NPrSg/J/P I/C+  NPrSg/ISg+ VX    NSg/VX V/J        . NPrSg/I+ VX    NSg/V D+
> Objections at    large on  their Journal  , and proceed to reconsider it         . If    after
# NPl        NSg/P NSg/J J/P D+    NSg/V/J+ . V/C V       P  V          NPrSg/ISg+ . NSg/C J/P
> such  Reconsideration two thirds of that    House    shall agree to pass  the Bill     , it
# NSg/I NSg             NSg NPl/V  P  N/I/C/D NPrSg/V+ VX    V     P  NSg/V D+  NPrSg/V+ . NPrSg/ISg+
> shall be     sent  , together with the Objections , to the other    House    , by      which it
# VX    NSg/VX NSg/V . J        P    D+  NPl+       . P  D+  NSg/V/J+ NPrSg/V+ . NSg/J/P I/C+  NPrSg/ISg+
> shall likewise be     reconsidered , and if    approved by      two thirds of that     House    , it
# VX    W?       NSg/VX V/J          . V/C NSg/C V/J      NSg/J/P NSg NPl/V  P  N/I/C/D+ NPrSg/V+ . NPrSg/ISg+
> shall become a   Law    . But     in        all       such  Cases  the Votes of both Houses shall be
# VX    V      D/P NSg/V+ . NSg/C/P NPrSg/J/P NSg/I/J/C NSg/I NPl/V+ D   NPl/V P  I/C  NPl/V+ VX    NSg/VX
> determined by      yeas and Nays  , and the Names of the Persons voting for and
# V/J        NSg/J/P NPl  V/C NPl/V . V/C D   NPl/V P  D+  NPl/V+  V      C/P V/C
> against the Bill     shall be     entered on  the Journal of each House    respectively . If
# C/P     D+  NPrSg/V+ VX    NSg/VX V/J     J/P D   NSg/V/J P  D+   NPrSg/V+ R+           . NSg/C
> any    Bill     shall not   be     returned by      the President within ten Days ( Sundays
# I/R/D+ NPrSg/V+ VX    NSg/C NSg/VX V/J      NSg/J/P D+  NSg/V+    N/J/P  NSg NPl  . NPl/V+
> excepted ) after it         shall have   been  presented to him , the Same shall be     a   Law   ,
# V/J      . J/P   NPrSg/ISg+ VX    NSg/VX NSg/V V/J       P  I+  . D   I/J  VX    NSg/VX D/P NSg/V .
> in        like        Manner as    if    he       had signed it        , unless the Congress by      their Adjournment
# NPrSg/J/P NSg/V/J/C/P NSg+   NSg/R NSg/C NPr/ISg+ V   V/J    NPrSg/ISg . C      D   NPrSg/V  NSg/J/P D+    NSg
> prevent its    Return , in        which Case     it         shall not   be     a   Law    .
# V       ISg/D+ NSg/V  . NPrSg/J/P I/C+  NPrSg/V+ NPrSg/ISg+ VX    NSg/C NSg/VX D/P NSg/V+ .
>
#
> Every Order , Resolution , or      Vote   to which the Concurrence of the Senate and
# D+    NSg/V . +          . NPrSg/C NSg/V+ P  I/C+  D   NSg         P  D+  NPrSg  V/C
> House   of Representatives may      be     necessary ( except on  a   question of Adjournment )
# NPrSg/V P  NPl+            NPrSg/VX NSg/VX NSg/J     . V/C/P  J/P D/P NSg/V    P  NSg         .
> shall be     presented to the President of the United States   ; and before the Same
# VX    NSg/VX V/J       P  D   NSg/V     P  D+  V/J+   NPrSg/V+ . V/C C/P    D   I/J
> shall take  Effect , shall be     approved by      him , or      being   disapproved by      him , shall
# VX    NSg/V NSg/V  . VX    NSg/VX V/J      NSg/J/P I+  . NPrSg/C NSg/V/C V/J         NSg/J/P I+  . VX
> be     repassed by      two thirds of the Senate and House   of Representatives , according
# NSg/VX ?        NSg/J/P NSg NPl/V  P  D+  NPrSg  V/C NPrSg/V P  NPl+            . V/J
> to the Rules and Limitations prescribed in        the Case    of a    Bill     .
# P  D   NPl/V V/C NSg+        V/J        NPrSg/J/P D   NPrSg/V P  D/P+ NPrSg/V+ .
>
#
> Section . 8 .
# NSg/V   . # .
>
#
> The Congress shall have   Power    To lay     and collect Taxes , Duties ,
# D+  NPrSg/V+ VX    NSg/VX NSg/V/J+ P  NSg/V/J V/C NSg/V/J NPl/V . NPl    .
> Imposts and Excises , to pay     the Debts and provide for the common   Defence and
# NPl     V/C NPl/V   . P  NSg/V/J D+  NPl+  V/C V       C/P D+  NSg/V/J+ ?       V/C
> general Welfare of the United States   ; but     all        Duties , Imposts and Excises shall
# NSg/V/J NSg/V   P  D+  V/J+   NPrSg/V+ . NSg/C/P NSg/I/J/C+ NPl    . NPl     V/C NPl/V   VX
> be     uniform throughout the United States  ;
# NSg/VX NSg/V/J P          D+  V/J+   NPrSg/V .
>
#
>
#
>
#
> To borrow Money  on  the credit of the United States  ;
# P  NSg/V  NSg/J+ J/P D   NSg/V  P  D+  V/J+   NPrSg/V .
>
#
>
#
>
#
> To regulate Commerce with foreign Nations , and among the several States   , and
# P  V        NSg/V+   P    NSg/J+  NPl+    . V/C P     D+  J/D+    NPrSg/V+ . V/C
> with the Indian   Tribes ;
# P    D+  NPrSg/J+ NPl/V+ .
>
#
>
#
>
#
> To establish an  uniform Rule  of Naturalization , and uniform Laws  on  the subject
# P  V         D/P NSg/V/J NSg/V P  NSg            . V/C NSg/V/J NPl/V J/P D   NSg/V/J
> of Bankruptcies throughout the United States  ;
# P  NPl+         P          D+  V/J+   NPrSg/V .
>
#
>
#
>
#
> To coin  Money , regulate the Value  thereof , and of foreign Coin   , and fix   the
# P  NSg/V NSg/J . V        D+  NSg/V+ W?      . V/C P  NSg/J+  NSg/V+ . V/C NSg/V D
> Standard of Weights and Measures ;
# NSg/J    P  NPl/V   V/C NPl/V+   .
>
#
>
#
>
#
> To provide for the Punishment of counterfeiting the Securities and current Coin
# P  V       C/P D   NSg        P  V              D+  NPl+       V/C NSg/J   NSg/V
> of the United States  ;
# P  D+  V/J+   NPrSg/V .
>
#
>
#
>
#
> To establish Post       Offices and post       Roads ;
# P  V         NPrSg/V/P+ NPl/V   V/C NPrSg/V/P+ NPl+  .
>
#
>
#
>
#
> To promote the Progress of Science and useful Arts   , by      securing for limited
# P  NSg/V   D   NSg/V    P  NSg/V+  V/C J+     NPl/V+ . NSg/J/P V        C/P NSg/V/J
> Times to Authors and Inventors the exclusive Right     to their respective Writings
# NPl/V P  NPl/V   V/C NPl       D   NSg/J     NPrSg/V/J P  D+    J          W?
> and Discoveries ;
# V/C NPl+        .
>
#
>
#
>
#
> To constitute Tribunals inferior to the supreme  Court    ;
# P  NSg/V      NPl       NSg/J    P  D+  NSg/V/J+ NSg/V/J+ .
>
#
>
#
>
#
<<<<<<< HEAD
> To define  and punish Piracies and Felonies committed on the high  Seas , and
# P  NSg/V/J V/C V      ?        V/C NPl      V/J       P  D   NSg/J NPl  . V/C
> Offences against the Law of Nations ;
# NPl/Br   C/P     D   NSg P  NPl     .
=======
> To define  and punish Piracies and Felonies committed on  the high     Seas , and
# P  NSg/V/J V/C V      ?        V/C NPl      V/J       J/P D+  NSg/V/J+ NPl+ . V/C
> Offences against the Law   of Nations ;
# NPl      C/P     D   NSg/V P  NPl+    .
>>>>>>> 57de1b03
>
#
>
#
>
#
> To declare War   , grant    Letters of Marque and Reprisal , and make  Rules  concerning
# P  V       NSg/V . NPrSg/V+ NPl/V   P  NSg    V/C NSg+     . V/C NSg/V NPl/V+ NSg/V/J/P
> Captures on  Land    and Water  ;
# NPl/V    J/P NPrSg/V V/C NSg/V+ .
>
#
>
#
>
#
> To raise and support Armies , but     no      Appropriation of Money to that     Use   shall be
# P  NSg/V V/C NSg/V+  NPl+   . NSg/C/P NPrSg/P NSg           P  NSg/J P  N/I/C/D+ NSg/V VX    NSg/VX
> for a   longer Term    than two  Years ;
# C/P D/P NSg/J  NSg/V/J C/P  NSg+ NPl+  .
>
#
>
#
>
#
> To provide and maintain a   Navy   ;
# P  V       V/C V        D/P NSg/J+ .
>
#
>
#
>
#
> To make  Rules for the Government and Regulation of the land     and naval Forces ;
# P  NSg/V NPl/V C/P D+  NSg        V/C NSg/J      P  D+  NPrSg/V+ V/C J+    NPl/V+ .
>
#
>
#
>
#
> To provide for calling forth the Militia to execute the Laws  of the Union      ,
# P  V       C/P NSg/V   W?    D   NSg     P  V       D   NPl/V P  D+  NPrSg/V/J+ .
> suppress Insurrections and repel Invasions ;
# V        NPl           V/C V     NPl+      .
>
#
>
#
>
#
> To provide for organizing , arming , and disciplining , the Militia , and for
# P  V       C/P V          . V      . V/C V            . D   NSg     . V/C C/P
> governing such  Part    of them as    may      be     employed in        the Service of the United
# V         NSg/I NSg/V/J P  N/I+ NSg/R NPrSg/VX NSg/VX V/J      NPrSg/J/P D   NSg/V   P  D+  V/J+
> States   , reserving to the States   respectively , the Appointment of the Officers ,
# NPrSg/V+ . V         P  D+  NPrSg/V+ R            . D   NSg         P  D+  +        .
> and the Authority of training the Militia according to the discipline
# V/C D   NSg       P  NSg/V+   D   NSg     V/J       P  D+  NSg/V+
> prescribed by      Congress ;
# V/J        NSg/J/P NPrSg/V+ .
>
#
>
#
>
#
> To exercise exclusive Legislation in        all        Cases  whatsoever , over      such  District
# P  NSg/V    NSg/J     NSg         NPrSg/J/P NSg/I/J/C+ NPl/V+ I          . NSg/V/J/P NSg/I NSg/V/J+
> ( not   exceeding ten Miles  square  ) as    may      , by      Cession of particular States   , and
# . NSg/C NSg/V/J   NSg NPrPl+ NSg/V/J . NSg/R NPrSg/VX . NSg/J/P NSg     P  NSg/J+     NPrSg/V+ . V/C
> the Acceptance of Congress , become the Seat  of the Government of the United
# D   NSg        P  NPrSg/V+ . V      D   NSg/V P  D   NSg        P  D+  V/J+
> States   , and to exercise like        Authority over      all        Places purchased by      the Consent
# NPrSg/V+ . V/C P  NSg/V    NSg/V/J/C/P NSg+      NSg/V/J/P NSg/I/J/C+ NPl/V+ V/J       NSg/J/P D   NSg/V
> of the Legislature of the State  in        which the Same shall be     , for the Erection of
# P  D   NSg         P  D+  NSg/V+ NPrSg/J/P I/C+  D   I/J  VX    NSg/VX . C/P D   NSg      P
> Forts , Magazines , Arsenals , dock   - Yards , and other   needful Buildings ; — And
# NPl/V . NPl+      . NPl+     . NSg/V+ . NPl/V . V/C NSg/V/J NSg/J   +         . . V/C
>
#
>
#
>
#
> To make  all        Laws   which shall be     necessary and proper for carrying into
# P  NSg/V NSg/I/J/C+ NPl/V+ I/C+  VX    NSg/VX NSg/J     V/C NSg/J  C/P V        P
> Execution the foregoing Powers   , and all       other    Powers   vested by      this
# NSg+      D+  V+        NPrSg/V+ . V/C NSg/I/J/C NSg/V/J+ NPrSg/V+ V/J    NSg/J/P I/D+
> Constitution in        the Government of the United States   , or      in        any   Department or
# NPrSg        NPrSg/J/P D   NSg        P  D+  V/J+   NPrSg/V+ . NPrSg/C NPrSg/J/P I/R/D NSg        NPrSg/C
> Officer  thereof .
# NSg/V/J+ +       .
>
#
>
#
>
#
> Section . 9 .
# NSg/V   . # .
>
#
> The Migration or      Importation of such  Persons as    any   of the
# D+  NSg       NPrSg/C NSg         P  NSg/I NPl/V   NSg/R I/R/D P  D+
> States   now         existing shall think proper to admit , shall not   be     prohibited by      the
# NPrSg/V+ NPrSg/V/J/C V        VX    NSg/V NSg/J  P  V     . VX    NSg/C NSg/VX V/J        NSg/J/P D+
> Congress prior to the Year one        thousand eight hundred and eight , but     a   Tax   or
# NPrSg/V+ NSg/J P  D+  NSg+ NSg/I/V/J+ NSg      NSg/J NSg     V/C NSg/J . NSg/C/P D/P NSg/V NPrSg/C
> duty may      be     imposed on  such   Importation , not   exceeding ten dollars for each
# NSg+ NPrSg/VX NSg/VX V/J     J/P NSg/I+ NSg         . NSg/C NSg/V/J   NSg NPl     C/P D+
> Person .
# NSg/V+ .
>
#
> The Privilege of the Writ  of Habeas Corpus shall not   be     suspended , unless when
# D   NSg/V     P  D   NSg/V P  ?      NSg+   VX    NSg/C NSg/VX V/J       . C      NSg/I/C
> in        Cases of Rebellion or      Invasion the public   Safety may      require it         .
# NPrSg/J/P NPl/V P  NSg       NPrSg/C NSg      D+  NSg/V/J+ NSg/V+ NPrSg/VX NSg/V   NPrSg/ISg+ .
>
#
> No      Bill    of Attainder or      ex       post       facto Law    shall be      passed .
# NPrSg/P NPrSg/V P  NSg       NPrSg/C NSg/V/J+ NPrSg/V/P+ ?     NSg/V+ VX+   NSg/VX+ V/J    .
>
#
> No       Capitation , or      other    direct , Tax    shall be     laid , unless in        Proportion to the
# NPrSg/P+ NSg        . NPrSg/C NSg/V/J+ V/J    . NSg/V+ VX    NSg/VX V/J  . C      NPrSg/J/P NSg/V      P  D+
> Census or      Enumeration herein before directed to be      taken . Congress shall have
# NSg/V  NPrSg/C NSg         W?     C/P    V/J      P+ NSg/VX+ V/J   . NPrSg/V+ VX    NSg/VX
> power    to lay     and collect taxes  on  incomes , from whatever source derived ,
# NSg/V/J+ P  NSg/V/J V/C NSg/V/J NPl/V+ J/P NPl/V+  . P    NSg/I/J+ NSg/V+ V/J     .
> without apportionment among the several States   , and without regard to any
# C/P     NSg           P     D+  J/D+    NPrSg/V+ . V/C C/P     NSg/V  P  I/R/D
> census or       enumeration .
# NSg/V  NPrSg/C+ NSg+        .
>
#
> No       Tax   or      Duty shall be     laid on  Articles exported from any    State  .
# NPrSg/P+ NSg/V NPrSg/C NSg+ VX    NSg/VX V/J  J/P NPl/V+   V/J      P    I/R/D+ NSg/V+ .
>
#
> No       Preference shall be     given     by      any   Regulation of Commerce or      Revenue to the
# NPrSg/P+ NSg/V      VX    NSg/VX NSg/V/J/P NSg/J/P I/R/D NSg/J      P  NSg/V    NPrSg/C NSg+    P  D
> Ports of one       State  over      those of another : nor   shall Vessels bound   to , or      from ,
# NPl/V P  NSg/I/V/J NSg/V+ NSg/V/J/P I/D   P  I/D+    . NSg/C VX    NPl/V+  NSg/V/J P  . NPrSg/C P    .
> one       State  , be     obliged to enter , clear   , or      pay     Duties in        another .
# NSg/I/V/J NSg/V+ . NSg/VX V/J     P  NSg/V . NSg/V/J . NPrSg/C NSg/V/J NPl+   NPrSg/J/P I/D     .
>
#
> No       Money shall be     drawn from the Treasury , but     in        Consequence of Appropriations
# NPrSg/P+ NSg/J VX    NSg/VX V/J   P    D   NPrSg    . NSg/C/P NPrSg/J/P NSg/V       P  +
> made  by      Law    ; and a   regular Statement and Account of the Receipts and
# NSg/V NSg/J/P NSg/V+ . V/C D/P NSg/J   NSg/V/J   V/C NSg/V   P  D+  NPl/V    V/C
> Expenditures of all       public  Money  shall be     published from time     to time     .
# NPl          P  NSg/I/J/C NSg/V/J NSg/J+ VX    NSg/VX V/J       P    NSg/V/J+ P+ NSg/V/J+ .
>
#
> No      Title of Nobility shall be     granted by      the United States   : And no       Person
# NPrSg/P NSg/V P  NSg      VX    NSg/VX V/J     NSg/J/P D+  V/J+   NPrSg/V+ . V/C NPrSg/P+ NSg/V+
> holding any   Office of Profit  or      Trust   under   them , shall , without the Consent of
# NSg/V   I/R/D NSg/V  P  NSg/V/J NPrSg/C NSg/V/J NSg/J/P N/I+ . VX    . C/P     D   NSg/V   P
> the Congress , accept  of any    present , Emolument , Office , or      Title  , of any    kind
# D+  NPrSg/V+ . NSg/V/J P  I/R/D+ NSg/V/J . NSg       . NSg/V+ . NPrSg/C NSg/V+ . P  I/R/D+ NSg/J+
> whatever , from any    King       , Prince     , or      foreign State  .
# NSg/I/J+ . P    I/R/D+ NPrSg/V/J+ . NPrSg/V/J+ . NPrSg/C NSg/J+  NSg/V+ .
>
#
> The right     of citizens of the United States   to vote  in        any   primary or      other
# D   NPrSg/V/J P  NPl      P  D+  V/J+   NPrSg/V+ P  NSg/V NPrSg/J/P I/R/D NSg/V/J NPrSg/C NSg/V/J
> election for President or      Vice       President , for electors for President or      Vice
# NSg      C/P NSg/V     NPrSg/C NSg/V/J/P+ NSg/V+    . C/P NPl      C/P NSg/V     NPrSg/C NSg/V/J/P+
> President , or      for Senator or      Representative in        Congress , shall not   be     denied or
# NSg/V+    . NPrSg/C C/P NSg     NPrSg/C NSg/J+         NPrSg/J/P NPrSg/V+ . VX    NSg/C NSg/VX V/J    NPrSg/C
> abridged by      the United States  or      any   State by      reason of failure to pay     any    poll
# V/J      NSg/J/P D+  V/J+   NPrSg/V NPrSg/C I/R/D NSg/V NSg/J/P NSg/V  P  NSg+    P  NSg/V/J I/R/D+ NSg/V/J+
> tax   or      other    tax    .
# NSg/V NPrSg/C NSg/V/J+ NSg/V+ .
>
#
> Section . 10 .
# NSg/V   . #  .
>
#
> No       State shall enter into any    Treaty , Alliance , or
# NPrSg/P+ NSg/V VX    NSg/V P    I/R/D+ NSg/V+ . NSg/V+   . NPrSg/C
> Confederation ; grant    Letters of Marque and Reprisal ; coin   Money  ; emit Bills of
# NSg/J         . NPrSg/V+ NPl/V   P  NSg    V/C NSg+     . NSg/V+ NSg/J+ . V    NPl/V P
> Credit ; make  any    Thing  but     gold    and silver   Coin   a   Tender  in        Payment of Debts ;
# NSg/V+ . NSg/V I/R/D+ NSg/V+ NSg/C/P NSg/V/J V/C NSg/V/J+ NSg/V+ D/P NSg/V/J NPrSg/J/P NSg     P  NPl+  .
> pass  any   Bill    of Attainder , ex       post       facto Law    , or      Law    impairing the Obligation
# NSg/V I/R/D NPrSg/V P  NSg       . NSg/V/J+ NPrSg/V/P+ ?     NSg/V+ . NPrSg/C NSg/V+ V         D   NSg
> of Contracts , or      grant   any   Title of Nobility .
# P  NPl/V+    . NPrSg/C NPrSg/V I/R/D NSg/V P  NSg+     .
>
#
> No      State shall , without the Consent of the Congress , lay     any   Imposts or      Duties
# NPrSg/P NSg/V VX    . C/P     D   NSg/V   P  D+  NPrSg/V+ . NSg/V/J I/R/D NPl     NPrSg/C NPl+
> on  Imports or      Exports , except what   may      be     absolutely necessary for executing
# J/P NPl/V   NPrSg/C NPl/V+  . V/C/P  NSg/I+ NPrSg/VX NSg/VX R          NSg/J     C/P V
> it's inspection Laws   : and the net      Produce of all        Duties and Imposts , laid by
# +    NSg+       NPl/V+ . V/C D   NSg/V/J+ NSg/V   P  NSg/I/J/C+ NPl+   V/C NPl     . V/J  NSg/J/P
> any   State on  Imports or      Exports , shall be     for the Use   of the Treasury of the
# I/R/D NSg/V J/P NPl/V   NPrSg/C NPl/V+  . VX    NSg/VX C/P D   NSg/V P  D   NPrSg    P  D+
> United States   ; and all       such  Laws   shall be     subject to the Revision and Controul
# V/J+   NPrSg/V+ . V/C NSg/I/J/C NSg/I NPl/V+ VX    NSg/VX NSg/V/J P  D+  NSg/V    V/C ?
> of the Congress .
# P  D   NPrSg/V+ .
>
#
> No      State shall , without the Consent of Congress , lay     any   Duty of Tonnage , keep
# NPrSg/P NSg/V VX    . C/P     D   NSg/V   P  NPrSg/V+ . NSg/V/J I/R/D NSg  P  NSg+    . NSg/V
> Troops , or      Ships of War    in        time    of Peace    , enter into any   Agreement or      Compact
# NPl/V+ . NPrSg/C NPl/V P  NSg/V+ NPrSg/J/P NSg/V/J P  NPrSg/V+ . NSg/V P    I/R/D NSg       NPrSg/C NSg/V/J
> with another State  , or      with a    foreign Power    , or      engage in        War    , unless actually
# P    I/D+    NSg/V+ . NPrSg/C P    D/P+ NSg/J+  NSg/V/J+ . NPrSg/C V      NPrSg/J/P NSg/V+ . C      R
> invaded , or      in        such  imminent Danger   as    will     not   admit of delay    .
# V/J     . NPrSg/C NPrSg/J/P NSg/I J        NSg/V/J+ NSg/R NPrSg/VX NSg/C V     P  NSg/V/J+ .
>
#
> Article . II .
# NSg/V   . +  .
>
#
> Section . 1 .
# NSg/V   . # .
>
#
> The executive Power   shall be     vested in        a   President of the
# D+  NSg/J     NSg/V/J VX    NSg/VX V/J    NPrSg/J/P D/P NSg/V     P  D
> United States  of America . He       shall hold    his    Office during the Term    of four
# V/J    NPrSg/V P  NPr+    . NPr/ISg+ VX    NSg/V/J ISg/D+ NSg/V+ V/P    D   NSg/V/J P  NSg
> Years ending at    noon  on  the 20th day   of January , and , together with the Vice
# NPl+  NSg/V  NSg/P NSg/V J/P D   #    NPrSg P  NPr+    . V/C . J        P    D+  NSg/V/J/P+
> President , chosen for the same Term     , be     elected , as     follows
# NSg/V+    . V/J    C/P D+  I/J+ NSg/V/J+ . NSg/VX NSg/V/J . NSg/R+ NPl/V
>
#
> Each State shall appoint , in        such  Manner as    the Legislature thereof may      direct ,
# D+   NSg/V VX    V       . NPrSg/J/P NSg/I NSg    NSg/R D+  NSg+        W?      NPrSg/VX V/J    .
> a   Number  of Electors , equal   to the whole Number  of Senators and Representatives
# D/P NSg/V/J P  NPl      . NSg/V/J P  D   NSg/J NSg/V/J P  NPl      V/C NPl+
> to which the State  may      be     entitled in        the Congress : but     no       Senator or
# P  I/C+  D+  NSg/V+ NPrSg/VX NSg/VX V/J      NPrSg/J/P D+  NPrSg/V+ . NSg/C/P NPrSg/P+ NSg     NPrSg/C
> Representative , or      Person holding an  Office of Trust   or      Profit   under   the United
# NSg/J+         . NPrSg/C NSg/V+ NSg/V   D/P NSg/V  P  NSg/V/J NPrSg/C NSg/V/J+ NSg/J/P D+  V/J+
> States   , shall be     appointed an  Elector .
# NPrSg/V+ . VX    NSg/VX V/J       D/P NSg+    .
>
#
> SubSection . 1 .
# NSg/V      . # .
>
#
> The Electors shall meet    in        their respective states   , and vote
# D+  NPl      VX    NSg/V/J NPrSg/J/P D+    J+         NPrSg/V+ . V/C NSg/V+
> by      ballot for President and Vice       - President , one       of whom , at    least , shall not   be
# NSg/J/P NSg/V  C/P NSg/V     V/C NSg/V/J/P+ . NSg/V+    . NSg/I/V/J P  I+   . NSg/P NSg/J . VX    NSg/C NSg/VX
> an  inhabitant of the same state with themselves ; they shall name  in        their
# D/P NSg/J      P  D   I/J  NSg/V P    I+         . IPl+ VX    NSg/V NPrSg/J/P D+
> ballots the person voted for as    President , and in        distinct ballots the person
# NPl/V   D+  NSg/V+ V/J   C/P NSg/R NSg/V+    . V/C NPrSg/J/P V/J      NPl/V   D+  NSg/V+
> voted for as    Vice      - President , and they shall make  distinct lists of all        persons
# V/J   C/P NSg/R NSg/V/J/P . NSg/V+    . V/C IPl+ VX    NSg/V V/J      NPl/V P  NSg/I/J/C+ NPl/V+
> voted for as    President , and all        persons voted for as    Vice       - President and of the
# V/J   C/P NSg/R NSg/V+    . V/C NSg/I/J/C+ NPl/V+  V/J   C/P NSg/R NSg/V/J/P+ . NSg/V     V/C P  D
> number  of votes for each , which lists  they shall sign   and certify , and transmit
# NSg/V/J P  NPl/V C/P D+   . I/C+  NPl/V+ IPl+ VX    NSg/V+ V/C V       . V/C V
> sealed to the seat  of the government of the United States   , directed to the
# V/J    P  D   NSg/V P  D   NSg        P  D+  V/J+   NPrSg/V+ . V/J      P  D
> President of the Senate ; — The President of the Senate shall , in        the presence of
# NSg/V     P  D+  NPrSg+ . . D   NSg/V     P  D+  NPrSg+ VX    . NPrSg/J/P D   NSg/V    P
> the Senate and House   of Representatives , open    all       the certificates and the
# D+  NPrSg  V/C NPrSg/V P  NPl+            . NSg/V/J NSg/I/J/C D   NPl/V        V/C D+
> votes  shall then    be     counted ; — The person having the greatest Number  of votes for
# NPl/V+ VX    NSg/J/C NSg/VX V/J     . . D+  NSg/V+ V      D   W?       NSg/V/J P  NPl/V C/P
> President , shall be     the President , if    such  number   be     a   majority of the whole
# NSg/V+    . VX    NSg/VX D   NSg/V     . NSg/C NSg/I NSg/V/J+ NSg/VX D/P NSg      P  D   NSg/J
> number  of Electors appointed ; and if    no       person have   such   majority , then    from
# NSg/V/J P  NPl      V/J       . V/C NSg/C NPrSg/P+ NSg/V+ NSg/VX NSg/I+ NSg+     . NSg/J/C P
> the persons having the highest numbers  not   exceeding three on  the list  of those
# D+  NPl/V+  V      D+  +       NPrPl/V+ NSg/C NSg/V/J   NSg   J/P D   NSg/V P  I/D
> voted for as    President , the House   of Representatives shall choose  immediately ,
# V/J   C/P NSg/R NSg/V+    . D   NPrSg/V P  NPl+            VX    NSg/V/C R           .
> by      ballot , the President . But     in        choosing the President , the votes  shall be
# NSg/J/P NSg/V+ . D+  NSg/V+    . NSg/C/P NPrSg/J/P V        D+  NSg/V+    . D+  NPl/V+ VX    NSg/VX
> taken by      states   , the representation from each state  having one       vote   ; a   quorum
# V/J   NSg/J/P NPrSg/V+ . D+  NSg            P    D+   NSg/V+ V      NSg/I/V/J NSg/V+ . D/P NSg
> for this purpose shall consist of a   member or      members from two - thirds of the
# C/P I/D+ NSg/V+  VX    NSg/V   P  D/P NSg/V  NPrSg/C NPl/V   P    NSg . NPl/V  P  D+
> states   , and a   majority of all       the states   shall be     necessary to a    choice . [ If    ,
# NPrSg/V+ . V/C D/P NSg      P  NSg/I/J/C D+  NPrSg/V+ VX    NSg/VX NSg/J     P  D/P+ NSg/J+ . . NSg/C .
> at    the time     fixed for the beginning of the term    of the President , the President
# NSg/P D+  NSg/V/J+ V/J   C/P D   NSg/V/J   P  D   NSg/V/J P  D+  NSg/V+    . D+  NSg/V+
> elect   shall have   died , the Vice       President elect   shall become President . If    a
# NSg/V/J VX    NSg/VX V/J  . D+  NSg/V/J/P+ NSg/V+    NSg/V/J VX    V      NSg/V+    . NSg/C D/P+
> President shall not   have   been  chosen before the time     fixed for the beginning of
# NSg/V+    VX    NSg/C NSg/VX NSg/V V/J    C/P    D+  NSg/V/J+ V/J   C/P D   NSg/V/J   P
> his    term     , or      if    the President elect   shall have   failed to qualify , then    the Vice
# ISg/D+ NSg/V/J+ . NPrSg/C NSg/C D+  NSg/V+    NSg/V/J VX    NSg/VX V/J    P  NSg/V   . NSg/J/C D+  NSg/V/J/P+
> President elect   shall act     as    President until a    President shall have   qualified ;
# NSg/V     NSg/V/J VX    NPrSg/V NSg/R NSg/V+    C/P   D/P+ NSg/V+    VX    NSg/VX V/J       .
> and the Congress may      by      law    provide for the case     wherein neither a    President
# V/C D+  NPrSg/V+ NPrSg/VX NSg/J/P NSg/V+ V       C/P D+  NPrSg/V+ C       I/C     D/P+ NSg/V+
> elect   nor   a    Vice       President elect   shall have   qualified , declaring who      shall then
# NSg/V/J NSg/C D/P+ NSg/V/J/P+ NSg/V+    NSg/V/J VX    NSg/VX V/J       . V         NPrSg/I+ VX    NSg/J/C
> act     as    President , or      the manner in        which one       who      is to act     shall be     selected ,
# NPrSg/V NSg/R NSg/V+    . NPrSg/C D+  NSg+   NPrSg/J/P I/C+  NSg/I/V/J NPrSg/I+ VL P  NPrSg/V VX    NSg/VX V/J      .
> and such  person shall act     accordingly until a   President or      Vice       President shall
# V/C NSg/I NSg/V+ VX    NPrSg/V R           C/P   D/P NSg/V     NPrSg/C NSg/V/J/P+ NSg/V+    VX
> have   qualified.The Congress may      by      law    provide for the case    of the death of any
# NSg/VX Hostname      NPrSg/V+ NPrSg/VX NSg/J/P NSg/V+ V       C/P D   NPrSg/V P  D   NPrSg P  I/R/D
> of the persons from whom the House   of Representatives may      choose  a    President
# P  D+  NPl/V+  P    I+   D   NPrSg/V P  NPl+            NPrSg/VX NSg/V/C D/P+ NSg/V+
> whenever the right     of choice shall have   devolved upon them , and for the case    of
# C        D   NPrSg/V/J P  NSg/J+ VX    NSg/VX V/J      P    N/I+ . V/C C/P D   NPrSg/V P
> the death of any   of the persons from whom the Senate may      choose  a    Vice
# D   NPrSg P  I/R/D P  D+  NPl/V+  P    I+   D+  NPrSg+ NPrSg/VX NSg/V/C D/P+ NSg/V/J/P+
> President whenever the right     of choice shall have   devolved upon them . ] The
# NSg/V+    C        D   NPrSg/V/J P  NSg/J+ VX    NSg/VX V/J      P    N/I+ . . D+
> person having the greatest number  of votes as    Vice      - President , shall be     the
# NSg/V+ V      D   W?       NSg/V/J P  NPl/V NSg/R NSg/V/J/P . NSg/V+    . VX    NSg/VX D
> Vice      - President , if    such  number   be     a   majority of the whole number  of Electors
# NSg/V/J/P . NSg/V+    . NSg/C NSg/I NSg/V/J+ NSg/VX D/P NSg      P  D   NSg/J NSg/V/J P  NPl
> appointed , and if    no       person have   a   majority , then    from the two highest numbers
# V/J       . V/C NSg/C NPrSg/P+ NSg/V+ NSg/VX D/P NSg+     . NSg/J/C P    D   NSg W?      NPrPl/V
> on  the list   , the Senate shall choose  the Vice       - President ; a   quorum for the
# J/P D+  NSg/V+ . D+  NPrSg+ VX    NSg/V/C D   NSg/V/J/P+ . NSg/V+    . D/P NSg    C/P D+
> purpose shall consist of two - thirds of the whole number  of Senators , and a
# NSg/V+  VX    NSg/V   P  NSg . NPl/V  P  D   NSg/J NSg/V/J P  NPl+     . V/C D/P
> majority of the whole  number   shall be     necessary to a    choice . But     no       person
# NSg      P  D+  NSg/J+ NSg/V/J+ VX    NSg/VX NSg/J     P  D/P+ NSg/J+ . NSg/C/P NPrSg/P+ NSg/V+
> constitutionally ineligible to the office of President shall be     eligible to
# R                NSg/J      P  D   NSg/V  P  NSg/V+    VX    NSg/VX NSg/J    P
> that    of Vice       - President of the United States   .
# N/I/C/D P  NSg/V/J/P+ . NSg/V     P  D+  V/J+   NPrSg/V+ .
>
#
> The Congress may      determine the Time    of chusing the Electors , and the Day    on
# D+  NPrSg/V+ NPrSg/VX V         D   NSg/V/J P  ?       D   NPl      . V/C D+  NPrSg+ J/P
> which they shall give  their Votes  ; which Day    shall be     the same throughout the
# I/C+  IPl+ VX    NSg/V D+    NPl/V+ . I/C+  NPrSg+ VX    NSg/VX D   I/J  P          D+
> United States   .
# V/J+   NPrSg/V+ .
>
#
> SubSection . 2
# NSg/V      . #
>
#
> No       Person except a   natural born       Citizen , or      a   Citizen of the
# NPrSg/P+ NSg/V  V/C/P  D/P NSg/J+  NPrSg/V/J+ NSg+    . NPrSg/C D/P NSg     P  D+
> United States   , at    the time    of the Adoption of this Constitution , shall be
# V/J+   NPrSg/V+ . NSg/P D   NSg/V/J P  D   NSg      P  I/D+ NPrSg+       . VX    NSg/VX
> eligible to the Office of President ; neither shall any    Person be     eligible to
# NSg/J    P  D   NSg/V  P  NSg/V+    . I/C     VX    I/R/D+ NSg/V  NSg/VX NSg/J    P
> that    Office who      shall not   have   attained to the Age   of thirty five Years , and
# N/I/C/D NSg/V+ NPrSg/I+ VX    NSg/C NSg/VX V/J      P  D   NSg/V P  NSg    NSg  NPl+  . V/C
> been  fourteen Years a   Resident within the United States   .
# NSg/V N        NPl+  D/P NSg/J    N/J/P  D+  V/J+   NPrSg/V+ .
>
#
> No       person shall be     elected to the office of the President more        than twice , and
# NPrSg/P+ NSg/V  VX    NSg/VX NSg/V/J P  D   NSg/V  P  D+  NSg/V+    NPrSg/I/V/J C/P  W?    . V/C
> no       person who      has held the office of President , or      acted as    President , for more
# NPrSg/P+ NSg/V+ NPrSg/I+ V   V    D   NSg/V  P  NSg/V+    . NPrSg/C V/J   NSg/R NSg/V+    . C/P NPrSg/I/V/J
> than two years of a   term    to which some   other    person was elected President shall
# C/P  NSg NPl   P  D/P NSg/V/J P  I/C+  I/J/R+ NSg/V/J+ NSg/V+ V   NSg/V/J NSg/V+    VX
> be     elected to the office of the President more        than once  . But     this article
# NSg/VX NSg/V/J P  D   NSg/V  P  D+  NSg/V+    NPrSg/I/V/J C/P+ NSg/C . NSg/C/P I/D+ NSg/V+
> shall not   apply to any    person holding the office of President when    this article
# VX    NSg/C V/J   P  I/R/D+ NSg/V+ NSg/V   D   NSg/V  P  NSg/V+    NSg/I/C I/D+ NSg/V+
> was proposed by      the Congress , and shall not   prevent any    person who      may      be
# V   V/J      NSg/J/P D+  NPrSg/V+ . V/C VX    NSg/C V       I/R/D+ NSg/V+ NPrSg/I+ NPrSg/VX NSg/VX
> holding the office of President , or      acting  as    President , during the term     within
# NSg/V   D   NSg/V  P  NSg/V+    . NPrSg/C NSg/V/J NSg/R NSg/V+    . V/P    D+  NSg/V/J+ N/J/P
> which this article becomes operative from holding the office of President or
# I/C+  I/D+ NSg/V+  V       NSg/J+    P    NSg/V   D   NSg/V  P  NSg/V     NPrSg/C
> acting  as    President during the remainder of such   term     .
# NSg/V/J NSg/R NSg/V+    V/P    D   NSg/V/J   P  NSg/I+ NSg/V/J+ .
>
#
> SubSection 3 .
# NSg/V      # .
>
#
> In        case    of the removal of the President from office or      of his
# NPrSg/J/P NPrSg/V P  D   NSg     P  D   NSg/V+    P    NSg/V  NPrSg/C P  ISg/D+
> death or      resignation , the Vice       President shall become President .
# NPrSg NPrSg/C NSg+        . D+  NSg/V/J/P+ NSg/V+    VX    V      NSg/V     .
>
#
> Whenever there is a   vacancy in        the office of the Vice       President , the President
# C        +     VL D/P NSg     NPrSg/J/P D   NSg/V  P  D+  NSg/V/J/P+ NSg/V+    . D+  NSg/V+
> shall nominate a   Vice       President who      shall take  office upon confirmation by      a
# VX    V/J      D/P NSg/V/J/P+ NSg/V+    NPrSg/I+ VX    NSg/V NSg/V+ P    NSg+         NSg/J/P D/P
> majority vote  of both Houses of Congress .
# NSg+     NSg/V P  I/C  NPl/V  P  NPrSg/V  .
>
#
> Whenever the President transmits to the President pro     tempore of the Senate and
# C        D   NSg/V     V         P  D+  NSg/V+    NSg/J/P ?       P  D+  NPrSg+ V/C
> the Speaker of the House   of Representatives his    written declaration that     he       is
# D   NSg/J   P  D   NPrSg/V P  NPl+            ISg/D+ V/J     NSg+        N/I/C/D+ NPr/ISg+ VL
> unable  to discharge the powers  and duties of his    office , and until he       transmits
# NSg/V/J P  NSg/V     D+  NPrSg/V V/C NPl    P  ISg/D+ NSg/V+ . V/C C/P   NPr/ISg+ V
> to them a   written declaration to the contrary , such  powers  and duties shall be
# P  N/I+ D/P V/J     NSg         P  D+  NSg/V/J+ . NSg/I NPrSg/V V/C NPl+   VX    NSg/VX
> discharged by      the Vice       President as    Acting  President .
# V/J        NSg/J/P D+  NSg/V/J/P+ NSg/V+    NSg/R NSg/V/J NSg/V     .
>
#
> Whenever the Vice       President and a   majority of either the principal officers of
# C        D   NSg/V/J/P+ NSg/V+    V/C D/P NSg      P  I/C    D   NSg/J     W?       P
> the executive departments or      of such  other    body   as    Congress may      by      law    provide ,
# D+  NSg/J+    NPl         NPrSg/C P  NSg/I NSg/V/J+ NSg/V+ NSg/R NPrSg/V+ NPrSg/VX NSg/J/P NSg/V+ V       .
> transmit to the President pro     tempore of the Senate and the Speaker of the
# V        P  D+  NSg/V+    NSg/J/P ?       P  D+  NPrSg+ V/C D   NSg/J   P  D
> House   of Representatives their written declaration that    the President is unable
# NPrSg/V P  NPl+            D+    V/J     NSg+        N/I/C/D D+  NSg/V+    VL NSg/V/J
> to discharge the powers  and duties of his    office , the Vice       President shall
# P  NSg/V     D+  NPrSg/V V/C NPl    P  ISg/D+ NSg/V+ . D+  NSg/V/J/P+ NSg/V+    VX
> immediately assume the powers  and duties of the office as    Acting  President .
# R           V      D+  NPrSg/V V/C NPl    P  D+  NSg/V+ NSg/R NSg/V/J NSg/V     .
>
#
> Thereafter , when    the President transmits to the President pro     tempore of the
# NSg        . NSg/I/C D+  NSg/V+    V         P  D+  NSg/V+    NSg/J/P ?       P  D+
> Senate and the Speaker of the House   of Representatives his    written declaration
# NPrSg+ V/C D   NSg/J   P  D   NPrSg/V P  NPl+            ISg/D+ V/J     NSg+
> that    no       inability exists , he       shall resume the powers  and duties of his    office
# N/I/C/D NPrSg/P+ NSg+      V      . NPr/ISg+ VX    NSg/V  D+  NPrSg/V V/C NPl    P  ISg/D+ NSg/V+
> unless the Vice       President and a   majority of either the principal officers of
# C      D+  NSg/V/J/P+ NSg/V+    V/C D/P NSg      P  I/C    D   NSg/J     W?       P
> the executive department or      of such  other    body   as    Congress may      by      law    provide ,
# D+  NSg/J+    NSg        NPrSg/C P  NSg/I NSg/V/J+ NSg/V+ NSg/R NPrSg/V+ NPrSg/VX NSg/J/P NSg/V+ V       .
> transmit within four days to the President pro     tempore of the Senate and the
# V        N/J/P  NSg  NPl+ P  D+  NSg/V+    NSg/J/P ?       P  D+  NPrSg+ V/C D
> Speaker of the House   of Representatives their written declaration that    the
# NSg/J   P  D   NPrSg/V P  NPl+            D+    V/J     NSg+        N/I/C/D D+
> President is unable  to discharge the powers  and duties of his    office . Thereupon
# NSg/V+    VL NSg/V/J P  NSg/V     D+  NPrSg/V V/C NPl    P  ISg/D+ NSg/V+ . W?
> Congress shall decide the issue  , assembling within forty - eight hours for that
# NPrSg/V+ VX    V      D+  NSg/V+ . V          N/J/P  NSg/J . NSg/J NPl   C/P N/I/C/D+
> purpose if    not   in        session . If    the Congress , within twenty - one       days after
# NSg/V+  NSg/C NSg/C NPrSg/J/P NSg/V+  . NSg/C D+  NPrSg/V+ . N/J/P  NSg    . NSg/I/V/J NPl  J/P
> receipt of the latter written declaration , or      , if    Congress is not   in        session ,
# NSg/V   P  D   N/J    V/J     NSg         . NPrSg/C . NSg/C NPrSg/V+ VL NSg/C NPrSg/J/P NSg/V+  .
> within twenty - one       days after Congress is required to assemble , determines by
# N/J/P  NSg    . NSg/I/V/J NPl  J/P   NPrSg/V+ VL V/J      P  V        . V          NSg/J/P
> two - thirds vote  of both Houses that    the President is unable  to discharge the
# NSg . NPl/V  NSg/V P  I/C+ NPl/V+ N/I/C/D D+  NSg/V+    VL NSg/V/J P  NSg/V     D+
> powers  and duties of his    office , the Vice       President shall continue to discharge
# NPrSg/V V/C NPl    P  ISg/D+ NSg/V+ . D+  NSg/V/J/P+ NSg/V+    VX    NSg/V    P  NSg/V
> the same as    Acting  President ; otherwise , the President shall resume the powers
# D   I/J  NSg/R NSg/V/J NSg/V     . J         . D+  NSg/V+    VX    NSg/V  D+  NPrSg/V
> and duties of his    office .
# V/C NPl    P  ISg/D+ NSg/V+ .
>
#
> SubSection 4 .
# NSg/V      # .
>
#
> The President shall , at    stated Times  , receive for his
# D   NSg/V+    VX    . NSg/P V/J    NPl/V+ . NSg/V   C/P ISg/D+
> Services , a    Compensation , which shall neither be     encreased nor   diminished
# NPl/V+   . D/P+ NSg+         . I/C+  VX    I/C     NSg/VX ?         NSg/C V/J
> during the Period  for which he       shall have   been  elected , and he       shall not
# V/P    D   NSg/V/J C/P I/C+  NPr/ISg+ VX    NSg/VX NSg/V NSg/V/J . V/C NPr/ISg+ VX    NSg/C
> receive within that     Period   any   other   Emolument from the United States   , or      any
# NSg/V   N/J/P  N/I/C/D+ NSg/V/J+ I/R/D NSg/V/J NSg       P    D+  V/J+   NPrSg/V+ . NPrSg/C I/R/D
> of them .
# P  N/I+ .
>
#
> Before he       enter on  the Execution of his    Office , he       shall take  the following
# C/P+   NPr/ISg+ NSg/V J/P D   NSg       P  ISg/D+ NSg/V+ . NPr/ISg+ VX    NSg/V D+  NSg/V/J/P+
> Oath  or      Affirmation : - - " I    do     solemnly swear   ( or      affirm ) that    I    will     faithfully
# NSg/V NPrSg/C NSg         . . . . ISg+ NSg/VX R        NSg/V/J . NPrSg/C V      . N/I/C/D ISg+ NPrSg/VX R
> execute the Office of President of the United States   , and will     to the best       of
# V       D   NSg/V  P  NSg/V     P  D+  V/J+   NPrSg/V+ . V/C NPrSg/VX P  D   NPrSg/VX/J P
> my Ability , preserve , protect and defend the Constitution of the United
# D+ NSg+    . NSg/V    . V       V/C NSg/V  D   NPrSg        P  D+  V/J+
> States  . "
# NPrSg/V . .
>
#
> SubSection 5 .
# NSg/V      # .
>
#
> The District constituting the seat  of Government of the
# D+  NSg/V/J+ V            D   NSg/V P  NSg        P  D+
> United States   shall appoint in        such  manner as    the Congress may      direct :
# V/J+   NPrSg/V+ VX    V       NPrSg/J/P NSg/I NSg+   NSg/R D+  NPrSg/V+ NPrSg/VX V/J    .
>
#
> A   number  of electors of President and Vice       President equal   to the whole number
# D/P NSg/V/J P  NPl      P  NSg/V     V/C NSg/V/J/P+ NSg/V+    NSg/V/J P  D   NSg/J NSg/V/J
> of Senators and Representatives in        Congress to which the District would  be
# P  NPl      V/C NPl+            NPrSg/J/P NPrSg/V+ P  I/C+  D+  NSg/V/J+ NSg/VX NSg/VX
> entitled if    it         were  a   State , but     in        no      event  more        than the least populous
# V/J      NSg/C NPrSg/ISg+ NSg/V D/P NSg/V . NSg/C/P NPrSg/J/P NPrSg/P NSg/V+ NPrSg/I/V/J C/P  D   NSg/J J
> State  ; they shall be     in        addition to those appointed by      the States   , but     they
# NSg/V+ . IPl+ VX    NSg/VX NPrSg/J/P NSg      P  I/D   V/J       NSg/J/P D+  NPrSg/V+ . NSg/C/P IPl+
> shall be     considered , for the purposes of the election of President and Vice
# VX    NSg/VX V/J        . C/P D   NPl/V    P  D   NSg      P  NSg/V     V/C NSg/V/J/P+
> President , to be     electors appointed by      a    State  ; and they shall meet    in        the
# NSg/V+    . P  NSg/VX NPl      V/J       NSg/J/P D/P+ NSg/V+ . V/C IPl+ VX    NSg/V/J NPrSg/J/P D+
> District and perform such  duties as    provided by      this article of the
# NSg/V/J+ V/C V       NSg/I NPl+   NSg/R V/J/C    NSg/J/P I/D  NSg/V   P  D+
> Constitution .
# NPrSg+       .
>
#
> Section . 2 .
# NSg/V   . # .
>
#
<<<<<<< HEAD
> The President shall be     Commander in          Chief   of the Army and Navy
# D   NSg       VX    NSg/VX NSg/J     NPrSg/V/J/P NSg/V/J P  D   NSg  V/C NSg/J
> of the United States  , and of the Militia of the several States  , when    called
# P  D   J      NPrSg/V . V/C P  D   NSg     P  D   J/D     NPrSg/V . NSg/I/C V/J
> into the actual Service of the United States  ; he      may      require the Opinion , in
# P    D   NSg/J  NSg/V   P  D   J      NPrSg/V . NPr/ISg NPrSg/VX NSg/V   D   NSg     . NPrSg/V/J/P
> writing , of the principal Officer in each of the executive Departments , upon
# NSg/V   . P  D   NSg/J     NSg/V/J P  D    P  D   NSg/J     NPl         . P
> any   Subject relating to the Duties of their respective Offices , and he      shall
# I/R/D NSg/V/J V        P  D   NPl    P  D     J          NPl/V   . V/C NPr/ISg VX
> have   Power   to grant   Reprieves and Pardons for Offences against the United
# NSg/VX NSg/V/J P  NPrSg/V NPl/V     V/C NPl/V   C/P NPl/Br   C/P     D   J
> States  , except in          Cases of Impeachment .
# NPrSg/V . V/C/P  NPrSg/V/J/P NPl/V P  NSg         .
>
#
> He      shall have   Power   , by      and with the Advice and Consent of the Senate , to make
# NPr/ISg VX    NSg/VX NSg/V/J . NSg/J/P V/C P    D   NSg    V/C NSg/V   P  D   NPrSg  . P  NSg/V
> Treaties , provided two thirds of the Senators present concur ; and he      shall
# NPl/V    . V/J/C    NSg NPl/V  P  D   NPl      NSg/V/J V      . V/C NPr/ISg VX
=======
> The President shall be     Commander in        Chief   of the Army and Navy
# D+  NSg/V+    VX    NSg/VX NSg/J     NPrSg/J/P NSg/V/J P  D+  NSg  V/C NSg/J
> of the United States   , and of the Militia of the several States   , when    called
# P  D+  V/J+   NPrSg/V+ . V/C P  D   NSg     P  D+  J/D+    NPrSg/V+ . NSg/I/C V/J
> into the actual Service of the United States   ; he       may      require the Opinion , in
# P    D   NSg/J  NSg/V   P  D+  V/J+   NPrSg/V+ . NPr/ISg+ NPrSg/VX NSg/V   D+  NSg/V+  . NPrSg/J/P
> writing , of the principal Officer in        each of the executive Departments , upon
# NSg/V   . P  D   NSg/J     NSg/V/J NPrSg/J/P D    P  D+  NSg/J+    NPl+        . P
> any   Subject  relating to the Duties of their respective Offices , and he       shall
# I/R/D NSg/V/J+ V        P  D   NPl    P  D+    J+         NPl/V+  . V/C NPr/ISg+ VX
> have   Power    to grant   Reprieves and Pardons for Offences against the United
# NSg/VX NSg/V/J+ P  NPrSg/V NPl/V     V/C NPl/V   C/P NPl      C/P     D+  V/J+
> States   , except in        Cases of Impeachment .
# NPrSg/V+ . V/C/P  NPrSg/J/P NPl/V P  NSg         .
>
#
> He       shall have   Power   , by      and with the Advice and Consent of the Senate , to make
# NPr/ISg+ VX    NSg/VX NSg/V/J . NSg/J/P V/C P    D+  NSg/V  V/C NSg/V   P  D+  NPrSg+ . P  NSg/V
> Treaties , provided two thirds of the Senators present concur ; and he       shall
# NPl/V+   . V/J/C    NSg NPl/V  P  D+  NPl+     NSg/V/J V+     . V/C NPr/ISg+ VX
>>>>>>> 57de1b03
> nominate , and by      and with the Advice and Consent of the Senate , shall appoint
# V/J      . V/C NSg/J/P V/C P    D+  NSg/V  V/C NSg/V   P  D+  NPrSg+ . VX    V
> Ambassadors , other   public  Ministers and Consuls , Judges  of the supreme  Court    ,
# NPl         . NSg/V/J NSg/V/J NPl/V+    V/C NPl     . NPrPl/V P  D+  NSg/V/J+ NSg/V/J+ .
> and all       other   Officers of the United States   , whose Appointments are not   herein
# V/C NSg/I/J/C NSg/V/J W?       P  D+  V/J+   NPrSg/V+ . I+    NPl+         V   NSg/C W?
> otherwise provided for , and which shall be     established by      Law    : but     the Congress
# J         V/J/C    C/P . V/C I/C+  VX    NSg/VX V/J         NSg/J/P NSg/V+ . NSg/C/P D+  NPrSg/V+
> may      by      Law    vest  the Appointment of such  inferior Officers , as    they think
# NPrSg/VX NSg/J/P NSg/V+ NSg/V D   NSg         P  NSg/I NSg/J+   +        . NSg/R IPl+ NSg/V
> proper , in        the President alone , in        the Courts of Law    , or      in        the Heads of
# NSg/J  . NPrSg/J/P D+  NSg/V+    J     . NPrSg/J/P D   NPl/V  P  NSg/V+ . NPrSg/C NPrSg/J/P D   NPl/V P
> Departments .
# NPl+        .
>
#
> The President shall have   Power    to fill  up        all       Vacancies that     may      happen during
# D+  NSg/V+    VX    NSg/VX NSg/V/J+ P  NSg/V NSg/V/J/P NSg/I/J/C NPl       N/I/C/D+ NPrSg/VX V      V/P
> the Recess  of the Senate , by      granting Commissions which shall expire at    the End
# D   NSg/V/J P  D+  NPrSg+ . NSg/J/P V+       NPl/V+      I/C+  VX    V      NSg/P D   NSg/V
> of their next     Session .
# P  D+    NSg/J/P+ NSg/V+  .
>
#
> No      soldier shall , in        time    of peace    be     quartered in        any    house    , without the
# NPrSg/P NSg/V/J VX    . NPrSg/J/P NSg/V/J P  NPrSg/V+ NSg/VX V/J       NPrSg/J/P I/R/D+ NPrSg/V+ . C/P     D
> consent of the owner , nor   in        time    of war    , but     in        a   manner to be     prescribed by
# NSg/V   P  D+  NSg+  . NSg/C NPrSg/J/P NSg/V/J P  NSg/V+ . NSg/C/P NPrSg/J/P D/P NSg    P  NSg/VX V/J        NSg/J/P
> law    .
# NSg/V+ .
>
#
> Section . 3 .
# NSg/V   . # .
>
#
> He       shall from time     to time    give  to the Congress Information of
# NPr/ISg+ VX    P    NSg/V/J+ P  NSg/V/J NSg/V P  D   NPrSg/V+ NSg         P
> the State of the Union      , and recommend to their Consideration such  Measures as
# D   NSg/V P  D+  NPrSg/V/J+ . V/C NSg/V     P  D+    NSg+          NSg/I NPl/V+   NSg/R
> he       shall judge  necessary and expedient ; he       may      , on  extraordinary Occasions ,
# NPr/ISg+ VX    NSg/V+ NSg/J     V/C NSg/J     . NPr/ISg+ NPrSg/VX . J/P NSg/J+        NPl/V     .
> convene both Houses , or      either of them , and in        Case    of Disagreement between
# V       I/C  NPl/V  . NPrSg/C I/C    P  N/I+ . V/C NPrSg/J/P NPrSg/V P  NSg+         NSg/P
> them , with Respect to the Time    of Adjournment , he       may      adjourn them to such  Time
# N/I+ . P    NSg/V   P  D   NSg/V/J P  NSg         . NPr/ISg+ NPrSg/VX V       N/I+ P  NSg/I NSg/V/J+
> as    he       shall think proper ; he       shall receive Ambassadors and other   public
# NSg/R NPr/ISg+ VX    NSg/V NSg/J  . NPr/ISg+ VX    NSg/V   NPl+        V/C NSg/V/J NSg/V/J
> Ministers ; he       shall take  Care   that    the Laws   be     faithfully executed , and shall
# NPl/V+    . NPr/ISg+ VX    NSg/V NSg/V+ N/I/C/D D+  NPl/V+ NSg/VX R          V/J      . V/C VX
> Commission all       the Officers of the United States   .
# NSg/V      NSg/I/J/C D   W?       P  D+  V/J+   NPrSg/V+ .
>
#
> Section . 4 .
# NSg/V   . # .
>
#
> The President , Vice       President and all       civil Officers of the
# D+  NSg/V+    . NSg/V/J/P+ NSg/V+    V/C NSg/I/J/C J     W?       P  D+
> United States   , shall be     removed from Office on  Impeachment for , and Conviction
# V/J+   NPrSg/V+ . VX    NSg/VX V/J     P    NSg/V+ J/P NSg         C/P . V/C NSg
> of , Treason , Bribery , or      other   high    Crimes and  Misdemeanors .
# P  . NSg     . NSg     . NPrSg/C NSg/V/J NSg/V/J NPl/V+ V/C+ NPl+         .
>
#
> Article . III .
# NSg/V   . +   .
>
#
> Section . 1 .
# NSg/V   . # .
>
#
> The judicial Power   of the United States   , shall be     vested in
# D   NSg/J    NSg/V/J P  D+  V/J+   NPrSg/V+ . VX    NSg/VX V/J    NPrSg/J/P
> one       supreme  Court    , and in        such  inferior Courts as    the Congress may      from time     to
# NSg/I/V/J NSg/V/J+ NSg/V/J+ . V/C NPrSg/J/P NSg/I NSg/J    NPl/V+ NSg/R D+  NPrSg/V+ NPrSg/VX P    NSg/V/J+ P
> time    ordain and  establish . The Judges   , both of the supreme and inferior Courts ,
# NSg/V/J V      V/C+ V+        . D+  NPrPl/V+ . I/C  P  D   NSg/V/J V/C NSg/J+   NPl/V+ .
> shall hold    their Offices during good       Behaviour     , and shall , at    stated Times  ,
# VX    NSg/V/J D+    NPl/V+  V/P    NPrSg/V/J+ NSg/Ca/Au/Br+ . V/C VX    . NSg/P V/J    NPl/V+ .
> receive for their Services , a    Compensation , which shall not   be     diminished
# NSg/V   C/P D+    NPl/V+   . D/P+ NSg+         . I/C+  VX    NSg/C NSg/VX V/J
> during their Continuance in        Office .
# V/P    D+    NSg         NPrSg/J/P NSg/V+ .
>
#
> Section . 2 .
# NSg/V   . # .
>
#
> The judicial Power   shall extend to all        Cases  , in        Law   and
# D+  NSg/J    NSg/V/J VX    NSg/V  P  NSg/I/J/C+ NPl/V+ . NPrSg/J/P NSg/V V/C
> Equity , arising under   this Constitution , the Laws  of the United States   , and
# NSg+   . V       NSg/J/P I/D+ NPrSg+       . D   NPl/V P  D+  V/J+   NPrSg/V+ . V/C
> Treaties made  , or      which shall be     made  , under   their Authority ; — to all        Cases
# NPl/V+   NSg/V . NPrSg/C I/C+  VX    NSg/VX NSg/V . NSg/J/P D+    NSg+      . . P  NSg/I/J/C+ NPl/V+
> affecting Ambassadors , other   public  Ministers and Consuls ; — to all       Cases of
# V/J       NPl+        . NSg/V/J NSg/V/J NPl/V+    V/C NPl     . . P  NSg/I/J/C NPl/V P
> admiralty and maritime Jurisdiction ; — to Controversies to which the United
# NPrSg     V/C J        NSg+         . . P  NPl           P  I/C+  D+  V/J+
> States   shall be     a   Party   ; — to Controversies between two or      more        States   ; — between
# NPrSg/V+ VX    NSg/VX D/P NSg/V/J . . P  NPl           NSg/P   NSg NPrSg/C NPrSg/I/V/J NPrSg/V+ . . NSg/P
> Citizens of different States   , — between Citizens of the same State  claiming
# NPl      P  NSg/J+    NPrSg/V+ . . NSg/P   NPl      P  D+  I/J+ NSg/V+ V
> Lands  under   Grants of different States   .
# NPl/V+ NSg/J/P NPl/V  P  NSg/J+    NPrSg/V+ .
>
#
> In        all        Cases affecting Ambassadors , other   public  Ministers and Consuls , and
# NPrSg/J/P NSg/I/J/C+ NPl/V V/J       NPl+        . NSg/V/J NSg/V/J NPl/V+    V/C NPl     . V/C
> those in        which a    State  shall be     Party   , the supreme  Court    shall have   original
# I/D   NPrSg/J/P I/C+  D/P+ NSg/V+ VX    NSg/VX NSg/V/J . D+  NSg/V/J+ NSg/V/J+ VX    NSg/VX NSg/J+
> Jurisdiction . In        all       the other    Cases  before mentioned , the supreme  Court    shall
# NSg+         . NPrSg/J/P NSg/I/J/C D+  NSg/V/J+ NPl/V+ C/P    V/J       . D+  NSg/V/J+ NSg/V/J+ VX
> have   appellate Jurisdiction , both as    to Law   and Fact , with such   Exceptions , and
# NSg/VX J         NSg+         . I/C  NSg/R P  NSg/V V/C NSg+ . P    NSg/I+ NPl+       . V/C
> under   such  Regulations as    the Congress shall make  .
# NSg/J/P NSg/I NSg+        NSg/R D+  NPrSg/V+ VX+   NSg/V .
>
#
> The Trial   of all        Crimes , except in        Cases of Impeachment , shall be     by      Jury     ; and
# D   NSg/V/J P  NSg/I/J/C+ NPl/V+ . V/C/P  NPrSg/J/P NPl/V P  NSg         . VX    NSg/VX NSg/J/P NSg/V/J+ . V/C
> such  Trial    shall be     held in        the State  where the said Crimes shall have   been
# NSg/I NSg/V/J+ VX    NSg/VX V    NPrSg/J/P D+  NSg/V+ NSg/C D+  V/J+ NPl/V+ VX    NSg/VX NSg/V
> committed ; but     when    not   committed within any    State  , the Trial    shall be     at    such
# V/J       . NSg/C/P NSg/I/C NSg/C V/J       N/J/P  I/R/D+ NSg/V+ . D+  NSg/V/J+ VX    NSg/VX NSg/P NSg/I
> Place or      Places as    the Congress may      by      Law    have    directed .
# NSg/V NPrSg/C NPl/V+ NSg/R D+  NPrSg/V+ NPrSg/VX NSg/J/P NSg/V+ NSg/VX+ V/J      .
>
#
> Section . 3 .
# NSg/V   . # .
>
#
> Treason against the United States   , shall consist only in
# NSg     C/P     D+  V/J+   NPrSg/V+ . VX    NSg/V   W?   NPrSg/J/P
> levying War    against them , or      in        adhering to their Enemies , giving them Aid   and
# V       NSg/V+ C/P     N/I+ . NPrSg/C NPrSg/J/P V        P  D+    NPl/V+  . V      N/I+ NSg/V V/C
> Comfort . No       Person shall be     convicted of Treason unless on  the Testimony of two
# NSg/V+  . NPrSg/P+ NSg/V+ VX    NSg/VX V/J       P  NSg     C      J/P D   NSg       P  NSg+
> Witnesses to the same overt  Act      , or      on  Confession in        open     Court    .
# NPl/V+    P  D   I/J  NSg/J+ NPrSg/V+ . NPrSg/C J/P NSg+       NPrSg/J/P NSg/V/J+ NSg/V/J+ .
>
#
> The Congress shall have   Power    to declare the Punishment of Treason , but     no
# D+  NPrSg/V+ VX    NSg/VX NSg/V/J+ P  V       D   NSg        P  NSg     . NSg/C/P NPrSg/P
> Attainder of Treason shall work   Corruption of Blood  , or      Forfeiture except
# NSg       P  NSg     VX    NSg/V+ NSg        P  NSg/V+ . NPrSg/C NSg        V/C/P
> during the Life  of the Person attainted .
# V/P    D   NSg/V P  D+  NSg/V+ ?         .
>
#
> Section . 4 .
# NSg/V   . # .
>
#
> The right     of the people to be     secure in        their persons , houses ,
# D   NPrSg/V/J P  D+  NSg/V+ P  NSg/VX V/J    NPrSg/J/P D+    NPl/V+  . NPl/V+ .
> papers , and effects , against unreasonable searches and seizures , shall not   be
# NPl/V+ . V/C NPl/V+  . C/P     J            NPl/V    V/C NPl/V+   . VX    NSg/C NSg/VX
> violated , and no       warrants shall issue , but     upon probable cause   , supported by
# V/J      . V/C NPrSg/P+ NPl/V+   VX    NSg/V . NSg/C/P P    NSg/J+   NSg/V/C . V/J       NSg/J/P
> oath  or      affirmation , and particularly describing the place  to be     searched , and
# NSg/V NPrSg/C NSg         . V/C R            V          D+  NSg/V+ P  NSg/VX V/J      . V/C
> the persons or      things to be      seized .
# D+  NPl/V   NPrSg/C NPl/V+ P+ NSg/VX+ V/J    .
>
#
> No       person shall be     held to answer for a    capital , or      otherwise infamous crime  ,
# NPrSg/P+ NSg/V  VX    NSg/VX V    P  NSg/V  C/P D/P+ NSg/J+  . NPrSg/C J+        V/J+     NSg/V+ .
> unless on  a   presentment or      indictment of a   grand  jury     , except in        cases  arising
# C      J/P D/P NSg         NPrSg/C NSg        P  D/P NSg/J+ NSg/V/J+ . V/C/P  NPrSg/J/P NPl/V+ V
> in        the land    or      naval forces , or      in        the militia , when    in        actual service in        time
# NPrSg/J/P D+  NPrSg/V NPrSg/C J+    NPl/V+ . NPrSg/C NPrSg/J/P D   NSg     . NSg/I/C NPrSg/J/P NSg/J  NSg/V   NPrSg/J/P NSg/V/J
> of war   or      public  danger   ; nor   shall any    person be     subject for the same offense
# P  NSg/V NPrSg/C NSg/V/J NSg/V/J+ . NSg/C VX    I/R/D+ NSg/V  NSg/VX NSg/V/J C/P D+  I/J+ NSg
> to be     twice put   in        jeopardy of life  or      limb   ; nor   shall be     compelled in        any
# P  NSg/VX W?    NSg/V NPrSg/J/P NSg/V    P  NSg/V NPrSg/C NSg/V+ . NSg/C VX    NSg/VX V/J       NPrSg/J/P I/R/D+
> criminal case    to be     a   witness against himself , nor   be     deprived of life  ,
# NSg/J    NPrSg/V P  NSg/VX D/P NSg/V   C/P     I+      . NSg/C NSg/VX V/J      P  NSg/V .
> liberty , or      property , without due   process of law    ; nor   shall private property be
# NSg+    . NPrSg/C NSg/V+   . C/P     NSg/J NSg/V   P  NSg/V+ . NSg/C VX    NSg/V/J NSg/V+   NSg/VX
> taken for public   use    , without just compensation .
# V/J   C/P NSg/V/J+ NSg/V+ . C/P     V/J+ NSg+         .
>
#
> In        all        criminal prosecutions , the accused shall enjoy the right     to a   speedy and
# NPrSg/J/P NSg/I/J/C+ NSg/J    W?           . D+  V/J+    VX    V     D   NPrSg/V/J P  D/P V/J    V/C
> public   trial    , by      an  impartial jury    of the state and district wherein the crime
# NSg/V/J+ NSg/V/J+ . NSg/J/P D/P J         NSg/V/J P  D   NSg/V V/C NSg/V/J+ C       D+  NSg/V+
> shall have   been  committed , which district shall have   been  previously
# VX    NSg/VX NSg/V V/J       . I/C+  NSg/V/J+ VX    NSg/VX NSg/V R
> ascertained by      law    , and to be     informed of the nature and cause   of the
# V/J         NSg/J/P NSg/V+ . V/C P  NSg/VX V/J      P  D   NSg/V  V/C NSg/V/C P  D
> accusation ; to be     confronted with the witnesses against him ; to have   compulsory
# NSg        . P  NSg/VX V/J        P    D+  NPl/V+    C/P     I+  . P  NSg/VX NSg/J
> process for obtaining witnesses in        his    favor  , and to have   the assistance of
# NSg/V   C/P V         NPl/V+    NPrSg/J/P ISg/D+ NSg/V+ . V/C P  NSg/VX D   NSg        P
> counsel for his    defense .
# NSg/V   C/P ISg/D+ NSg/V+  .
>
#
> In        suits at    common   law    , where the value  in        controversy shall exceed twenty
# NPrSg/J/P NPl/V NSg/P NSg/V/J+ NSg/V+ . NSg/C D+  NSg/V+ NPrSg/J/P NSg+        VX    V      NSg
> dollars , the right     of trial    by      jury     shall be     preserved , and no      fact tried by      a
# NPl+    . D   NPrSg/V/J P  NSg/V/J+ NSg/J/P NSg/V/J+ VX    NSg/VX V/J       . V/C NPrSg/P NSg+ V/J   NSg/J/P D/P+
> jury     , shall be     otherwise reexamined in        any   court   of the United States   , than
# NSg/V/J+ . VX    NSg/VX J         V/J        NPrSg/J/P I/R/D NSg/V/J P  D+  V/J+   NPrSg/V+ . C/P
> according to the rules of the common   law    .
# V/J       P  D   NPl/V P  D+  NSg/V/J+ NSg/V+ .
>
#
> Excessive bail  shall not   be     required , nor   excessive fines imposed , nor   cruel
# J+        NSg/V VX    NSg/C NSg/VX V/J      . NSg/C J         NPl/V V/J     . NSg/C NSg/V/J
> and unusual punishments inflicted .
# V/C NSg/J+  NPl+        V/J+      .
>
#
> Article . IV     .
# NSg/V   . NSg/J+ .
>
#
> Section . 1 .
# NSg/V   . # .
>
#
> Full     Faith and Credit shall be     given     in        each State to the
# NSg/V/J+ NPrSg V/C NSg/V+ VX    NSg/VX NSg/V/J/P NPrSg/J/P D+   NSg/V P  D+
> public   Acts     , Records , and judicial Proceedings of every other    State  . And the
# NSg/V/J+ NPrSg/V+ . NPl/V+  . V/C NSg/J    W?          P  D+    NSg/V/J+ NSg/V+ . V/C D+
> Congress may      by      general Laws   prescribe the Manner in        which such   Acts    , Records
# NPrSg/V+ NPrSg/VX NSg/J/P NSg/V/J NPl/V+ V         D+  NSg+   NPrSg/J/P I/C+  NSg/I+ NPrSg/V . NPl/V
> and Proceedings shall be     proved , and the Effect thereof .
# V/C +           VX    NSg/VX V/J    . V/C D+  NSg/V+ +       .
>
#
> Section . 2 .
# NSg/V   . # .
>
#
> All        persons born      or      naturalized in        the United States   , and
# NSg/I/J/C+ NPl/V   NPrSg/V/J NPrSg/C V/J         NPrSg/J/P D+  V/J+   NPrSg/V+ . V/C
> subject  to the jurisdiction thereof , are citizens of the United States  and of
# NSg/V/J+ P  D+  NSg+         W?      . V   NPl      P  D+  V/J+   NPrSg/V V/C P
> the State  wherein they reside   . No       State  shall make  or      enforce any    law    which
# D+  NSg/V+ C       IPl+ NSg/V/J+ . NPrSg/P+ NSg/V+ VX    NSg/V NPrSg/C V       I/R/D+ NSg/V+ I/C+
> shall abridge the privileges or      immunities of citizens of the United States   ;
# VX    V       D+  NPl/V      NPrSg/C ?          P  NPl      P  D+  V/J+   NPrSg/V+ .
> nor   shall any   State deprive any   person of life  , liberty , or      property , without
# NSg/C VX    I/R/D NSg/V V       I/R/D NSg/V  P  NSg/V . NSg+    . NPrSg/C NSg/V+   . C/P
> due   process of law    ; nor   deny to any   person within its    jurisdiction the equal
# NSg/J NSg/V   P  NSg/V+ . NSg/C V    P  I/R/D NSg/V  N/J/P  ISg/D+ NSg          D   NSg/V/J
> protection of the laws   .
# NSg        P  D+  NPl/V+ .
>
#
> The right     of citizens of the United States   , who      are eighteen years of age   or
# D   NPrSg/V/J P  NPl      P  D+  V/J+   NPrSg/V+ . NPrSg/I+ V   N        NPl   P  NSg/V NPrSg/C
> older , to vote  shall not   be     denied or      abridged by      the United States  or      by      any
# J     . P  NSg/V VX    NSg/C NSg/VX V/J    NPrSg/C V/J      NSg/J/P D+  V/J+   NPrSg/V NPrSg/C NSg/J/P I/R/D
> State on  account of age   , sex    , race   , color       , or      previous condition of servitude .
# NSg/V J/P NSg/V   P  NSg/V . NSg/V+ . NSg/V+ . NSg/V/J/Am+ . NPrSg/C NSg/J    NSg/V     P  NSg+      .
>
#
> A    Person charged in        any   State with Treason , Felony , or      other    Crime  , who      shall
# D/P+ NSg/V+ V/J     NPrSg/J/P I/R/D NSg/V P    NSg     . NSg    . NPrSg/C NSg/V/J+ NSg/V+ . NPrSg/I+ VX
> flee from Justice , and be     found in        another State  , shall on  Demand of the
# V    P    NPrSg+  . V/C NSg/VX NSg/V NPrSg/J/P I/D+    NSg/V+ . VX    J/P NSg/V  P  D
> executive Authority of the State  from which he       fled , be     delivered up        , to be
# NSg/J     NSg       P  D+  NSg/V+ P    I/C+  NPr/ISg+ J    . NSg/VX V/J       NSg/V/J/P . P  NSg/VX
> removed to the State  having Jurisdiction of the Crime  .
# V/J     P  D+  NSg/V+ V      NSg          P  D+  NSg/V+ .
>
#
> Neither slavery nor   involuntary servitude , except as    a   punishment for crime
# I/C+    NSg/J   NSg/C J           NSg       . V/C/P  NSg/R D/P NSg        C/P NSg/V+
> whereof the party    shall have   been  duly convicted , shall exist within the United
# C       D+  NSg/V/J+ VX    NSg/VX NSg/V W?   V/J       . VX    V     N/J/P  D+  V/J+
> States   , or      any   place  subject to their jurisdiction . No       Person held to Service
# NPrSg/V+ . NPrSg/C I/R/D NSg/V+ NSg/V/J P  D+    NSg+         . NPrSg/P+ NSg/V+ V    P  NSg/V
> or      Labour            in        one        State  , under   the Laws   thereof , escaping into another , shall ,
# NPrSg/C NPrSg/V/Ca/Au/Br+ NPrSg/J/P NSg/I/V/J+ NSg/V+ . NSg/J/P D+  NPl/V+ W?      . V        P    I/D     . VX    .
> in        Consequence of any   Law   or      Regulation therein , be     discharged from such
# NPrSg/J/P NSg/V       P  I/R/D NSg/V NPrSg/C NSg/J+     W?      . NSg/VX V/J        P    NSg/I
> Service or      Labour            , but     shall be     delivered up        on  Claim of the Party    to whom such
# NSg/V   NPrSg/C NPrSg/V/Ca/Au/Br+ . NSg/C/P VX    NSg/VX V/J       NSg/V/J/P J/P NSg/V P  D+  NSg/V/J+ P  I+   NSg/I
> Service or      Labour            may       be      due   .
# NSg/V   NPrSg/C NPrSg/V/Ca/Au/Br+ NPrSg/VX+ NSg/VX+ NSg/J .
>
#
> Section . 3 .
# NSg/V   . # .
>
#
> New      States   may      be     admitted by      the Congress into this Union      ; but
# NSg/V/J+ NPrSg/V+ NPrSg/VX NSg/VX V/J      NSg/J/P D+  NPrSg/V+ P    I/D+ NPrSg/V/J+ . NSg/C/P
> no       new      State  shall be     formed or      erected within the Jurisdiction of any    other
# NPrSg/P+ NSg/V/J+ NSg/V+ VX    NSg/VX V/J    NPrSg/C V/J     N/J/P  D   NSg          P  I/R/D+ NSg/V/J+
> State  ; nor   any    State  be     formed by      the Junction of two or      more        States   , or      Parts
# NSg/V+ . NSg/C I/R/D+ NSg/V+ NSg/VX V/J    NSg/J/P D   NSg/V    P  NSg NPrSg/C NPrSg/I/V/J NPrSg/V+ . NPrSg/C NPl/V
> of States   , without the Consent of the Legislatures of the States   concerned as
# P  NPrSg/V+ . C/P     D   NSg/V   P  D   NPl          P  D+  NPrSg/V+ V/J       NSg/R
> well    as    of the Congress .
# NSg/V/J NSg/R P  D   NPrSg/V+ .
>
#
> The Congress shall have   Power    to dispose of and make  all       needful Rules and
# D+  NPrSg/V+ VX    NSg/VX NSg/V/J+ P  NSg/V   P  V/C NSg/V NSg/I/J/C NSg/J   NPl/V V/C
> Regulations respecting the Territory or      other    Property belonging to the United
# NSg+        V          D+  NSg       NPrSg/C NSg/V/J+ NSg/V+   NSg/V     P  D+  V/J+
> States   ; and nothing in        this Constitution shall be     so        construed as    to Prejudice
# NPrSg/V+ . V/C NSg/I/J NPrSg/J/P I/D+ NPrSg+       VX    NSg/VX NSg/I/J/C V/J       NSg/R P  NSg/V/J+
> any   Claims of the United States   , or      of any    particular State  .
# I/R/D NPl/V  P  D+  V/J+   NPrSg/V+ . NPrSg/C P  I/R/D+ NSg/J+     NSg/V+ .
>
#
> Section . 4 .
# NSg/V   . # .
>
#
> The United States  shall guarantee to every State  in        this Union
# D+  V/J+   NPrSg/V VX    NSg/V     P  D+    NSg/V+ NPrSg/J/P I/D+ NPrSg/V/J+
> a   Republican Form  of Government , and shall protect each of them against
# D/P NSg/J      NSg/V P  NSg+       . V/C VX    V       D    P  N/I+ C/P+
> Invasion ; and on  Application of the Legislature , or      of the Executive ( when    the
# NSg+     . V/C J/P NSg         P  D+  NSg+        . NPrSg/C P  D   NSg/J     . NSg/I/C D+
> Legislature cannot be     convened ) against domestic Violence .
# NSg+        NSg/V  NSg/VX V/J      . C/P     NSg/J+   NSg/V+   .
>
#
> Section . 5 .
# NSg/V   . # .
>
#
> The validity of the public  debt of the United States   ,
# D   NSg      P  D   NSg/V/J NSg  P  D+  V/J+   NPrSg/V+ .
> authorized by      law    , including debts incurred for payment of pensions and
# V/J        NSg/J/P NSg/V+ . V         NPl+  V        C/P NSg     P  NPl/V    V/C
> bounties for services in        suppressing insurrection or      rebellion , shall not   be
# NPl/V    C/P NPl/V+   NPrSg/J/P V           NSg          NPrSg/C NSg+      . VX    NSg/C NSg/VX
> questioned . But     neither the United States   nor   any    State  shall assume or      pay     any
# V/J        . NSg/C/P I/C     D+  V/J+   NPrSg/V+ NSg/C I/R/D+ NSg/V+ VX    V      NPrSg/C NSg/V/J I/R/D
> debt or      obligation incurred in        aid   of insurrection or      rebellion against the
# NSg  NPrSg/C NSg+       V        NPrSg/J/P NSg/V P  NSg          NPrSg/C NSg+      C/P     D+
> United States   , or      any   claim for the loss  or      emancipation of any    slave  ; but     all
# V/J+   NPrSg/V+ . NPrSg/C I/R/D NSg/V C/P D+  NSg/V NPrSg/C NSg          P  I/R/D+ NSg/V+ . NSg/C/P NSg/I/J/C+
> such   debts , obligations and claims shall be     held illegal and void     .
# NSg/I+ NPl   . W?          V/C NPl/V+ VX    NSg/VX V    NSg/J+  V/C NSg/V/J+ .
>
#
> Article . V.
# NSg/V   . ?
>
#
> The Congress , whenever two thirds of both Houses shall deem  it         necessary , shall
# D+  NPrSg/V+ . C        NSg NPl/V  P  I/C  NPl/V+ VX    NSg/V NPrSg/ISg+ NSg/J     . VX
> propose Amendments to this Constitution , or      , on  the Application of the
# NSg/V   NPl+       P  I/D+ NPrSg+       . NPrSg/C . J/P D   NSg         P  D
> Legislatures of two thirds of the several States   , shall call  a   Convention for
# NPl          P  NSg NPl/V  P  D+  J/D+    NPrSg/V+ . VX    NSg/V D/P NSg        C/P
> proposing Amendments , which , in        either Case     , shall be     valid to all       Intents and
# V         NPl        . I/C+  . NPrSg/J/P I/C+   NPrSg/V+ . VX    NSg/VX J     P  NSg/I/J/C NPl     V/C
> Purposes , as    Part    of this Constitution , when    ratified by      the Legislatures of
# NPl/V+   . NSg/R NSg/V/J P  I/D+ NPrSg+       . NSg/I/C V/J      NSg/J/P D   NPl          P
> three fourths of the several States   , or      by      Conventions in        three fourths
# NSg   NSg     P  D+  J/D+    NPrSg/V+ . NPrSg/C NSg/J/P NPl+        NPrSg/J/P NSg   NSg
> thereof , as    the one       or      the other   Mode of Ratification may      be     proposed by      the
# W?      . NSg/R D+  NSg/I/V/J NPrSg/C D   NSg/V/J NSg  P  NSg+         NPrSg/VX NSg/VX V/J      NSg/J/P D+
> Congress ; Provided that    no       Amendment which may      be     made  prior to the Year One
# NPrSg/V+ . V/J/C    N/I/C/D NPrSg/P+ NSg+      I/C+  NPrSg/VX NSg/VX NSg/V NSg/J P  D+  NSg+ NSg/I/V/J+
> thousand eight hundred and eight shall in        any    Manner affect the first   and
# NSg      NSg/J NSg     V/C NSg/J VX+   NPrSg/J/P I/R/D+ NSg+   NSg/V  D   NSg/V/J V/C
> fourth    Clauses in        the Ninth   Section of the first    Article ; and that    no      State  ,
# NPrSg/V/J NPl/V   NPrSg/J/P D   NSg/V/J NSg/V   P  D+  NSg/V/J+ NSg/V+  . V/C N/I/C/D NPrSg/P NSg/V+ .
> without its    Consent , shall be     deprived of its    equal   Suffrage in        the Senate .
# C/P     ISg/D+ NSg/V   . VX    NSg/VX V/J      P  ISg/D+ NSg/V/J NSg      NPrSg/J/P D   NPrSg+ .
>
#
> Article . VI     .
# NSg/V   . NPrSg+ .
>
#
> All        Debts contracted and Engagements entered into , before the Adoption of this
# NSg/I/J/C+ NPl   V/J        V/C NPl         V/J     P    . C/P    D   NSg      P  I/D+
> Constitution , shall be     as    valid against the United States   under   this
# NPrSg+       . VX    NSg/VX NSg/R J     C/P     D+  V/J+   NPrSg/V+ NSg/J/P I/D+
> Constitution , as    under   the Confederation .
# NPrSg+       . NSg/R NSg/J/P D   NSg/J+        .
>
#
> This Constitution , and the Laws  of the United States   which shall be     made  in
# I/D+ NPrSg        . V/C D   NPl/V P  D+  V/J+   NPrSg/V+ I/C+  VX    NSg/VX NSg/V NPrSg/J/P
> Pursuance thereof ; and all        Treaties made  , or      which shall be     made  , under   the
# NSg       W?      . V/C NSg/I/J/C+ NPl/V+   NSg/V . NPrSg/C I/C+  VX    NSg/VX NSg/V . NSg/J/P D
> Authority of the United States   , shall be     the supreme Law   of the Land     ; and the
# NSg       P  D+  V/J+   NPrSg/V+ . VX    NSg/VX D   NSg/V/J NSg/V P  D+  NPrSg/V+ . V/C D+
> Judges   in        every State  shall be     bound   thereby , any   Thing in        the Constitution or
# NPrPl/V+ NPrSg/J/P D+    NSg/V+ VX    NSg/VX NSg/V/J W?      . I/R/D NSg/V NPrSg/J/P D+  NPrSg        NPrSg/C
> Laws  of any   State to the Contrary notwithstanding .
# NPl/V P  I/R/D NSg/V P  D+  NSg/V/J+ C/P+            .
>
#
> The Senators and Representatives before mentioned , and the Members of the
# D   NPl+     V/C NPl+            C/P    V/J       . V/C D   NPl/V   P  D+
> several State  Legislatures , and all       executive and judicial Officers , both of
# J/D+    NSg/V+ NPl          . V/C NSg/I/J/C NSg/J     V/C NSg/J+   +        . I/C  P
> the United States  and of the several States   , shall be     bound   by      Oath  or
# D+  V/J+   NPrSg/V V/C P  D+  J/D+    NPrSg/V+ . VX    NSg/VX NSg/V/J NSg/J/P NSg/V NPrSg/C
> Affirmation , to support this Constitution ; but     no       religious Test   shall ever be
# NSg         . P  NSg/V   I/D+ NPrSg+       . NSg/C/P NPrSg/P+ NSg/J     NSg/V+ VX    J    NSg/VX
> required as    a   Qualification to any   Office or      public  Trust   under   the United
# V/J      NSg/R D/P NSg           P  I/R/D NSg/V  NPrSg/C NSg/V/J NSg/V/J NSg/J/P D+  V/J+
> States   .
# NPrSg/V+ .
>
#
> A   well    regulated militia , being   necessary to the security of a    free     state  , the
# D/P NSg/V/J V/J       NSg     . NSg/V/C NSg/J     P  D   NSg      P  D/P+ NSg/V/J+ NSg/V+ . D
> right     of the people to keep  and bear     arms   , shall not   be     infringed .
# NPrSg/V/J P  D+  NSg/V+ P  NSg/V V/C NSg/V/J+ NPl/V+ . VX    NSg/C NSg/VX V/J       .
>
#
> Section . 1 .
# NSg/V   . # .
>
#
> The enumeration in        the Constitution , of certain rights , shall
# D   NSg         NPrSg/J/P D   NPrSg+       . P  I/J+    NPl/V+ . VX
> not   be     construed to deny or      disparage others retained by      the people .
# NSg/C NSg/VX V/J       P  V    NPrSg/C NSg/V     NPl/V+ V/J      NSg/J/P D+  NSg/V+ .
>
#
> The powers  not   delegated to the United States   by      the Constitution , nor
# D+  NPrSg/V NSg/C V/J       P  D+  V/J+   NPrSg/V+ NSg/J/P D+  NPrSg+       . NSg/C
> prohibited by      it        to the states   , are reserved to the states   respectively , or      to
# V/J        NSg/J/P NPrSg/ISg P  D+  NPrSg/V+ . V   V/J      P  D+  NPrSg/V+ R            . NPrSg/C P
> the people .
# D+  NSg/V+ .
>
#
> Article . VII  .
# NSg/V   . NSg+ .
>
#
> The Ratification of the Conventions of nine States   , shall be     sufficient for the
# D   NSg          P  D   NPl         P  NSg  NPrSg/V+ . VX    NSg/VX J          C/P D
> Establishment of this Constitution between the States   so        ratifying the Same .
# NSg           P  I/D+ NPrSg        NSg/P   D+  NPrSg/V+ NSg/I/J/C V         D   I/J  .
>
#
> The Word  " the " , being   interlined between the seventh and eight Lines of the
# D   NSg/V . D   . . NSg/V/C V/J        NSg/P   D   NSg/J   V/C NSg/J NPl/V P  D+
> first    Page     , The Word   " Thirty " being   partly written on  an  Erazure in        the
# NSg/V/J+ NPrSg/V+ . D   NSg/V+ . NSg    . NSg/V/C W?     V/J     J/P D/P ?       NPrSg/J/P D
> fifteenth Line  of the first    Page     . The Words  " is tried " being   interlined between
# NSg/J+    NSg/V P  D+  NSg/V/J+ NPrSg/V+ . D   NPl/V+ . VL V/J   . NSg/V/C V/J        NSg/P
> the thirty second  and thirty third   Lines of the first   Page    and the Word   " the "
# D   NSg    NSg/V/J V/C NSg    NSg/V/J NPl/V P  D   NSg/V/J NPrSg/V V/C D   NSg/V+ . D   .
> being   interlined between the forty third   and forty fourth    Lines of the second
# NSg/V/C V/J        NSg/P   D   NSg/J NSg/V/J V/C NSg/J NPrSg/V/J NPl/V P  D+  NSg/V/J+
> Page     .
# NPrSg/V+ .
>
#
> done    in        Convention by      the Unanimous Consent of the States   present the
# NSg/V/J NPrSg/J/P NSg+       NSg/J/P D   J         NSg/V   P  D+  NPrSg/V+ NSg/V/J D
> Seventeenth Day   of September in        the Year of our Lord       one       thousand seven hundred
# NSg/J       NPrSg P  NPr+      NPrSg/J/P D   NSg  P  D+  NPrSg/V/J+ NSg/I/V/J NSg      NSg   NSg
> and Eighty seven and of the Independence of the United States  of America the
# V/C N      NSg   V/C P  D   NPrSg        P  D   V/J    NPrSg/V P  NPr+    D
> Twelfth In        witness whereof We   have   hereunto subscribed our Names  ,
# NSg/J   NPrSg/J/P NSg/V   C       IPl+ NSg/VX W?       V/J        D+  NPl/V+ .
>
#
> Article . VIII .
# NSg/V   . +    .
>
#
> Section 1 .
# NSg/V   # .
>
#
> The transportation or      importation into any    State , Territory , or
# D+  NSg            NPrSg/C NSg         P    I/R/D+ NSg/V . NSg+      . NPrSg/C
> possession of the United States   for delivery or      use   therein of intoxicating
# NSg/V      P  D+  V/J+   NPrSg/V+ C/P NSg/V/J  NPrSg/C NSg/V W?      P  V+
> liquors , in        violation of the laws   thereof , is hereby prohibited .
# NPl/V   . NPrSg/J/P NSg       P  D+  NPl/V+ W?      . VL +      V/J        .<|MERGE_RESOLUTION|>--- conflicted
+++ resolved
@@ -478,17 +478,10 @@
 #
 >
 #
-<<<<<<< HEAD
-> To define  and punish Piracies and Felonies committed on the high  Seas , and
-# P  NSg/V/J V/C V      ?        V/C NPl      V/J       P  D   NSg/J NPl  . V/C
-> Offences against the Law of Nations ;
-# NPl/Br   C/P     D   NSg P  NPl     .
-=======
 > To define  and punish Piracies and Felonies committed on  the high     Seas , and
 # P  NSg/V/J V/C V      ?        V/C NPl      V/J       J/P D+  NSg/V/J+ NPl+ . V/C
-> Offences against the Law   of Nations ;
-# NPl      C/P     D   NSg/V P  NPl+    .
->>>>>>> 57de1b03
+> Offences     against the Law   of Nations ;
+# NPl/Ca/Au/Br C/P     D   NSg/V P  NPl+    .
 >
 #
 >
@@ -1009,28 +1002,6 @@
 # NSg/V   . # .
 >
 #
-<<<<<<< HEAD
-> The President shall be     Commander in          Chief   of the Army and Navy
-# D   NSg       VX    NSg/VX NSg/J     NPrSg/V/J/P NSg/V/J P  D   NSg  V/C NSg/J
-> of the United States  , and of the Militia of the several States  , when    called
-# P  D   J      NPrSg/V . V/C P  D   NSg     P  D   J/D     NPrSg/V . NSg/I/C V/J
-> into the actual Service of the United States  ; he      may      require the Opinion , in
-# P    D   NSg/J  NSg/V   P  D   J      NPrSg/V . NPr/ISg NPrSg/VX NSg/V   D   NSg     . NPrSg/V/J/P
-> writing , of the principal Officer in each of the executive Departments , upon
-# NSg/V   . P  D   NSg/J     NSg/V/J P  D    P  D   NSg/J     NPl         . P
-> any   Subject relating to the Duties of their respective Offices , and he      shall
-# I/R/D NSg/V/J V        P  D   NPl    P  D     J          NPl/V   . V/C NPr/ISg VX
-> have   Power   to grant   Reprieves and Pardons for Offences against the United
-# NSg/VX NSg/V/J P  NPrSg/V NPl/V     V/C NPl/V   C/P NPl/Br   C/P     D   J
-> States  , except in          Cases of Impeachment .
-# NPrSg/V . V/C/P  NPrSg/V/J/P NPl/V P  NSg         .
->
-#
-> He      shall have   Power   , by      and with the Advice and Consent of the Senate , to make
-# NPr/ISg VX    NSg/VX NSg/V/J . NSg/J/P V/C P    D   NSg    V/C NSg/V   P  D   NPrSg  . P  NSg/V
-> Treaties , provided two thirds of the Senators present concur ; and he      shall
-# NPl/V    . V/J/C    NSg NPl/V  P  D   NPl      NSg/V/J V      . V/C NPr/ISg VX
-=======
 > The President shall be     Commander in        Chief   of the Army and Navy
 # D+  NSg/V+    VX    NSg/VX NSg/J     NPrSg/J/P NSg/V/J P  D+  NSg  V/C NSg/J
 > of the United States   , and of the Militia of the several States   , when    called
@@ -1041,8 +1012,8 @@
 # NSg/V   . P  D   NSg/J     NSg/V/J NPrSg/J/P D    P  D+  NSg/J+    NPl+        . P
 > any   Subject  relating to the Duties of their respective Offices , and he       shall
 # I/R/D NSg/V/J+ V        P  D   NPl    P  D+    J+         NPl/V+  . V/C NPr/ISg+ VX
-> have   Power    to grant   Reprieves and Pardons for Offences against the United
-# NSg/VX NSg/V/J+ P  NPrSg/V NPl/V     V/C NPl/V   C/P NPl      C/P     D+  V/J+
+> have   Power    to grant   Reprieves and Pardons for Offences     against the United
+# NSg/VX NSg/V/J+ P  NPrSg/V NPl/V     V/C NPl/V   C/P NPl/Ca/Au/Br C/P     D+  V/J+
 > States   , except in        Cases of Impeachment .
 # NPrSg/V+ . V/C/P  NPrSg/J/P NPl/V P  NSg         .
 >
@@ -1051,7 +1022,6 @@
 # NPr/ISg+ VX    NSg/VX NSg/V/J . NSg/J/P V/C P    D+  NSg/V  V/C NSg/V   P  D+  NPrSg+ . P  NSg/V
 > Treaties , provided two thirds of the Senators present concur ; and he       shall
 # NPl/V+   . V/J/C    NSg NPl/V  P  D+  NPl+     NSg/V/J V+     . V/C NPr/ISg+ VX
->>>>>>> 57de1b03
 > nominate , and by      and with the Advice and Consent of the Senate , shall appoint
 # V/J      . V/C NSg/J/P V/C P    D+  NSg/V  V/C NSg/V   P  D+  NPrSg+ . VX    V
 > Ambassadors , other   public  Ministers and Consuls , Judges  of the supreme  Court    ,
