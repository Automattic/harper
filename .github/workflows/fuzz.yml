--- conflicted
+++ resolved
@@ -2,12 +2,7 @@
 
 on:
   schedule: 
-<<<<<<< HEAD
-    #- cron: "*/10 * * * *"
-    - cron: "*/0 * * * *"
-=======
     - cron: "*/10 * * * *"
->>>>>>> c2c9a3d2
 
 env:
   CARGO_TERM_COLOR: always
