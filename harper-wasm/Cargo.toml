[package]
name = "harper-wasm"
version = "0.1.0"
edition = "2024"
publish = false
repository = "https://github.com/automattic/harper"

[lib]
crate-type = ["cdylib", "rlib"]

[dependencies]
console_error_panic_hook = "0.1.7"
tracing = "0.1.41"
tracing-wasm = "0.2.1"
wasm-bindgen = "0.2.97"
harper-core = { path = "../harper-core", version = "0.51.0", features = ["concurrent"] }
once_cell = "1.21.3"
serde-wasm-bindgen = "0.6.5"
serde_json = "1.0.140"
serde = { version = "1.0.219", features = ["derive"] }
<<<<<<< HEAD
harper-stats = { path = "../harper-stats", version = "0.50.0", features = ["js"] }
getrandom = { version = "0.3.3", default-features = false, features = ["wasm_js"] }
=======
harper-stats = { path = "../harper-stats", version = "0.51.0", features = ["js"] }
>>>>>>> a3b8f62f
<|MERGE_RESOLUTION|>--- conflicted
+++ resolved
@@ -18,9 +18,5 @@
 serde-wasm-bindgen = "0.6.5"
 serde_json = "1.0.140"
 serde = { version = "1.0.219", features = ["derive"] }
-<<<<<<< HEAD
-harper-stats = { path = "../harper-stats", version = "0.50.0", features = ["js"] }
-getrandom = { version = "0.3.3", default-features = false, features = ["wasm_js"] }
-=======
 harper-stats = { path = "../harper-stats", version = "0.51.0", features = ["js"] }
->>>>>>> a3b8f62f
+getrandom = { version = "0.3.3", default-features = false, features = ["wasm_js"] }