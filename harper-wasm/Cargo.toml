--- conflicted
+++ resolved
@@ -18,9 +18,5 @@
 serde-wasm-bindgen = "0.6.5"
 serde_json = "1.0.141"
 serde = { version = "1.0.219", features = ["derive"] }
-<<<<<<< HEAD
 getrandom = { version = "0.3.3", default-features = false, features = ["wasm_js"] }
-harper-stats = { path = "../harper-stats", version = "0.53.0", features = ["js"] }
-=======
-harper-stats = { path = "../harper-stats", version = "0.54.0", features = ["js"] }
->>>>>>> 275be542
+harper-stats = { path = "../harper-stats", version = "0.54.0", features = ["js"] }