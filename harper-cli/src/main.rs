#![doc = include_str!("../README.md")]

use harper_core::spell::{Dictionary, FstDictionary, MergedDictionary, MutableDictionary, WordId};
use hashbrown::HashMap;
use std::collections::BTreeMap;
use std::fs::File;
use std::io::BufReader;
use std::path::{Component, Path, PathBuf};
use std::sync::Arc;
use std::{fs, process};

use anyhow::anyhow;
use ariadne::{Color, Label, Report, ReportKind, Source};
use clap::Parser;
use dirs::{config_dir, data_local_dir};
use harper_comments::CommentParser;
use harper_core::linting::{LintGroup, Linter};
use harper_core::parsers::{Markdown, MarkdownOptions, OrgMode, PlainEnglish};
use harper_core::{
    CharStringExt, Dialect, Document, TokenKind, TokenStringExt, WordMetadata, remove_overlaps,
    word_metadata_orthography::OrthFlags,
};
use harper_literate_haskell::LiterateHaskellParser;
#[cfg(feature = "training")]
use harper_pos_utils::{BrillChunker, BrillTagger, BurnChunkerCpu};

use harper_stats::Stats;
use serde::Serialize;

mod input;
use input::Input;

mod annotate_tokens;
use annotate_tokens::{Annotation, AnnotationType};

/// A debugging tool for the Harper grammar checker.
#[derive(Debug, Parser)]
#[command(version, about)]
enum Args {
    /// Lint a provided document.
    Lint {
        /// The text or file you wish to grammar check. If not provided, it will be read from
        /// standard input.
        input: Option<Input>,
        /// Whether to merely print out the number of errors encountered,
        /// without further details.
        #[arg(short, long)]
        count: bool,
        /// Restrict linting to only a specific set of rules.
        /// If omitted, `harper-cli` will run every rule.
        #[arg(long, value_delimiter = ',')]
        ignore: Option<Vec<String>>,
        /// Restrict linting to only a specific set of rules.
        /// If omitted, `harper-cli` will run every rule.
        #[arg(long, value_delimiter = ',')]
        only: Option<Vec<String>>,
        /// Specify the dialect.
        #[arg(short, long, default_value = Dialect::American.to_string())]
        dialect: Dialect,
        /// Path to the user dictionary.
        #[arg(short, long, default_value = config_dir().unwrap().join("harper-ls/dictionary.txt").into_os_string())]
        user_dict_path: PathBuf,
        /// Path to the directory for file-local dictionaries.
        #[arg(short, long, default_value = data_local_dir().unwrap().join("harper-ls/file_dictionaries/").into_os_string())]
        file_dict_path: PathBuf,
    },
    /// Parse a provided document and print the detected symbols.
    Parse {
        /// The text or file you wish to parse. If not provided, it will be read from standard
        /// input.
        input: Option<Input>,
    },
    /// Parse a provided document and show the spans of the detected tokens.
    Spans {
        /// The file or text for which you wish to display the spans. If not provided, it will be
        /// read from standard input.
        input: Option<Input>,
        /// Include newlines in the output
        #[arg(short, long)]
        include_newlines: bool,
    },
    /// Parse a provided document and annotate its tokens.
    AnnotateTokens {
        /// The text or file you wish to parse. If not provided, it will be read from standard
        /// input.
        input: Option<Input>,
        /// How the tokens should be annotated.
        #[arg(short, long, value_enum, default_value_t = AnnotationType::Upos)]
        annotation_type: AnnotationType,
    },
    /// Get the metadata associated with one or more words.
    Metadata { words: Vec<String> },
    /// Get all the forms of a word using the affixes.
    Forms { line: String },
    /// Emit a decompressed, line-separated list of the words in Harper's dictionary.
    Words,
    /// Summarize a lint record
    SummarizeLintRecord { file: PathBuf },
    /// Print the default config with descriptions.
    Config,
    /// Print a list of all the words in a document, sorted by frequency.
    MineWords {
        /// The document to mine words from.
        file: PathBuf,
    },
    /// Get the word associated with a particular word id.
    WordFromId { hash: u64 },
    #[cfg(feature = "training")]
    TrainBrillTagger {
        #[arg(short, long, default_value = "1.0")]
        candidate_selection_chance: f32,
        /// The path to write the final JSON model file to.
        output: PathBuf,
        /// The number of epochs (and patch rules) to train.
        epochs: usize,
        /// Path to a `.conllu` dataset to train on.
        #[arg(num_args = 1..)]
        datasets: Vec<PathBuf>,
    },
    #[cfg(feature = "training")]
    TrainBrillChunker {
        #[arg(short, long, default_value = "1.0")]
        candidate_selection_chance: f32,
        /// The path to write the final JSON model file to.
        output: PathBuf,
        /// The number of epochs (and patch rules) to train.
        epochs: usize,
        /// Path to a `.conllu` dataset to train on.
        #[arg(num_args = 1..)]
        datasets: Vec<PathBuf>,
    },
    #[cfg(feature = "training")]
    TrainBurnChunker {
        #[arg(short, long)]
        lr: f64,
        // The number of embedding dimensions
        #[arg(long)]
        dim: usize,
        /// The path to write the final  model file to.
        #[arg(short, long)]
        output: PathBuf,
        /// The number of epochs to train.
        #[arg(short, long)]
        epochs: usize,
        /// The dropout probability
        #[arg(long)]
        dropout: f32,
        #[arg(short, long)]
        test_file: PathBuf,
        #[arg(num_args = 1..)]
        datasets: Vec<PathBuf>,
    },
    /// Print harper-core version.
    CoreVersion,
    /// Rename a flag in the dictionary and affixes.
    RenameFlag {
        /// The old flag.
        old: String,
        /// The new flag.
        new: String,
        /// The directory containing the dictionary and affixes.
        dir: PathBuf,
    },
    /// Emit a decompressed, line-separated list of the compounds in Harper's dictionary.
    /// As long as there's either an open or hyphenated spelling.
    Compounds,
    /// Emit a decompressed, line-separated list of the words in Harper's dictionary
    /// which occur in more than one lettercase variant.    
    CaseVariants,
    /// Provided a sentence or phrase, emit a list of each noun phrase contained within.
    NominalPhrases { input: String },
}

fn main() -> anyhow::Result<()> {
    let args = Args::parse();
    let markdown_options = MarkdownOptions::default();
    let dictionary = FstDictionary::curated();

    match args {
        Args::Lint {
            input,
            count,
            ignore,
            only,
            dialect,
            user_dict_path,
            file_dict_path,
        } => {
            // Try to read from standard input if `input` was not provided.
            let input = input.unwrap_or_else(|| Input::try_from_stdin().unwrap());

            let mut merged_dict = MergedDictionary::new();
            merged_dict.add_dictionary(dictionary);

            // Attempt to load user dictionary.
            match load_dict(&user_dict_path) {
                Ok(user_dict) => merged_dict.add_dictionary(Arc::new(user_dict)),
                Err(err) => println!("{}: {}", user_dict_path.display(), err),
            }

            if let Input::File(ref file) = input {
                // Only attempt to load file dictionary if input is a file.
                let file_dict_path = file_dict_path.join(file_dict_name(file));
                match load_dict(&file_dict_path) {
                    Ok(file_dict) => merged_dict.add_dictionary(Arc::new(file_dict)),
                    Err(err) => println!("{}: {}", file_dict_path.display(), err),
                }
            }

            // Load the file/text.
            let (doc, source) = input.load(markdown_options, &merged_dict)?;

            let mut linter = LintGroup::new_curated(Arc::new(merged_dict), dialect);

            if let Some(rules) = only {
                linter.set_all_rules_to(Some(false));

                for rule in rules {
                    linter.config.set_rule_enabled(rule, true);
                }
            }

            if let Some(rules) = ignore {
                for rule in rules {
                    linter.config.set_rule_enabled(rule, false);
                }
            }

            let mut lints = linter.lint(&doc);

            if count {
                println!("{}", lints.len());
                return Ok(());
            }

            if lints.is_empty() {
                println!("No lints found");
                return Ok(());
            }

            remove_overlaps(&mut lints);

            let primary_color = Color::Magenta;

            let input_identifier = input.get_identifier();

            let mut report_builder = Report::build(ReportKind::Advice, &input_identifier, 0);

            for lint in lints {
                report_builder = report_builder.with_label(
                    Label::new((&input_identifier, lint.span.into()))
                        .with_message(lint.message)
                        .with_color(primary_color),
                );
            }

            let report = report_builder.finish();
            report.print((&input_identifier, Source::from(source)))?;

            process::exit(1)
        }
        Args::Parse { input } => {
            // Try to read from standard input if `input` was not provided.
            let input = input.unwrap_or_else(|| Input::try_from_stdin().unwrap());

            // Load the file/text.
            let (doc, _) = input.load(markdown_options, &dictionary)?;

            for token in doc.tokens() {
                let json = serde_json::to_string(&token)?;
                println!("{json}");
            }

            Ok(())
        }
        Args::Spans {
            input,
            include_newlines,
        } => {
            // Try to read from standard input if `input` was not provided.
            let input = input.unwrap_or_else(|| Input::try_from_stdin().unwrap());

            // Load the file/text.
            let (doc, source) = input.load(markdown_options, &dictionary)?;

            let primary_color = Color::Blue;
            let secondary_color = Color::Magenta;
            let unlintable_color = Color::Red;
            let input_identifier = input.get_identifier();

            let mut report_builder = Report::build(
                ReportKind::Custom("Spans", primary_color),
                &input_identifier,
                0,
            );
            let mut color = primary_color;

            for token in doc.tokens().filter(|t| {
                include_newlines
                    || !matches!(t.kind, TokenKind::Newline(_) | TokenKind::ParagraphBreak)
            }) {
                report_builder = report_builder.with_label(
                    Label::new((&input_identifier, token.span.into()))
                        .with_message(format!("[{}, {})", token.span.start, token.span.end))
                        .with_color(if matches!(token.kind, TokenKind::Unlintable) {
                            unlintable_color
                        } else {
                            color
                        }),
                );

                // Alternate colors so spans are clear
                color = if color == primary_color {
                    secondary_color
                } else {
                    primary_color
                };
            }

            let report = report_builder.finish();
            report.print((&input_identifier, Source::from(source)))?;

            Ok(())
        }
        Args::AnnotateTokens {
            input,
            annotation_type,
        } => {
            // Try to read from standard input if `input` was not provided.
            let input = input.unwrap_or_else(|| Input::try_from_stdin().unwrap());

            // Load the file/text.
            let (doc, source) = input.load(markdown_options, &dictionary)?;

            let input_identifier = input.get_identifier();

            let mut report_builder = Report::build(
                ReportKind::Custom("AnnotateTokens", Color::Blue),
                &*input_identifier,
                0,
            );

            report_builder = report_builder.with_labels(Annotation::iter_labels_from_document(
                annotation_type,
                &doc,
                &input_identifier,
            ));

            let report = report_builder.finish();
            report.print((&*input_identifier, Source::from(source)))?;

            Ok(())
        }
        Args::Words => {
            let mut word_str = String::new();

            for word in dictionary.words_iter() {
                word_str.clear();
                word_str.extend(word);

                println!("{word_str:?}");
            }

            Ok(())
        }
        Args::Metadata { words } => {
            let mut results = BTreeMap::new();
            for word in words {
                let metadata = dictionary.get_word_metadata_str(&word);
                results.insert(word, metadata);
            }
            let json = serde_json::to_string_pretty(&results).unwrap();
            println!("{json}");
<<<<<<< HEAD

            // iterate through any and all derived_from and resolve the word from each wordid
            if let Some(metadata) = dictionary.get_word_metadata_str(&word)
                && let Some(derived_from) = &metadata.derived_from
            {
                let derived_words: Vec<String> = derived_from
                    .iter()
                    .filter_map(|wordid| dictionary.get_word_from_id(wordid))
                    .map(|word| word.iter().collect())
                    .collect();

                if !derived_words.is_empty() {
                    println!("derived_from: {derived_words:?}");
                }
            }

=======
>>>>>>> 73c6b061
            Ok(())
        }
        Args::SummarizeLintRecord { file } => {
            let file = File::open(file)?;
            let mut reader = BufReader::new(file);
            let stats = Stats::read(&mut reader)?;

            let summary = stats.summarize();
            println!("{summary}");

            Ok(())
        }
        Args::Forms { line } => {
            let (word, annot) = line_to_parts(&line);

            let curated_word_list = include_str!("../../harper-core/dictionary.dict");
            let dict_lines = curated_word_list.split('\n');

            let mut entry_in_dict = None;

            // Check if the word is contained in the list.
            for dict_line in dict_lines {
                let (dict_word, dict_annot) = line_to_parts(dict_line);

                if dict_word == word {
                    entry_in_dict = Some((dict_word, dict_annot));
                    break;
                }
            }

            let summary = match &entry_in_dict {
                Some((dict_word, dict_annot)) => {
                    let mut status_summary = if dict_annot.is_empty() {
                        format!("'{dict_word}' is already in the dictionary but not annotated.")
                    } else {
                        format!(
                            "'{dict_word}' is already in the dictionary with annotation `{dict_annot}`."
                        )
                    };

                    if !annot.is_empty() {
                        if annot.as_str() != dict_annot.as_str() {
                            status_summary
                                .push_str("\n  Your annotations differ from the dictionary.\n");
                        } else {
                            status_summary
                                .push_str("\n  Your annotations are the same as the dictionary.\n");
                        }
                    }

                    status_summary
                }
                None => format!("'{word}' is not in the dictionary yet."),
            };

            println!("{summary}");

            if let Some((dict_word, dict_annot)) = &entry_in_dict {
                println!("Old, from the dictionary:");
                print_word_derivations(dict_word, dict_annot, &FstDictionary::curated());
            };

            if !annot.is_empty() {
                let rune_words = format!("1\n{line}");
                let dict = MutableDictionary::from_rune_files(
                    &rune_words,
                    include_str!("../../harper-core/annotations.json"),
                )?;

                println!("New, from you:");
                print_word_derivations(&word, &annot, &dict);
            }

            Ok(())
        }
        Args::Config => {
            #[derive(Serialize)]
            struct Config {
                default_value: bool,
                description: String,
            }

            let linter = LintGroup::new_curated(dictionary, Dialect::American);

            let default_config: HashMap<String, bool> =
                serde_json::from_str(&serde_json::to_string(&linter.config).unwrap()).unwrap();

            // Use `BTreeMap` so output is sorted by keys.
            let mut configs = BTreeMap::new();
            for (key, desc) in linter.all_descriptions() {
                configs.insert(
                    key.to_owned(),
                    Config {
                        default_value: default_config[key],
                        description: desc.to_owned(),
                    },
                );
            }

            println!("{}", serde_json::to_string_pretty(&configs).unwrap());

            Ok(())
        }
        Args::MineWords { file } => {
            let (doc, _source) = load_file(&file, MarkdownOptions::default(), &dictionary)?;

            let mut words = HashMap::new();

            for word in doc.iter_words() {
                let chars = doc.get_span_content(&word.span);

                words
                    .entry(chars.to_lower())
                    .and_modify(|v| *v += 1)
                    .or_insert(1);
            }

            let mut words_ordered: Vec<(String, usize)> = words
                .into_iter()
                .map(|(key, value)| (key.to_string(), value))
                .collect();

            words_ordered.sort_by_key(|v| v.1);

            for (word, _) in words_ordered {
                println!("{word}");
            }

            Ok(())
        }
        Args::WordFromId { hash } => {
            let id = WordId::from_hash(hash);
            println!("{:?}", dictionary.get_word_from_id(&id));
            Ok(())
        }
        Args::CoreVersion => {
            println!("harper-core v{}", harper_core::core_version());
            Ok(())
        }
        #[cfg(feature = "training")]
        Args::TrainBrillTagger {
            datasets: dataset,
            epochs,
            output,
            candidate_selection_chance,
        } => {
            let tagger = BrillTagger::train(&dataset, epochs, candidate_selection_chance);
            fs::write(output, serde_json::to_string_pretty(&tagger)?)?;

            Ok(())
        }
        #[cfg(feature = "training")]
        Args::TrainBrillChunker {
            datasets,
            epochs,
            output,
            candidate_selection_chance,
        } => {
            let chunker = BrillChunker::train(&datasets, epochs, candidate_selection_chance);
            fs::write(output, serde_json::to_string_pretty(&chunker)?)?;
            Ok(())
        }
        #[cfg(feature = "training")]
        Args::TrainBurnChunker {
            datasets,
            test_file,
            epochs,
            dropout,
            output,
            lr,
            dim: embed_dim,
        } => {
            let chunker =
                BurnChunkerCpu::train_cpu(&datasets, &test_file, embed_dim, dropout, epochs, lr);
            chunker.save_to(output);

            Ok(())
        }
        Args::RenameFlag { old, new, dir } => {
            use serde_json::Value;

            let dict_path = dir.join("dictionary.dict");
            let affixes_path = dir.join("annotations.json");

            // Validate old and new flags are exactly one Unicode code point (Rust char)
            // And not characters used for the dictionary format
            const BAD_CHARS: [char; 3] = ['/', '#', ' '];

            // Then use it like this:
            if old.chars().count() != 1 || BAD_CHARS.iter().any(|&c| old.contains(c)) {
                return Err(anyhow!(
                    "Flags must be one Unicode code point, not / or # or space. Old flag '{old}' is {}",
                    old.chars().count()
                ));
            }
            if new.chars().count() != 1 || BAD_CHARS.iter().any(|&c| new.contains(c)) {
                return Err(anyhow!(
                    "Flags must be one Unicode code point, not / or # or space. New flag '{new}' is {}",
                    new.chars().count()
                ));
            }

            // Load and parse affixes
            let affixes_string = fs::read_to_string(&affixes_path)
                .map_err(|e| anyhow!("Failed to read annotations.json: {e}"))?;

            let affixes_json: Value = serde_json::from_str(&affixes_string)
                .map_err(|e| anyhow!("Failed to parse annotations.json: {e}"))?;

            // Get the nested "affixes" object
            let affixes_obj = &affixes_json
                .get("affixes")
                .and_then(Value::as_object)
                .ok_or_else(|| anyhow!("annotations.json does not contain 'affixes' object"))?;

            let properties_obj = &affixes_json
                .get("properties")
                .and_then(Value::as_object)
                .ok_or_else(|| anyhow!("annotations.json does not contain 'properties' object"))?;

            // Validate old flag exists and get its description
            let old_entry = affixes_obj
                .get(&old)
                .or_else(|| properties_obj.get(&old))
                .ok_or_else(|| anyhow!("Flag '{old}' not found in annotations.json"))?;

            let description = old_entry
                .get("#")
                .and_then(Value::as_str)
                .unwrap_or("(no description)");

            println!("Renaming flag '{old}' ({description})");

            // Validate new flag doesn't exist
            if let Some(new_entry) = affixes_obj.get(&new).or_else(|| properties_obj.get(&new)) {
                let new_desc = new_entry
                    .get("#")
                    .and_then(Value::as_str)
                    .unwrap_or("(no description)");
                return Err(anyhow!(
                    "Cannot rename to '{new}': flag already exists and is used for: {new_desc}"
                ));
            }

            // Create backups
            let backup_dict = format!("{}.bak", dict_path.display());
            let backup_affixes = format!("{}.bak", affixes_path.display());
            fs::copy(&dict_path, &backup_dict)
                .map_err(|e| anyhow!("Failed to create dictionary backup: {e}"))?;
            fs::copy(&affixes_path, &backup_affixes)
                .map_err(|e| anyhow!("Failed to create affixes backup: {e}"))?;

            // Update dictionary with proper comment and whitespace handling
            let dict_content = fs::read_to_string(&dict_path)
                .map_err(|e| anyhow!("Failed to read dictionary: {e}"))?;

            let updated_dict = dict_content
                .lines()
                .map(|line| {
                    if line.is_empty() || line.starts_with('#') {
                        return line.to_string();
                    }

                    let hash_pos = line.find('#').unwrap_or(line.len());
                    let (entry_part, comment_part) = line.split_at(hash_pos);

                    let slash_pos = entry_part.find('/').unwrap_or(entry_part.len());
                    let (lexeme, annotation) = entry_part.split_at(slash_pos);

                    format!(
                        "{}{}{}",
                        lexeme,
                        annotation.replace(&old, &new),
                        comment_part
                    )
                })
                .collect::<Vec<_>>()
                .join("\n");

            // Update affixes (text-based replacement with context awareness)
            let updated_affixes_string =
                affixes_string.replace(&format!("\"{}\":", &old), &format!("\"{}\":", &new));

            // Verify that the updated affixes string is valid JSON
            serde_json::from_str::<Value>(&updated_affixes_string)
                .map_err(|e| anyhow!("Failed to parse updated annotations.json: {e}"))?;

            // Write changes
            fs::write(&dict_path, updated_dict)
                .map_err(|e| anyhow!("Failed to write updated dictionary: {e}"))?;
            fs::write(&affixes_path, updated_affixes_string)
                .map_err(|e| anyhow!("Failed to write updated affixes: {e}"))?;

            println!("Successfully renamed flag '{old}' to '{new}'");
            println!("  Description: {description}");
            println!("  Backups created at:\n    {backup_dict}\n    {backup_affixes}");

            Ok(())
        }
        Args::Compounds => {
            let mut compound_map: HashMap<String, Vec<String>> = HashMap::new();

            // First pass: process open and hyphenated compounds
            for word in dictionary.words_iter() {
                if !word.contains(&' ') && !word.contains(&'-') {
                    continue;
                }

                let normalized_key: String = word
                    .iter()
                    .filter(|&&c| c != ' ' && c != '-')
                    .collect::<String>()
                    .to_lowercase();

                let word_str = word.iter().collect::<String>();
                compound_map
                    .entry(normalized_key)
                    .or_default()
                    .push(word_str);
            }

            // Second pass: process closed compounds
            for word in dictionary.words_iter() {
                if word.contains(&' ') || word.contains(&'-') {
                    continue;
                }

                let normalized_key: String = word.iter().collect::<String>().to_lowercase();
                if let Some(variants) = compound_map.get_mut(&normalized_key) {
                    variants.push(word.iter().collect());
                }
            }

            // Process and print results
            let mut results: Vec<_> = compound_map
                .into_iter()
                .filter(|(_, v)| v.len() > 1)
                .collect();
            results.sort_by_key(|(k, _)| k.clone());

            // Instead of moving `results` into the for loop, iterate over a reference to it
            for (normalized, originals) in &results {
                println!("\nVariants for '{normalized}':");
                for original in originals {
                    println!("  - {original}");
                }
            }

            println!("\nFound {} compound word groups", results.len());
            Ok(())
        }
        Args::CaseVariants => {
            let case_bitmask = OrthFlags::LOWERCASE
                | OrthFlags::TITLECASE
                | OrthFlags::ALLCAPS
                | OrthFlags::LOWER_CAMEL
                | OrthFlags::UPPER_CAMEL;
            let mut processed_words = HashMap::new();
            let mut longest_word = 0;
            for word in dictionary.words_iter() {
                if let Some(metadata) = dictionary.get_word_metadata(word) {
                    let orth = metadata.orth_info;
                    let bits = orth.bits() & case_bitmask.bits();

                    if bits.count_ones() > 1 {
                        longest_word = longest_word.max(word.len());
                        // Mask out all bits except the case-related ones before printing
                        processed_words.insert(
                            word.to_string(),
                            OrthFlags::from_bits_truncate(orth.bits() & case_bitmask.bits()),
                        );
                    }
                }
            }
            let mut processed_words: Vec<_> = processed_words.into_iter().collect();
            processed_words.sort_by_key(|(word, _)| word.clone());
            let longest_num = (processed_words.len() - 1).to_string().len();
            for (i, (word, orth)) in processed_words.iter().enumerate() {
                println!("{i:>longest_num$} {word:<longest_word$} : {orth:?}");
            }
            Ok(())
        }
        Args::NominalPhrases { input } => {
            let doc = Document::new_markdown_default_curated(&input);

            for phrase in doc.iter_nominal_phrases() {
                let s =
                    doc.get_span_content_str(&phrase.span().ok_or(anyhow!("Unable to get span"))?);

                println!("{s}");
            }

            Ok(())
        }
    }
}

fn load_file(
    file: &Path,
    markdown_options: MarkdownOptions,
    dictionary: &impl Dictionary,
) -> anyhow::Result<(Document, String)> {
    let source = std::fs::read_to_string(file)?;

    let parser: Box<dyn harper_core::parsers::Parser> = match file
        .extension()
        .map(|v| v.to_str().unwrap())
    {
        Some("md") => Box::new(Markdown::default()),

        Some("lhs") => Box::new(LiterateHaskellParser::new_markdown(
            MarkdownOptions::default(),
        )),
        Some("org") => Box::new(OrgMode),
        Some("typ") => Box::new(harper_typst::Typst),
        _ => {
            if let Some(comment_parser) = CommentParser::new_from_filename(file, markdown_options) {
                Box::new(comment_parser)
            } else {
                println!(
                    "Warning: could not detect language ID; falling back to PlainEnglish parser."
                );
                Box::new(PlainEnglish)
            }
        }
    };

    Ok((Document::new(&source, &parser, dictionary), source))
}

/// Split a dictionary line into its word and annotation segments
fn line_to_parts(line: &str) -> (String, String) {
    if let Some((word, annot)) = line.split_once('/') {
        (word.to_owned(), annot.to_string())
    } else {
        (line.to_owned(), String::new())
    }
}

fn print_word_derivations(word: &str, annot: &str, dictionary: &impl Dictionary) {
    println!("{word}/{annot}");

    let id = WordId::from_word_str(word);

    let children = dictionary.words_iter().filter(|e| {
        dictionary
            .get_word_metadata(e)
            .unwrap()
            .derived_from
            .as_ref()
            .is_some_and(|derived| derived.contains(&id))
    });

    println!(" - {word}");

    for child in children {
        let child_str: String = child.iter().collect();
        println!(" - {child_str}");
    }
}

/// Sync version of harper-ls/src/dictionary_io@load_dict
fn load_dict(path: &Path) -> anyhow::Result<MutableDictionary> {
    let str = fs::read_to_string(path)?;

    let mut dict = MutableDictionary::new();
    dict.extend_words(
        str.lines()
            .map(|l| (l.chars().collect::<Vec<_>>(), WordMetadata::default())),
    );

    Ok(dict)
}

/// Path version of harper-ls/src/dictionary_io@file_dict_name
fn file_dict_name(path: &Path) -> PathBuf {
    let mut rewritten = String::new();

    for seg in path.components() {
        if !matches!(seg, Component::RootDir) {
            rewritten.push_str(&seg.as_os_str().to_string_lossy());
            rewritten.push('%');
        }
    }

    rewritten.into()
}<|MERGE_RESOLUTION|>--- conflicted
+++ resolved
@@ -367,29 +367,29 @@
             let mut results = BTreeMap::new();
             for word in words {
                 let metadata = dictionary.get_word_metadata_str(&word);
-                results.insert(word, metadata);
+                let mut metadata_value = serde_json::to_value(metadata).unwrap_or_default();
+                
+                // If there are derived words, add them to the metadata
+                if let Some(metadata) = dictionary.get_word_metadata_str(&word)
+                    && let Some(derived_from) = &metadata.derived_from
+                {
+                    let derived_words: Vec<String> = derived_from
+                        .iter()
+                        .filter_map(|wordid| dictionary.get_word_from_id(wordid))
+                        .map(|word| word.iter().collect())
+                        .collect();
+
+                    if !derived_words.is_empty() {
+                        if let Some(obj) = metadata_value.as_object_mut() {
+                            obj.insert("derived_from_words".to_string(), serde_json::json!(derived_words));
+                        }
+                    }
+                }
+                
+                results.insert(word, metadata_value);
             }
             let json = serde_json::to_string_pretty(&results).unwrap();
             println!("{json}");
-<<<<<<< HEAD
-
-            // iterate through any and all derived_from and resolve the word from each wordid
-            if let Some(metadata) = dictionary.get_word_metadata_str(&word)
-                && let Some(derived_from) = &metadata.derived_from
-            {
-                let derived_words: Vec<String> = derived_from
-                    .iter()
-                    .filter_map(|wordid| dictionary.get_word_from_id(wordid))
-                    .map(|word| word.iter().collect())
-                    .collect();
-
-                if !derived_words.is_empty() {
-                    println!("derived_from: {derived_words:?}");
-                }
-            }
-
-=======
->>>>>>> 73c6b061
             Ok(())
         }
         Args::SummarizeLintRecord { file } => {
