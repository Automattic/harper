#![doc = include_str!("../README.md")]

use hashbrown::HashMap;
use std::collections::BTreeMap;
use std::fs::File;
use std::io::BufReader;
use std::path::{Component, Path, PathBuf};
use std::sync::Arc;
use std::{fs, process};

use anyhow::anyhow;
use ariadne::{Color, Label, Report, ReportKind, Source};
use clap::Parser;
use dirs::{config_dir, data_local_dir};
use harper_comments::CommentParser;
use harper_core::linting::{LintGroup, Linter};
use harper_core::parsers::{Markdown, MarkdownOptions, OrgMode, PlainEnglish};
use harper_core::{
    remove_overlaps, CharStringExt, Dialect, Dictionary, Document, FstDictionary, MergedDictionary,
    MutableDictionary, TokenKind, TokenStringExt, WordId, WordMetadata,
};
use harper_literate_haskell::LiterateHaskellParser;
use harper_pos_utils::{BrillChunker, BrillTagger};
use harper_stats::Stats;
use serde::Serialize;

/// A debugging tool for the Harper grammar checker.
#[derive(Debug, Parser)]
#[command(version, about)]
enum Args {
    /// Lint a provided document.
    Lint {
        /// The file you wish to grammar check.
        file: PathBuf,
        /// Whether to merely print out the number of errors encountered,
        /// without further details.
        #[arg(short, long)]
        count: bool,
        /// Restrict linting to only a specific set of rules.
        /// If omitted, `harper-cli` will run every rule.
        #[arg(short, long, value_delimiter = ',')]
        only_lint_with: Option<Vec<String>>,
        /// Specify the dialect.
        #[arg(short, long, default_value = Dialect::American.to_string())]
        dialect: Dialect,
        /// Path to the user dictionary.
        #[arg(short, long, default_value = config_dir().unwrap().join("harper-ls/dictionary.txt").into_os_string())]
        user_dict_path: PathBuf,
        /// Path to the directory for file-local dictionaries.
        #[arg(short, long, default_value = data_local_dir().unwrap().join("harper-ls/file_dictionaries/").into_os_string())]
        file_dict_path: PathBuf,
    },
    /// Parse a provided document and print the detected symbols.
    Parse {
        /// The file you wish to parse.
        file: PathBuf,
    },
    /// Parse a provided document and show the spans of the detected tokens.
    Spans {
        /// The file you wish to display the spans.
        file: PathBuf,
        /// Include newlines in the output
        #[arg(short, long)]
        include_newlines: bool,
    },
    /// Get the metadata associated with a particular word.
    Metadata { word: String },
    /// Get all the forms of a word using the affixes.
    Forms { line: String },
    /// Emit a decompressed, line-separated list of the words in Harper's dictionary.
    Words,
    /// Summarize a lint record
    SummarizeLintRecord { file: PathBuf },
    /// Print the default config with descriptions.
    Config,
    /// Print a list of all the words in a document, sorted by frequency.
    MineWords {
        /// The document to mine words from.
        file: PathBuf,
    },
<<<<<<< HEAD
    /// Get the word associated with a particular word id.
    WordFromId { hash: u64 },
=======
    TrainBrillTagger {
        #[arg(short, long, default_value = "1.0")]
        candidate_selection_chance: f32,
        /// The path to write the final JSON model file to.
        output: PathBuf,
        /// The number of epochs (and patch rules) to train.
        epochs: usize,
        /// Path to a `.conllu` dataset to train on.
        #[arg(num_args = 1..)]
        datasets: Vec<PathBuf>,
    },
    TrainBrillChunker {
        #[arg(short, long, default_value = "1.0")]
        candidate_selection_chance: f32,
        /// The path to write the final JSON model file to.
        output: PathBuf,
        /// The number of epochs (and patch rules) to train.
        epochs: usize,
        /// Path to a `.conllu` dataset to train on.
        #[arg(num_args = 1..)]
        datasets: Vec<PathBuf>,
    },
>>>>>>> db89187c
    /// Print harper-core version.
    CoreVersion,
    /// Rename a flag in the dictionary and affixes.
    RenameFlag {
        /// The old flag.
        old: String,
        /// The new flag.
        new: String,
        /// The directory containing the dictionary and affixes.
        dir: PathBuf,
    },
    /// Emit a decompressed, line-separated list of the compounds in Harper's dictionary.
    /// As long as there's either an open or hyphenated spelling.
    Compounds,
    /// Provided a sentence or phrase, emit a list of each noun phrase contained within.
    NominalPhrases { input: String },
}

fn main() -> anyhow::Result<()> {
    let args = Args::parse();
    let markdown_options = MarkdownOptions::default();
    let dictionary = FstDictionary::curated();

    match args {
        Args::Lint {
            file,
            count,
            only_lint_with,
            dialect,
            user_dict_path,
            file_dict_path,
        } => {
            let mut merged_dict = MergedDictionary::new();
            merged_dict.add_dictionary(dictionary);

            match load_dict(&user_dict_path) {
                Ok(user_dict) => merged_dict.add_dictionary(Arc::new(user_dict)),
                Err(err) => println!("{}: {}", user_dict_path.display(), err),
            }

            let file_dict_path = file_dict_path.join(file_dict_name(&file));
            match load_dict(&file_dict_path) {
                Ok(file_dict) => merged_dict.add_dictionary(Arc::new(file_dict)),
                Err(err) => println!("{}: {}", file_dict_path.display(), err),
            }

            let (doc, source) = load_file(&file, markdown_options, &merged_dict)?;

            let mut linter = LintGroup::new_curated(Arc::new(merged_dict), dialect);

            if let Some(rules) = only_lint_with {
                linter.set_all_rules_to(Some(false));

                for rule in rules {
                    linter.config.set_rule_enabled(rule, true);
                }
            }

            let mut lints = linter.lint(&doc);

            if count {
                println!("{}", lints.len());
                return Ok(());
            }

            if lints.is_empty() {
                println!("No lints found");
                return Ok(());
            }

            remove_overlaps(&mut lints);

            let primary_color = Color::Magenta;

            let filename = file
                .file_name()
                .map(|s| s.to_string_lossy().into())
                .unwrap_or("<file>".to_string());

            let mut report_builder = Report::build(ReportKind::Advice, &filename, 0);

            for lint in lints {
                report_builder = report_builder.with_label(
                    Label::new((&filename, lint.span.into()))
                        .with_message(lint.message)
                        .with_color(primary_color),
                );
            }

            let report = report_builder.finish();
            report.print((&filename, Source::from(source)))?;

            process::exit(1)
        }
        Args::Parse { file } => {
            let (doc, _) = load_file(&file, markdown_options, &dictionary)?;

            for token in doc.tokens() {
                let json = serde_json::to_string(&token)?;
                println!("{}", json);
            }

            Ok(())
        }
        Args::Spans {
            file,
            include_newlines,
        } => {
            let (doc, source) = load_file(&file, markdown_options, &dictionary)?;

            let primary_color = Color::Blue;
            let secondary_color = Color::Magenta;
            let unlintable_color = Color::Red;
            let filename = file
                .file_name()
                .map(|s| s.to_string_lossy().into())
                .unwrap_or("<file>".to_string());

            let mut report_builder =
                Report::build(ReportKind::Custom("Spans", primary_color), &filename, 0);
            let mut color = primary_color;

            for token in doc.tokens().filter(|t| {
                include_newlines
                    || !matches!(t.kind, TokenKind::Newline(_) | TokenKind::ParagraphBreak)
            }) {
                report_builder = report_builder.with_label(
                    Label::new((&filename, token.span.into()))
                        .with_message(format!("[{}, {})", token.span.start, token.span.end))
                        .with_color(if matches!(token.kind, TokenKind::Unlintable) {
                            unlintable_color
                        } else {
                            color
                        }),
                );

                // Alternate colors so spans are clear
                color = if color == primary_color {
                    secondary_color
                } else {
                    primary_color
                };
            }

            let report = report_builder.finish();
            report.print((&filename, Source::from(source)))?;

            Ok(())
        }
        Args::Words => {
            let mut word_str = String::new();

            for word in dictionary.words_iter() {
                word_str.clear();
                word_str.extend(word);

                println!("{:?}", word_str);
            }

            Ok(())
        }
        Args::Metadata { word } => {
            let metadata = dictionary.get_word_metadata_str(&word);
            let json = serde_json::to_string_pretty(&metadata).unwrap();

            println!("{json}");

            // iterate through any and all derived_from and resolve the word from each wordid
            if let Some(metadata) = dictionary.get_word_metadata_str(&word) {
                if let Some(derived_from) = &metadata.derived_from {
                    let derived_words: Vec<String> = derived_from
                        .iter()
                        .filter_map(|wordid| dictionary.get_word_from_id(wordid))
                        .map(|word| word.iter().collect())
                        .collect();

                    if !derived_words.is_empty() {
                        println!("derived_from: {:?}", derived_words);
                    }
                }
            }

            Ok(())
        }
        Args::SummarizeLintRecord { file } => {
            let file = File::open(file)?;
            let mut reader = BufReader::new(file);
            let stats = Stats::read(&mut reader)?;

            let summary = stats.summarize();
            println!("{summary}");

            Ok(())
        }
        Args::Forms { line } => {
            let (word, annot) = line_to_parts(&line);

            let curated_word_list = include_str!("../../harper-core/dictionary.dict");
            let dict_lines = curated_word_list.split('\n');

            let mut entry_in_dict = None;

            // Check if the word is contained in the list.
            for dict_line in dict_lines {
                let (dict_word, dict_annot) = line_to_parts(dict_line);

                if dict_word == word {
                    entry_in_dict = Some((dict_word, dict_annot));
                    break;
                }
            }

            let summary = match &entry_in_dict {
                Some((dict_word, dict_annot)) => {
                    let mut status_summary = if dict_annot.is_empty() {
                        format!(
                            "'{}' is already in the dictionary but not annotated.",
                            dict_word
                        )
                    } else {
                        format!(
                            "'{}' is already in the dictionary with annotation `{}`.",
                            dict_word, dict_annot
                        )
                    };

                    if !annot.is_empty() {
                        if annot.as_str() != dict_annot.as_str() {
                            status_summary
                                .push_str("\n  Your annotations differ from the dictionary.\n");
                        } else {
                            status_summary
                                .push_str("\n  Your annotations are the same as the dictionary.\n");
                        }
                    }

                    status_summary
                }
                None => format!("'{}' is not in the dictionary yet.", word),
            };

            println!("{summary}");

            if let Some((dict_word, dict_annot)) = &entry_in_dict {
                println!("Old, from the dictionary:");
                print_word_derivations(dict_word, dict_annot, &FstDictionary::curated());
            };

            if !annot.is_empty() {
                let rune_words = format!("1\n{line}");
                let dict = MutableDictionary::from_rune_files(
                    &rune_words,
                    include_str!("../../harper-core/affixes.json"),
                )?;

                println!("New, from you:");
                print_word_derivations(&word, &annot, &dict);
            }

            Ok(())
        }
        Args::Config => {
            #[derive(Serialize)]
            struct Config {
                default_value: bool,
                description: String,
            }

            let linter = LintGroup::new_curated(dictionary, Dialect::American);

            let default_config: HashMap<String, bool> =
                serde_json::from_str(&serde_json::to_string(&linter.config).unwrap()).unwrap();

            // Use `BTreeMap` so output is sorted by keys.
            let mut configs = BTreeMap::new();
            for (key, desc) in linter.all_descriptions() {
                configs.insert(
                    key.to_owned(),
                    Config {
                        default_value: default_config[key],
                        description: desc.to_owned(),
                    },
                );
            }

            println!("{}", serde_json::to_string_pretty(&configs).unwrap());

            Ok(())
        }
        Args::MineWords { file } => {
            let (doc, _source) = load_file(&file, MarkdownOptions::default(), &dictionary)?;

            let mut words = HashMap::new();

            for word in doc.iter_words() {
                let chars = doc.get_span_content(&word.span);

                words
                    .entry(chars.to_lower())
                    .and_modify(|v| *v += 1)
                    .or_insert(1);
            }

            let mut words_ordered: Vec<(String, usize)> = words
                .into_iter()
                .map(|(key, value)| (key.to_string(), value))
                .collect();

            words_ordered.sort_by_key(|v| v.1);

            for (word, _) in words_ordered {
                println!("{word}");
            }

            Ok(())
        }
        Args::WordFromId { hash } => {
            let id = WordId::from_hash(hash);
            println!("{:?}", dictionary.get_word_from_id(&id));
            Ok(())
        }
        Args::CoreVersion => {
            println!("harper-core v{}", harper_core::core_version());
            Ok(())
        }
        Args::TrainBrillTagger {
            datasets: dataset,
            epochs,
            output,
            candidate_selection_chance,
        } => {
            let tagger = BrillTagger::train(&dataset, epochs, candidate_selection_chance);
            fs::write(output, serde_json::to_string_pretty(&tagger)?)?;

            Ok(())
        }
        Args::TrainBrillChunker {
            datasets,
            epochs,
            output,
            candidate_selection_chance,
        } => {
            let chunker = BrillChunker::train(&datasets, epochs, candidate_selection_chance);
            fs::write(output, serde_json::to_string_pretty(&chunker)?)?;
            Ok(())
        }
        Args::RenameFlag { old, new, dir } => {
            use serde_json::Value;

            let dict_path = dir.join("dictionary.dict");
            let affixes_path = dir.join("affixes.json");

            // Validate old and new flags are exactly one Unicode code point (Rust char)
            // And not characters used for the dictionary format
            const BAD_CHARS: [char; 3] = ['/', '#', ' '];

            // Then use it like this:
            if old.chars().count() != 1 || BAD_CHARS.iter().any(|&c| old.contains(c)) {
                return Err(anyhow!(
                    "Flags must be one Unicode code point, not / or # or space. Old flag '{old}' is {}",
                    old.chars().count()
                ));
            }
            if new.chars().count() != 1 || BAD_CHARS.iter().any(|&c| new.contains(c)) {
                return Err(anyhow!(
                    "Flags must be one Unicode code point, not / or # or space. New flag '{new}' is {}",
                    new.chars().count()
                ));
            }

            // Load and parse affixes
            let affixes_string = fs::read_to_string(&affixes_path)
                .map_err(|e| anyhow!("Failed to read affixes.json: {e}"))?;

            let mut affixes_json: Value = serde_json::from_str(&affixes_string)
                .map_err(|e| anyhow!("Failed to parse affixes.json: {e}"))?;

            // Get the nested "affixes" object
            let affixes_obj = affixes_json
                .get_mut("affixes")
                .and_then(Value::as_object_mut)
                .ok_or_else(|| anyhow!("affixes.json does not contain 'affixes' object"))?;

            // Validate old flag exists and get its description
            let old_entry = affixes_obj
                .get(&old)
                .ok_or_else(|| anyhow!("Flag '{old}' not found in affixes.json"))?;

            let description = old_entry
                .get("#")
                .and_then(Value::as_str)
                .unwrap_or("(no description)");

            println!("Renaming flag '{old}' ({description})");

            // Validate new flag doesn't exist
            if let Some(new_entry) = affixes_obj.get(&new) {
                let new_desc = new_entry
                    .get("#")
                    .and_then(Value::as_str)
                    .unwrap_or("(no description)");
                return Err(anyhow!(
                    "Cannot rename to '{new}': flag already exists and is used for: {new_desc}"
                ));
            }

            // Create backups
            let backup_dict = format!("{}.bak", dict_path.display());
            let backup_affixes = format!("{}.bak", affixes_path.display());
            fs::copy(&dict_path, &backup_dict)
                .map_err(|e| anyhow!("Failed to create dictionary backup: {e}"))?;
            fs::copy(&affixes_path, &backup_affixes)
                .map_err(|e| anyhow!("Failed to create affixes backup: {e}"))?;

            // Update dictionary with proper comment and whitespace handling
            let dict_content = fs::read_to_string(&dict_path)
                .map_err(|e| anyhow!("Failed to read dictionary: {e}"))?;

            let updated_dict = dict_content
                .lines()
                .map(|line| {
                    if line.is_empty() || line.starts_with('#') {
                        return line.to_string();
                    }

                    let hash_pos = line.find('#').unwrap_or(line.len());
                    let (entry_part, comment_part) = line.split_at(hash_pos);

                    let slash_pos = entry_part.find('/').unwrap_or(entry_part.len());
                    let (lexeme, annotation) = entry_part.split_at(slash_pos);

                    format!(
                        "{}{}{}",
                        lexeme,
                        annotation.replace(&old, &new),
                        comment_part
                    )
                })
                .collect::<Vec<_>>()
                .join("\n");

            // Update affixes (text-based replacement with context awareness)
            let updated_affixes_string =
                affixes_string.replace(&format!("\"{}\":", &old), &format!("\"{}\":", &new));

            // Verify that the updated affixes string is valid JSON
            serde_json::from_str::<Value>(&updated_affixes_string)
                .map_err(|e| anyhow!("Failed to parse updated affixes.json: {e}"))?;

            // Write changes
            fs::write(&dict_path, updated_dict)
                .map_err(|e| anyhow!("Failed to write updated dictionary: {e}"))?;
            fs::write(&affixes_path, updated_affixes_string)
                .map_err(|e| anyhow!("Failed to write updated affixes: {e}"))?;

            println!("Successfully renamed flag '{old}' to '{new}'");
            println!("  Description: {description}");
            println!("  Backups created at:\n    {backup_dict}\n    {backup_affixes}");

            Ok(())
        }
        Args::Compounds => {
            let mut compound_map: HashMap<String, Vec<String>> = HashMap::new();

            // First pass: process open and hyphenated compounds
            for word in dictionary.words_iter() {
                if !word.contains(&' ') && !word.contains(&'-') {
                    continue;
                }

                let normalized_key: String = word
                    .iter()
                    .filter(|&&c| c != ' ' && c != '-')
                    .collect::<String>()
                    .to_lowercase();

                let word_str = word.iter().collect::<String>();
                compound_map
                    .entry(normalized_key)
                    .or_default()
                    .push(word_str);
            }

            // Second pass: process closed compounds
            for word in dictionary.words_iter() {
                if word.contains(&' ') || word.contains(&'-') {
                    continue;
                }

                let normalized_key: String = word.iter().collect::<String>().to_lowercase();
                if let Some(variants) = compound_map.get_mut(&normalized_key) {
                    variants.push(word.iter().collect());
                }
            }

            // Process and print results
            let mut results: Vec<_> = compound_map
                .into_iter()
                .filter(|(_, v)| v.len() > 1)
                .collect();
            results.sort_by_key(|(k, _)| k.clone());

            // Instead of moving `results` into the for loop, iterate over a reference to it
            for (normalized, originals) in &results {
                println!("\nVariants for '{}':", normalized);
                for original in originals {
                    println!("  - {}", original);
                }
            }

            println!("\nFound {} compound word groups", results.len());
            Ok(())
        }
        Args::NominalPhrases { input } => {
            let doc = Document::new_markdown_default_curated(&input);

            for phrase in doc.iter_nominal_phrases() {
                let s =
                    doc.get_span_content_str(&phrase.span().ok_or(anyhow!("Unable to get span"))?);

                println!("{s}");
            }

            Ok(())
        }
    }
}

fn load_file(
    file: &Path,
    markdown_options: MarkdownOptions,
    dictionary: &impl Dictionary,
) -> anyhow::Result<(Document, String)> {
    let source = std::fs::read_to_string(file)?;

    let parser: Box<dyn harper_core::parsers::Parser> = match file
        .extension()
        .map(|v| v.to_str().unwrap())
    {
        Some("md") => Box::new(Markdown::default()),

        Some("lhs") => Box::new(LiterateHaskellParser::new_markdown(
            MarkdownOptions::default(),
        )),
        Some("org") => Box::new(OrgMode),
        Some("typ") => Box::new(harper_typst::Typst),
        _ => {
            if let Some(comment_parser) = CommentParser::new_from_filename(file, markdown_options) {
                Box::new(comment_parser)
            } else {
                println!(
                    "Warning: could not detect language ID; falling back to PlainEnglish parser."
                );
                Box::new(PlainEnglish)
            }
        }
    };

    Ok((Document::new(&source, &parser, dictionary), source))
}

/// Split a dictionary line into its word and annotation segments
fn line_to_parts(line: &str) -> (String, String) {
    if let Some((word, annot)) = line.split_once('/') {
        (word.to_owned(), annot.to_string())
    } else {
        (line.to_owned(), String::new())
    }
}

fn print_word_derivations(word: &str, annot: &str, dictionary: &impl Dictionary) {
    println!("{word}/{annot}");

    let id = WordId::from_word_str(word);

    let children = dictionary.words_iter().filter(|e| {
        dictionary
            .get_word_metadata(e)
            .unwrap()
            .derived_from
            .as_ref()
            .is_some_and(|derived| derived.contains(&id))
    });

    println!(" - {}", word);

    for child in children {
        let child_str: String = child.iter().collect();
        println!(" - {}", child_str);
    }
}

/// Sync version of harper-ls/src/dictionary_io@load_dict
fn load_dict(path: &Path) -> anyhow::Result<MutableDictionary> {
    let str = fs::read_to_string(path)?;

    let mut dict = MutableDictionary::new();
    dict.extend_words(
        str.lines()
            .map(|l| (l.chars().collect::<Vec<_>>(), WordMetadata::default())),
    );

    Ok(dict)
}

/// Path version of harper-ls/src/dictionary_io@file_dict_name
fn file_dict_name(path: &Path) -> PathBuf {
    let mut rewritten = String::new();

    for seg in path.components() {
        if !matches!(seg, Component::RootDir) {
            rewritten.push_str(&seg.as_os_str().to_string_lossy());
            rewritten.push('%');
        }
    }

    rewritten.into()
}<|MERGE_RESOLUTION|>--- conflicted
+++ resolved
@@ -78,10 +78,8 @@
         /// The document to mine words from.
         file: PathBuf,
     },
-<<<<<<< HEAD
     /// Get the word associated with a particular word id.
     WordFromId { hash: u64 },
-=======
     TrainBrillTagger {
         #[arg(short, long, default_value = "1.0")]
         candidate_selection_chance: f32,
@@ -104,7 +102,6 @@
         #[arg(num_args = 1..)]
         datasets: Vec<PathBuf>,
     },
->>>>>>> db89187c
     /// Print harper-core version.
     CoreVersion,
     /// Rename a flag in the dictionary and affixes.
