--- conflicted
+++ resolved
@@ -405,7 +405,6 @@
             println!("harper-core v{}", harper_core::core_version());
             Ok(())
         }
-<<<<<<< HEAD
         Args::TrainBrillTagger {
             datasets: dataset,
             epochs,
@@ -425,7 +424,8 @@
         } => {
             let chunker = BrillChunker::train(&datasets, epochs, candidate_selection_chance);
             fs::write(output, serde_json::to_string_pretty(&chunker)?)?;
-=======
+            Ok(())
+        }
         Args::RenameFlag { old, new, dir } => {
             use serde_json::Value;
 
@@ -539,7 +539,6 @@
             println!("  Description: {description}");
             println!("  Backups created at:\n    {backup_dict}\n    {backup_affixes}");
 
->>>>>>> a8fb0c6d
             Ok(())
         }
         Args::Compounds => {
