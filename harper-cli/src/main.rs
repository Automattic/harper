--- conflicted
+++ resolved
@@ -1048,34 +1048,6 @@
         let child_str: String = child.iter().collect();
         println!(" - {child_str}");
     }
-<<<<<<< HEAD
-}
-
-/// Sync version of harper-ls/src/dictionary_io@load_dict
-fn load_dict(path: &Path) -> anyhow::Result<MutableDictionary> {
-    let str = fs::read_to_string(path)?;
-
-    let mut dict = MutableDictionary::new();
-    dict.extend_words(
-        str.lines()
-            .map(|l| (l.chars().collect::<Vec<_>>(), DictWordMetadata::default())),
-    );
-
-    Ok(dict)
-}
-
-/// Path version of harper-ls/src/dictionary_io@file_dict_name
-fn file_dict_name(path: &Path) -> PathBuf {
-    let mut rewritten = String::new();
-
-    for seg in path.components() {
-        if !matches!(seg, Component::RootDir) {
-            rewritten.push_str(&seg.as_os_str().to_string_lossy());
-            rewritten.push('%');
-        }
-    }
-
-    rewritten.into()
 }
 
 /// Normalize annotation flags
@@ -1185,6 +1157,4 @@
         .chain(poses_with_props.into_iter().flatten())
         .chain(other_flags)
         .collect::<String>()
-=======
->>>>>>> d1793dc3
 }