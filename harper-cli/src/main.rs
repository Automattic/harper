#![doc = include_str!("../README.md")]

use harper_core::spell::{Dictionary, FstDictionary, MergedDictionary, MutableDictionary, WordId};
use hashbrown::HashMap;
use std::collections::BTreeMap;
use std::fs::File;
use std::io::BufReader;
use std::path::{Component, Path, PathBuf};
use std::sync::Arc;
use std::{fs, process};

use anyhow::anyhow;
use ariadne::{Color, Label, Report, ReportKind, Source};
use clap::Parser;
use dirs::{config_dir, data_local_dir};
use harper_comments::CommentParser;
use harper_core::linting::{LintGroup, Linter};
use harper_core::parsers::{Markdown, MarkdownOptions, OrgMode, PlainEnglish};
use harper_core::{
<<<<<<< HEAD
    CharStringExt, Dialect, Document, LexemeMetadata, TokenKind, TokenStringExt,
    lexeme_metadata_orthography::OrthFlags, remove_overlaps,
=======
    CharStringExt, Dialect, Document, Span, TokenKind, TokenStringExt, WordMetadata,
    remove_overlaps, word_metadata_orthography::OrthFlags,
>>>>>>> fa552524
};
use harper_literate_haskell::LiterateHaskellParser;
#[cfg(feature = "training")]
use harper_pos_utils::{BrillChunker, BrillTagger, BurnChunkerCpu};

use harper_stats::Stats;
use serde::Serialize;

mod input;
use input::Input;

mod annotate_tokens;
use annotate_tokens::{Annotation, AnnotationType};

/// A debugging tool for the Harper grammar checker.
#[derive(Debug, Parser)]
#[command(version, about)]
enum Args {
    /// Lint a provided document.
    Lint {
        /// The text or file you wish to grammar check. If not provided, it will be read from
        /// standard input.
        input: Option<Input>,
        /// Whether to merely print out the number of errors encountered,
        /// without further details.
        #[arg(short, long)]
        count: bool,
        /// Restrict linting to only a specific set of rules.
        /// If omitted, `harper-cli` will run every rule.
        #[arg(long, value_delimiter = ',')]
        ignore: Option<Vec<String>>,
        /// Restrict linting to only a specific set of rules.
        /// If omitted, `harper-cli` will run every rule.
        #[arg(long, value_delimiter = ',')]
        only: Option<Vec<String>>,
        /// Specify the dialect.
        #[arg(short, long, default_value = Dialect::American.to_string())]
        dialect: Dialect,
        /// Path to the user dictionary.
        #[arg(short, long, default_value = config_dir().unwrap().join("harper-ls/dictionary.txt").into_os_string())]
        user_dict_path: PathBuf,
        /// Path to the directory for file-local dictionaries.
        #[arg(short, long, default_value = data_local_dir().unwrap().join("harper-ls/file_dictionaries/").into_os_string())]
        file_dict_path: PathBuf,
    },
    /// Parse a provided document and print the detected symbols.
    Parse {
        /// The text or file you wish to parse. If not provided, it will be read from standard
        /// input.
        input: Option<Input>,
    },
    /// Parse a provided document and show the spans of the detected tokens.
    Spans {
        /// The file or text for which you wish to display the spans. If not provided, it will be
        /// read from standard input.
        input: Option<Input>,
        /// Include newlines in the output
        #[arg(short, long)]
        include_newlines: bool,
    },
    /// Parse a provided document and annotate its tokens.
    AnnotateTokens {
        /// The text or file you wish to parse. If not provided, it will be read from standard
        /// input.
        input: Option<Input>,
        /// How the tokens should be annotated.
        #[arg(short, long, value_enum, default_value_t = AnnotationType::Upos)]
        annotation_type: AnnotationType,
    },
    /// Get the metadata associated with one or more words.
    Metadata { words: Vec<String> },
    /// Get all the forms of a word using the affixes.
    Forms { line: String },
    /// Emit a decompressed, line-separated list of the words in Harper's dictionary.
    Words,
    /// Summarize a lint record
    SummarizeLintRecord { file: PathBuf },
    /// Print the default config with descriptions.
    Config,
    /// Print a list of all the words in a document, sorted by frequency.
    MineWords {
        /// The document to mine words from.
        file: PathBuf,
    },
    #[cfg(feature = "training")]
    TrainBrillTagger {
        #[arg(short, long, default_value = "1.0")]
        candidate_selection_chance: f32,
        /// The path to write the final JSON model file to.
        output: PathBuf,
        /// The number of epochs (and patch rules) to train.
        epochs: usize,
        /// Path to a `.conllu` dataset to train on.
        #[arg(num_args = 1..)]
        datasets: Vec<PathBuf>,
    },
    #[cfg(feature = "training")]
    TrainBrillChunker {
        #[arg(short, long, default_value = "1.0")]
        candidate_selection_chance: f32,
        /// The path to write the final JSON model file to.
        output: PathBuf,
        /// The number of epochs (and patch rules) to train.
        epochs: usize,
        /// Path to a `.conllu` dataset to train on.
        #[arg(num_args = 1..)]
        datasets: Vec<PathBuf>,
    },
    #[cfg(feature = "training")]
    TrainBurnChunker {
        #[arg(short, long)]
        lr: f64,
        // The number of embedding dimensions
        #[arg(long)]
        dim: usize,
        /// The path to write the final  model file to.
        #[arg(short, long)]
        output: PathBuf,
        /// The number of epochs to train.
        #[arg(short, long)]
        epochs: usize,
        /// The dropout probability
        #[arg(long)]
        dropout: f32,
        #[arg(short, long)]
        test_file: PathBuf,
        #[arg(num_args = 1..)]
        datasets: Vec<PathBuf>,
    },
    /// Print harper-core version.
    CoreVersion,
    /// Rename a flag in the dictionary and affixes.
    RenameFlag {
        /// The old flag.
        old: String,
        /// The new flag.
        new: String,
        /// The directory containing the dictionary and affixes.
        dir: PathBuf,
    },
    /// Emit a decompressed, line-separated list of the compounds in Harper's dictionary.
    /// As long as there's either an open or hyphenated spelling.
    Compounds,
    /// Emit a decompressed, line-separated list of the words in Harper's dictionary
    /// which occur in more than one lettercase variant.    
    CaseVariants,
    /// Emit a list of each noun phrase contained within the input
    NominalPhrases {
        /// The text or file to analyze. If not provided, it will be read from standard input.
        input: Option<Input>,
    },
}

fn main() -> anyhow::Result<()> {
    let args = Args::parse();
    let markdown_options = MarkdownOptions::default();
    let dictionary = FstDictionary::curated();

    match args {
        Args::Lint {
            input,
            count,
            ignore,
            only,
            dialect,
            user_dict_path,
            file_dict_path,
        } => {
            // Try to read from standard input if `input` was not provided.
            let input = input.unwrap_or_else(|| Input::try_from_stdin().unwrap());

            let mut merged_dict = MergedDictionary::new();
            merged_dict.add_dictionary(dictionary);

            // Attempt to load user dictionary.
            match load_dict(&user_dict_path) {
                Ok(user_dict) => merged_dict.add_dictionary(Arc::new(user_dict)),
                Err(err) => println!("{}: {}", user_dict_path.display(), err),
            }

            if let Input::File(ref file) = input {
                // Only attempt to load file dictionary if input is a file.
                let file_dict_path = file_dict_path.join(file_dict_name(file));
                match load_dict(&file_dict_path) {
                    Ok(file_dict) => merged_dict.add_dictionary(Arc::new(file_dict)),
                    Err(err) => println!("{}: {}", file_dict_path.display(), err),
                }
            }

            // Load the file/text.
            let (doc, source) = input.load(markdown_options, &merged_dict)?;

            let mut linter = LintGroup::new_curated(Arc::new(merged_dict), dialect);

            if let Some(rules) = only {
                linter.set_all_rules_to(Some(false));

                for rule in rules {
                    linter.config.set_rule_enabled(rule, true);
                }
            }

            if let Some(rules) = ignore {
                for rule in rules {
                    linter.config.set_rule_enabled(rule, false);
                }
            }

            let mut lints = linter.lint(&doc);

            if count {
                println!("{}", lints.len());
                return Ok(());
            }

            if lints.is_empty() {
                println!("No lints found");
                return Ok(());
            }

            remove_overlaps(&mut lints);

            let primary_color = Color::Magenta;

            let input_identifier = input.get_identifier();

            let mut report_builder = Report::build(ReportKind::Advice, &input_identifier, 0);

            for lint in lints {
                report_builder = report_builder.with_label(
                    Label::new((&input_identifier, lint.span.into()))
                        .with_message(lint.message)
                        .with_color(primary_color),
                );
            }

            let report = report_builder.finish();
            report.print((&input_identifier, Source::from(source)))?;

            process::exit(1)
        }
        Args::Parse { input } => {
            // Try to read from standard input if `input` was not provided.
            let input = input.unwrap_or_else(|| Input::try_from_stdin().unwrap());

            // Load the file/text.
            let (doc, _) = input.load(markdown_options, &dictionary)?;

            for token in doc.tokens() {
                let json = serde_json::to_string(&token)?;
                println!("{json}");
            }

            Ok(())
        }
        Args::Spans {
            input,
            include_newlines,
        } => {
            // Try to read from standard input if `input` was not provided.
            let input = input.unwrap_or_else(|| Input::try_from_stdin().unwrap());

            // Load the file/text.
            let (doc, source) = input.load(markdown_options, &dictionary)?;

            let primary_color = Color::Blue;
            let secondary_color = Color::Magenta;
            let unlintable_color = Color::Red;
            let input_identifier = input.get_identifier();

            let mut report_builder = Report::build(
                ReportKind::Custom("Spans", primary_color),
                &input_identifier,
                0,
            );
            let mut color = primary_color;

            for token in doc.tokens().filter(|t| {
                include_newlines
                    || !matches!(t.kind, TokenKind::Newline(_) | TokenKind::ParagraphBreak)
            }) {
                report_builder = report_builder.with_label(
                    Label::new((&input_identifier, token.span.into()))
                        .with_message(format!("[{}, {})", token.span.start, token.span.end))
                        .with_color(if matches!(token.kind, TokenKind::Unlintable) {
                            unlintable_color
                        } else {
                            color
                        }),
                );

                // Alternate colors so spans are clear
                color = if color == primary_color {
                    secondary_color
                } else {
                    primary_color
                };
            }

            let report = report_builder.finish();
            report.print((&input_identifier, Source::from(source)))?;

            Ok(())
        }
        Args::AnnotateTokens {
            input,
            annotation_type,
        } => {
            // Try to read from standard input if `input` was not provided.
            let input = input.unwrap_or_else(|| Input::try_from_stdin().unwrap());

            // Load the file/text.
            let (doc, source) = input.load(markdown_options, &dictionary)?;

            let input_identifier = input.get_identifier();

            let mut report_builder = Report::build(
                ReportKind::Custom("AnnotateTokens", Color::Blue),
                &*input_identifier,
                0,
            );

            report_builder = report_builder.with_labels(Annotation::iter_labels_from_document(
                annotation_type,
                &doc,
                &input_identifier,
            ));

            let report = report_builder.finish();
            report.print((&*input_identifier, Source::from(source)))?;

            Ok(())
        }
        Args::Words => {
            let mut word_str = String::new();

            for word in dictionary.words_iter() {
                word_str.clear();
                word_str.extend(word);

                println!("{word_str:?}");
            }

            Ok(())
        }
        Args::Metadata { words } => {
            let mut results = BTreeMap::new();
            for word in words {
                let metadata = dictionary.get_lexeme_metadata_str(&word);
                results.insert(word, metadata);
            }
            let json = serde_json::to_string_pretty(&results).unwrap();
            println!("{json}");
            Ok(())
        }
        Args::SummarizeLintRecord { file } => {
            let file = File::open(file)?;
            let mut reader = BufReader::new(file);
            let stats = Stats::read(&mut reader)?;

            let summary = stats.summarize();
            println!("{summary}");

            Ok(())
        }
        Args::Forms { line } => {
            let (word, annot) = line_to_parts(&line);

            let curated_word_list = include_str!("../../harper-core/dictionary.dict");
            let dict_lines = curated_word_list.split('\n');

            let mut entry_in_dict = None;

            // Check if the word is contained in the list.
            for dict_line in dict_lines {
                let (dict_word, dict_annot) = line_to_parts(dict_line);

                if dict_word == word {
                    entry_in_dict = Some((dict_word, dict_annot));
                    break;
                }
            }

            let summary = match &entry_in_dict {
                Some((dict_word, dict_annot)) => {
                    let mut status_summary = if dict_annot.is_empty() {
                        format!("'{dict_word}' is already in the dictionary but not annotated.")
                    } else {
                        format!(
                            "'{dict_word}' is already in the dictionary with annotation `{dict_annot}`."
                        )
                    };

                    if !annot.is_empty() {
                        if annot.as_str() != dict_annot.as_str() {
                            status_summary
                                .push_str("\n  Your annotations differ from the dictionary.\n");
                        } else {
                            status_summary
                                .push_str("\n  Your annotations are the same as the dictionary.\n");
                        }
                    }

                    status_summary
                }
                None => format!("'{word}' is not in the dictionary yet."),
            };

            println!("{summary}");

            if let Some((dict_word, dict_annot)) = &entry_in_dict {
                println!("Old, from the dictionary:");
                print_word_derivations(dict_word, dict_annot, &FstDictionary::curated());
            };

            if !annot.is_empty() {
                let rune_words = format!("1\n{line}");
                let dict = MutableDictionary::from_rune_files(
                    &rune_words,
                    include_str!("../../harper-core/annotations.json"),
                )?;

                println!("New, from you:");
                print_word_derivations(&word, &annot, &dict);
            }

            Ok(())
        }
        Args::Config => {
            #[derive(Serialize)]
            struct Config {
                default_value: bool,
                description: String,
            }

            let linter = LintGroup::new_curated(dictionary, Dialect::American);

            let default_config: HashMap<String, bool> =
                serde_json::from_str(&serde_json::to_string(&linter.config).unwrap()).unwrap();

            // Use `BTreeMap` so output is sorted by keys.
            let mut configs = BTreeMap::new();
            for (key, desc) in linter.all_descriptions() {
                configs.insert(
                    key.to_owned(),
                    Config {
                        default_value: default_config[key],
                        description: desc.to_owned(),
                    },
                );
            }

            println!("{}", serde_json::to_string_pretty(&configs).unwrap());

            Ok(())
        }
        Args::MineWords { file } => {
            let (doc, _source) = load_file(&file, MarkdownOptions::default(), &dictionary)?;

            let mut words = HashMap::new();

            for word in doc.iter_words() {
                let chars = doc.get_span_content(&word.span);

                words
                    .entry(chars.to_lower())
                    .and_modify(|v| *v += 1)
                    .or_insert(1);
            }

            let mut words_ordered: Vec<(String, usize)> = words
                .into_iter()
                .map(|(key, value)| (key.to_string(), value))
                .collect();

            words_ordered.sort_by_key(|v| v.1);

            for (word, _) in words_ordered {
                println!("{word}");
            }

            Ok(())
        }
        Args::CoreVersion => {
            println!("harper-core v{}", harper_core::core_version());
            Ok(())
        }
        #[cfg(feature = "training")]
        Args::TrainBrillTagger {
            datasets: dataset,
            epochs,
            output,
            candidate_selection_chance,
        } => {
            let tagger = BrillTagger::train(&dataset, epochs, candidate_selection_chance);
            fs::write(output, serde_json::to_string_pretty(&tagger)?)?;

            Ok(())
        }
        #[cfg(feature = "training")]
        Args::TrainBrillChunker {
            datasets,
            epochs,
            output,
            candidate_selection_chance,
        } => {
            let chunker = BrillChunker::train(&datasets, epochs, candidate_selection_chance);
            fs::write(output, serde_json::to_string_pretty(&chunker)?)?;
            Ok(())
        }
        #[cfg(feature = "training")]
        Args::TrainBurnChunker {
            datasets,
            test_file,
            epochs,
            dropout,
            output,
            lr,
            dim: embed_dim,
        } => {
            let chunker =
                BurnChunkerCpu::train_cpu(&datasets, &test_file, embed_dim, dropout, epochs, lr);
            chunker.save_to(output);

            Ok(())
        }
        Args::RenameFlag { old, new, dir } => {
            use serde_json::Value;

            let dict_path = dir.join("dictionary.dict");
            let affixes_path = dir.join("annotations.json");

            // Validate old and new flags are exactly one Unicode code point (Rust char)
            // And not characters used for the dictionary format
            const BAD_CHARS: [char; 3] = ['/', '#', ' '];

            // Then use it like this:
            if old.chars().count() != 1 || BAD_CHARS.iter().any(|&c| old.contains(c)) {
                return Err(anyhow!(
                    "Flags must be one Unicode code point, not / or # or space. Old flag '{old}' is {}",
                    old.chars().count()
                ));
            }
            if new.chars().count() != 1 || BAD_CHARS.iter().any(|&c| new.contains(c)) {
                return Err(anyhow!(
                    "Flags must be one Unicode code point, not / or # or space. New flag '{new}' is {}",
                    new.chars().count()
                ));
            }

            // Load and parse affixes
            let affixes_string = fs::read_to_string(&affixes_path)
                .map_err(|e| anyhow!("Failed to read annotations.json: {e}"))?;

            let affixes_json: Value = serde_json::from_str(&affixes_string)
                .map_err(|e| anyhow!("Failed to parse annotations.json: {e}"))?;

            // Get the nested "affixes" object
            let affixes_obj = &affixes_json
                .get("affixes")
                .and_then(Value::as_object)
                .ok_or_else(|| anyhow!("annotations.json does not contain 'affixes' object"))?;

            let properties_obj = &affixes_json
                .get("properties")
                .and_then(Value::as_object)
                .ok_or_else(|| anyhow!("annotations.json does not contain 'properties' object"))?;

            // Validate old flag exists and get its description
            let old_entry = affixes_obj
                .get(&old)
                .or_else(|| properties_obj.get(&old))
                .ok_or_else(|| anyhow!("Flag '{old}' not found in annotations.json"))?;

            let description = old_entry
                .get("#")
                .and_then(Value::as_str)
                .unwrap_or("(no description)");

            println!("Renaming flag '{old}' ({description})");

            // Validate new flag doesn't exist
            if let Some(new_entry) = affixes_obj.get(&new).or_else(|| properties_obj.get(&new)) {
                let new_desc = new_entry
                    .get("#")
                    .and_then(Value::as_str)
                    .unwrap_or("(no description)");
                return Err(anyhow!(
                    "Cannot rename to '{new}': flag already exists and is used for: {new_desc}"
                ));
            }

            // Create backups
            let backup_dict = format!("{}.bak", dict_path.display());
            let backup_affixes = format!("{}.bak", affixes_path.display());
            fs::copy(&dict_path, &backup_dict)
                .map_err(|e| anyhow!("Failed to create dictionary backup: {e}"))?;
            fs::copy(&affixes_path, &backup_affixes)
                .map_err(|e| anyhow!("Failed to create affixes backup: {e}"))?;

            // Update dictionary with proper comment and whitespace handling
            let dict_content = fs::read_to_string(&dict_path)
                .map_err(|e| anyhow!("Failed to read dictionary: {e}"))?;

            let updated_dict = dict_content
                .lines()
                .map(|line| {
                    if line.is_empty() || line.starts_with('#') {
                        return line.to_string();
                    }

                    let hash_pos = line.find('#').unwrap_or(line.len());
                    let (entry_part, comment_part) = line.split_at(hash_pos);

                    let slash_pos = entry_part.find('/').unwrap_or(entry_part.len());
                    let (lexeme, annotation) = entry_part.split_at(slash_pos);

                    format!(
                        "{}{}{}",
                        lexeme,
                        annotation.replace(&old, &new),
                        comment_part
                    )
                })
                .collect::<Vec<_>>()
                .join("\n");

            // Update affixes (text-based replacement with context awareness)
            let updated_affixes_string =
                affixes_string.replace(&format!("\"{}\":", &old), &format!("\"{}\":", &new));

            // Verify that the updated affixes string is valid JSON
            serde_json::from_str::<Value>(&updated_affixes_string)
                .map_err(|e| anyhow!("Failed to parse updated annotations.json: {e}"))?;

            // Write changes
            fs::write(&dict_path, updated_dict)
                .map_err(|e| anyhow!("Failed to write updated dictionary: {e}"))?;
            fs::write(&affixes_path, updated_affixes_string)
                .map_err(|e| anyhow!("Failed to write updated affixes: {e}"))?;

            println!("Successfully renamed flag '{old}' to '{new}'");
            println!("  Description: {description}");
            println!("  Backups created at:\n    {backup_dict}\n    {backup_affixes}");

            Ok(())
        }
        Args::Compounds => {
            let mut compound_map: HashMap<String, Vec<String>> = HashMap::new();

            // First pass: process open and hyphenated compounds
            for word in dictionary.words_iter() {
                if !word.contains(&' ') && !word.contains(&'-') {
                    continue;
                }

                let normalized_key: String = word
                    .iter()
                    .filter(|&&c| c != ' ' && c != '-')
                    .collect::<String>()
                    .to_lowercase();

                let word_str = word.iter().collect::<String>();
                compound_map
                    .entry(normalized_key)
                    .or_default()
                    .push(word_str);
            }

            // Second pass: process closed compounds
            for word in dictionary.words_iter() {
                if word.contains(&' ') || word.contains(&'-') {
                    continue;
                }

                let normalized_key: String = word.iter().collect::<String>().to_lowercase();
                if let Some(variants) = compound_map.get_mut(&normalized_key) {
                    variants.push(word.iter().collect());
                }
            }

            // Process and print results
            let mut results: Vec<_> = compound_map
                .into_iter()
                .filter(|(_, v)| v.len() > 1)
                .collect();
            results.sort_by_key(|(k, _)| k.clone());

            // Instead of moving `results` into the for loop, iterate over a reference to it
            for (normalized, originals) in &results {
                println!("\nVariants for '{normalized}':");
                for original in originals {
                    println!("  - {original}");
                }
            }

            println!("\nFound {} compound word groups", results.len());
            Ok(())
        }
        Args::CaseVariants => {
            let case_bitmask = OrthFlags::LOWERCASE
                | OrthFlags::TITLECASE
                | OrthFlags::ALLCAPS
                | OrthFlags::LOWER_CAMEL
                | OrthFlags::UPPER_CAMEL;
            let mut processed_words = HashMap::new();
            let mut longest_word = 0;
            for word in dictionary.words_iter() {
                if let Some(metadata) = dictionary.get_lexeme_metadata(word) {
                    let orth = metadata.orth_info;
                    let bits = orth.bits() & case_bitmask.bits();

                    if bits.count_ones() > 1 {
                        longest_word = longest_word.max(word.len());
                        // Mask out all bits except the case-related ones before printing
                        processed_words.insert(
                            word.to_string(),
                            OrthFlags::from_bits_truncate(orth.bits() & case_bitmask.bits()),
                        );
                    }
                }
            }
            let mut processed_words: Vec<_> = processed_words.into_iter().collect();
            processed_words.sort_by_key(|(word, _)| word.clone());
            let longest_num = (processed_words.len() - 1).to_string().len();
            for (i, (word, orth)) in processed_words.iter().enumerate() {
                println!("{i:>longest_num$} {word:<longest_word$} : {orth:?}");
            }
            Ok(())
        }
        Args::NominalPhrases { input } => {
            // Get input from either file or direct text
            let input = match input {
                Some(Input::File(path)) => std::fs::read_to_string(path)?,
                Some(Input::Text(text)) => text,
                None => std::io::read_to_string(std::io::stdin())?,
            };

            let doc = Document::new_markdown_default_curated(&input);
            let phrases: Vec<_> = doc
                .iter_nominal_phrases()
                .map(|toks| {
                    (
                        toks.first().unwrap().span.start,
                        toks.last().unwrap().span.end,
                    )
                })
                .collect();

            let mut last_end = 0;

            for (start, end) in phrases {
                // Plain text between nominal phrases
                if start > last_end {
                    let span = Span::new(last_end, start);
                    let txt = doc.get_span_content_str(&span);
                    if !txt.trim().is_empty() {
                        print!("{}", txt);
                    }
                }

                // Highlighted nominal phrase
                let span = Span::new(start, end);
                let txt = doc.get_span_content_str(&span);

                print!("\x1b[33m{}\x1b[0m", txt);

                last_end = end;
            }

            // Plain text after the last nominal phrase, if any
            let doc_len = doc.get_full_content().len();
            if last_end < doc_len {
                let span = Span::new(last_end, doc_len);
                let txt = doc.get_span_content_str(&span);
                if !txt.trim().is_empty() {
                    print!("{}", txt);
                }
            }

            println!();

            Ok(())
        }
    }
}

fn load_file(
    file: &Path,
    markdown_options: MarkdownOptions,
    dictionary: &impl Dictionary,
) -> anyhow::Result<(Document, String)> {
    let source = std::fs::read_to_string(file)?;

    let parser: Box<dyn harper_core::parsers::Parser> = match file
        .extension()
        .map(|v| v.to_str().unwrap())
    {
        Some("md") => Box::new(Markdown::default()),

        Some("lhs") => Box::new(LiterateHaskellParser::new_markdown(
            MarkdownOptions::default(),
        )),
        Some("org") => Box::new(OrgMode),
        Some("typ") => Box::new(harper_typst::Typst),
        _ => {
            if let Some(comment_parser) = CommentParser::new_from_filename(file, markdown_options) {
                Box::new(comment_parser)
            } else {
                println!(
                    "Warning: could not detect language ID; falling back to PlainEnglish parser."
                );
                Box::new(PlainEnglish)
            }
        }
    };

    Ok((Document::new(&source, &parser, dictionary), source))
}

/// Split a dictionary line into its word and annotation segments
fn line_to_parts(line: &str) -> (String, String) {
    if let Some((word, annot)) = line.split_once('/') {
        (word.to_owned(), annot.to_string())
    } else {
        (line.to_owned(), String::new())
    }
}

fn print_word_derivations(word: &str, annot: &str, dictionary: &impl Dictionary) {
    println!("{word}/{annot}");

    let id = WordId::from_word_str(word);

    let children = dictionary
        .words_iter()
        .filter(|e| dictionary.get_lexeme_metadata(e).unwrap().derived_from == Some(id));

    println!(" - {word}");

    for child in children {
        let child_str: String = child.iter().collect();
        println!(" - {child_str}");
    }
}

/// Sync version of harper-ls/src/dictionary_io@load_dict
fn load_dict(path: &Path) -> anyhow::Result<MutableDictionary> {
    let str = fs::read_to_string(path)?;

    let mut dict = MutableDictionary::new();
    dict.extend_words(
        str.lines()
            .map(|l| (l.chars().collect::<Vec<_>>(), LexemeMetadata::default())),
    );

    Ok(dict)
}

/// Path version of harper-ls/src/dictionary_io@file_dict_name
fn file_dict_name(path: &Path) -> PathBuf {
    let mut rewritten = String::new();

    for seg in path.components() {
        if !matches!(seg, Component::RootDir) {
            rewritten.push_str(&seg.as_os_str().to_string_lossy());
            rewritten.push('%');
        }
    }

    rewritten.into()
}<|MERGE_RESOLUTION|>--- conflicted
+++ resolved
@@ -17,13 +17,8 @@
 use harper_core::linting::{LintGroup, Linter};
 use harper_core::parsers::{Markdown, MarkdownOptions, OrgMode, PlainEnglish};
 use harper_core::{
-<<<<<<< HEAD
-    CharStringExt, Dialect, Document, LexemeMetadata, TokenKind, TokenStringExt,
+    CharStringExt, Dialect, Document, LexemeMetadata, Span, TokenKind, TokenStringExt,
     lexeme_metadata_orthography::OrthFlags, remove_overlaps,
-=======
-    CharStringExt, Dialect, Document, Span, TokenKind, TokenStringExt, WordMetadata,
-    remove_overlaps, word_metadata_orthography::OrthFlags,
->>>>>>> fa552524
 };
 use harper_literate_haskell::LiterateHaskellParser;
 #[cfg(feature = "training")]
