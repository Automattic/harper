--- conflicted
+++ resolved
@@ -1,11 +1,8 @@
 #![doc = include_str!("../README.md")]
 
-<<<<<<< HEAD
+use std::collections::{BTreeMap, HashMap};
 use std::fs::File;
 use std::io::BufReader;
-=======
-use std::collections::{BTreeMap, HashMap};
->>>>>>> 48c217ce
 use std::path::{Path, PathBuf};
 
 use anyhow::format_err;
@@ -16,11 +13,8 @@
 use harper_core::parsers::{Markdown, MarkdownOptions};
 use harper_core::{remove_overlaps, Dictionary, Document, FstDictionary, TokenKind};
 use harper_literate_haskell::LiterateHaskellParser;
-<<<<<<< HEAD
 use harper_stats::Stats;
-=======
 use serde::Serialize;
->>>>>>> 48c217ce
 
 /// A debugging tool for the Harper grammar checker.
 #[derive(Debug, Parser)]
@@ -52,13 +46,10 @@
     Metadata { word: String },
     /// Emit a decompressed, line-separated list of the words in Harper's dictionary.
     Words,
-<<<<<<< HEAD
     /// Summarize a lint record
     SummarizeLintRecord { file: PathBuf },
-=======
     /// Print the default config with descriptions.
     Config,
->>>>>>> 48c217ce
 }
 
 fn main() -> anyhow::Result<()> {
@@ -183,7 +174,6 @@
 
             Ok(())
         }
-<<<<<<< HEAD
         Args::SummarizeLintRecord { file } => {
             let file = File::open(file)?;
             let mut reader = BufReader::new(file);
@@ -191,7 +181,9 @@
 
             let summary = stats.summarize_lints_applied();
             println!("{summary}");
-=======
+
+            Ok(())
+        }
         Args::Config => {
             #[derive(Serialize)]
             struct Config {
@@ -218,7 +210,6 @@
             }
 
             println!("{}", serde_json::to_string_pretty(&configs).unwrap());
->>>>>>> 48c217ce
 
             Ok(())
         }
