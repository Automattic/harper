--- conflicted
+++ resolved
@@ -393,25 +393,6 @@
             }
             let json = serde_json::to_string_pretty(&results).unwrap();
             println!("{json}");
-<<<<<<< HEAD
-
-            // iterate through any and all derived_from and resolve the word from each wordid
-            if let Some(metadata) = dictionary.get_word_metadata_str(&word)
-                && let Some(derived_from) = &metadata.derived_from
-            {
-                let derived_words: Vec<String> = derived_from
-                    .iter()
-                    .filter_map(|wordid| dictionary.get_word_from_id(wordid))
-                    .map(|word| word.iter().collect())
-                    .collect();
-
-                if !derived_words.is_empty() {
-                    println!("derived_from: {derived_words:?}");
-                }
-            }
-
-=======
->>>>>>> 7a957cfb
             Ok(())
         }
         Args::SummarizeLintRecord { file } => {
