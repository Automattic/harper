#![doc = include_str!("../README.md")]

use either::*;
use harper_core::spell::{Dictionary, FstDictionary, MergedDictionary, MutableDictionary, WordId};
use hashbrown::HashMap;
use std::collections::BTreeMap;
use std::fs::File;
use std::io::BufReader;
use std::path::{Component, Path, PathBuf};
use std::sync::Arc;
use std::{fs, process};

use anyhow::anyhow;
use ariadne::{Color, Fmt, Label, Report, ReportKind, Source};
use clap::Parser;
use dirs::{config_dir, data_local_dir};
use harper_comments::CommentParser;
use harper_core::linting::{Lint, LintGroup, LintKind};
use harper_core::parsers::{Markdown, MarkdownOptions, OrgMode, PlainEnglish};
use harper_core::{
    CharStringExt, Dialect, DictWordMetadata, Document, Span, Token, TokenKind, TokenStringExt,
    dict_word_metadata_orthography::OrthFlags, remove_overlaps_map,
};
use harper_ink::InkParser;
use harper_literate_haskell::LiterateHaskellParser;
#[cfg(feature = "training")]
use harper_pos_utils::{BrillChunker, BrillTagger, BurnChunkerCpu};
use harper_python::PythonParser;

use harper_stats::Stats;
use serde::Serialize;
use serde_json::Value;

mod input;
use input::Input;

mod annotate_tokens;
use annotate_tokens::{Annotation, AnnotationType};

/// A debugging tool for the Harper grammar checker.
#[derive(Debug, Parser)]
#[command(version, about)]
enum Args {
    /// Lint provided documents.
    Lint {
        /// The text or file you wish to grammar check. If not provided, it will be read from
        /// standard input.
        inputs: Vec<Input>,
        /// Whether to merely print out the number of errors encountered,
        /// without further details.
        #[arg(short, long)]
        count: bool,
        /// Restrict linting to only a specific set of rules.
        /// If omitted, `harper-cli` will run every rule.
        #[arg(long, value_delimiter = ',')]
        ignore: Option<Vec<String>>,
        /// Restrict linting to only a specific set of rules.
        /// If omitted, `harper-cli` will run every rule.
        #[arg(long, value_delimiter = ',')]
        only: Option<Vec<String>>,
        /// Specify the dialect.
        #[arg(short, long, default_value = Dialect::American.to_string())]
        dialect: Dialect,
        /// Path to the user dictionary.
        #[arg(short, long, default_value = config_dir().unwrap().join("harper-ls/dictionary.txt").into_os_string())]
        user_dict_path: PathBuf,
        /// Path to the directory for file-local dictionaries.
        #[arg(short, long, default_value = data_local_dir().unwrap().join("harper-ls/file_dictionaries/").into_os_string())]
        file_dict_path: PathBuf,
    },
    /// Parse a provided document and print the detected symbols.
    Parse {
        /// The text or file you wish to parse. If not provided, it will be read from standard
        /// input.
        input: Option<Input>,
    },
    /// Parse a provided document and show the spans of the detected tokens.
    Spans {
        /// The file or text for which you wish to display the spans. If not provided, it will be
        /// read from standard input.
        input: Option<Input>,
        /// Include newlines in the output
        #[arg(short, long)]
        include_newlines: bool,
    },
    /// Parse a provided document and annotate its tokens.
    AnnotateTokens {
        /// The text or file you wish to parse. If not provided, it will be read from standard
        /// input.
        input: Option<Input>,
        /// How the tokens should be annotated.
        #[arg(short, long, value_enum, default_value_t = AnnotationType::Upos)]
        annotation_type: AnnotationType,
    },
    /// Get the metadata associated with one or more words.
    Metadata {
        words: Vec<String>,
        /// Only show the part-of-speech flags and emojis, not the full JSON
        #[arg(short, long)]
        brief: bool,
    },
    /// Get all the forms of a word using the affixes.
    Forms { line: String },
    /// Emit a decompressed, line-separated list of the words in Harper's dictionary.
    Words,
    /// Summarize a lint record
    SummarizeLintRecord { file: PathBuf },
    /// Print the default config with descriptions.
    Config,
    /// Print a list of all the words in a document, sorted by frequency.
    MineWords {
        /// The document to mine words from.
        file: PathBuf,
    },
    #[cfg(feature = "training")]
    TrainBrillTagger {
        #[arg(short, long, default_value = "1.0")]
        candidate_selection_chance: f32,
        /// The path to write the final JSON model file to.
        output: PathBuf,
        /// The number of epochs (and patch rules) to train.
        epochs: usize,
        /// Path to a `.conllu` dataset to train on.
        #[arg(num_args = 1..)]
        datasets: Vec<PathBuf>,
    },
    #[cfg(feature = "training")]
    TrainBrillChunker {
        #[arg(short, long, default_value = "1.0")]
        candidate_selection_chance: f32,
        /// The path to write the final JSON model file to.
        output: PathBuf,
        /// The number of epochs (and patch rules) to train.
        epochs: usize,
        /// Path to a `.conllu` dataset to train on.
        #[arg(num_args = 1..)]
        datasets: Vec<PathBuf>,
    },
    #[cfg(feature = "training")]
    TrainBurnChunker {
        #[arg(short, long)]
        lr: f64,
        // The number of embedding dimensions
        #[arg(long)]
        dim: usize,
        /// The path to write the final  model file to.
        #[arg(short, long)]
        output: PathBuf,
        /// The number of epochs to train.
        #[arg(short, long)]
        epochs: usize,
        /// The dropout probability
        #[arg(long)]
        dropout: f32,
        #[arg(short, long)]
        test_file: PathBuf,
        #[arg(num_args = 1..)]
        datasets: Vec<PathBuf>,
    },
    /// Print harper-core version.
    CoreVersion,
    /// Rename a flag in the dictionary and affixes.
    RenameFlag {
        /// The old flag.
        old: String,
        /// The new flag.
        new: String,
        /// The directory containing the dictionary and affixes.
        dir: PathBuf,
    },
    /// Audit the `dictionary.dict` file.
    AuditDictionary {
        /// The directory containing the dictionary and affixes.
        dir: PathBuf,
    },
    /// Emit a decompressed, line-separated list of the compounds in Harper's dictionary.
    /// As long as there's either an open or hyphenated spelling.
    Compounds,
    /// Emit a decompressed, line-separated list of the words in Harper's dictionary
    /// which occur in more than one lettercase variant.    
    CaseVariants,
    /// Emit a list of each noun phrase contained within the input
    NominalPhrases {
        /// The text or file to analyze. If not provided, it will be read from standard input.
        input: Option<Input>,
    },
}

struct LintOptions<'a> {
    count: bool,
    ignore: &'a Option<Vec<String>>,
    only: &'a Option<Vec<String>>,
    dialect: Dialect,
}

fn main() -> anyhow::Result<()> {
    let args = Args::parse();
    let markdown_options = MarkdownOptions::default();
    let curated_dictionary = FstDictionary::curated();

    match args {
        Args::Lint {
            inputs,
            count,
            ignore,
            only,
            dialect,
            user_dict_path,
            // TODO workspace_dict_path?
            file_dict_path,
        } => {
<<<<<<< HEAD
            lint(
                markdown_options,
                curated_dictionary,
                inputs,
                LintOptions {
                    count,
                    ignore: &ignore,
                    only: &only,
                    dialect,
                },
                user_dict_path,
                // TODO workspace_dict_path?
                file_dict_path,
            )
=======
            // Try to read from standard input if `input` was not provided.
            let input = input.unwrap_or_else(|| Input::try_from_stdin().unwrap());

            let mut merged_dict = MergedDictionary::new();
            merged_dict.add_dictionary(dictionary);

            // Attempt to load user dictionary.
            match load_dict(&user_dict_path) {
                Ok(user_dict) => merged_dict.add_dictionary(Arc::new(user_dict)),
                Err(err) => println!("{}: {}", user_dict_path.display(), err),
            }

            if let Input::File(ref file) = input {
                // Only attempt to load file dictionary if input is a file.
                let file_dict_path = file_dict_path.join(file_dict_name(file));
                match load_dict(&file_dict_path) {
                    Ok(file_dict) => merged_dict.add_dictionary(Arc::new(file_dict)),
                    Err(err) => println!("{}: {}", file_dict_path.display(), err),
                }
            }

            // Load the file/text.
            let (doc, source) = input.load(markdown_options, &merged_dict)?;

            let mut linter = LintGroup::new_curated(Arc::new(merged_dict), dialect);

            if let Some(rules) = only {
                linter.set_all_rules_to(Some(false));

                for rule in rules {
                    if !linter.contains_key(&rule) {
                        eprintln!("Warning: Cannot enable unknown rule '{}'.", &rule);
                    }
                    linter.config.set_rule_enabled(rule, true);
                }
            }

            if let Some(rules) = ignore {
                for rule in rules {
                    if !linter.contains_key(&rule) {
                        eprintln!("Warning: Cannot disable unknown rule '{}'.", &rule);
                    }
                    linter.config.set_rule_enabled(rule, false);
                }
            }

            let mut lints = linter.lint(&doc);

            if count {
                println!("{}", lints.len());
                return Ok(());
            }

            if lints.is_empty() {
                println!("No lints found");
                return Ok(());
            }

            remove_overlaps(&mut lints);

            let primary_color = Color::Magenta;

            let input_identifier = input.get_identifier();

            let mut report_builder = Report::build(ReportKind::Advice, &input_identifier, 0);

            for lint in lints {
                report_builder = report_builder.with_label(
                    Label::new((&input_identifier, lint.span.into()))
                        .with_message(lint.message)
                        .with_color(primary_color),
                );
            }

            let report = report_builder.finish();
            report.print((&input_identifier, Source::from(source)))?;

            process::exit(1)
>>>>>>> 56a81b8d
        }
        Args::Parse { input } => {
            // Try to read from standard input if `input` was not provided.
            let input = input.unwrap_or_else(|| Input::try_from_stdin().unwrap());

            // Load the file/text.
            let (doc, _) = input.load(false, markdown_options, &curated_dictionary)?;
            let doc = doc.expect("Failed to load document");

            for token in doc.tokens() {
                let json = serde_json::to_string(&token)?;
                println!("{json}");
            }

            Ok(())
        }
        Args::Spans {
            input,
            include_newlines,
        } => {
            // Try to read from standard input if `input` was not provided.
            let input = input.unwrap_or_else(|| Input::try_from_stdin().unwrap());

            // Load the file/text.
            let (doc, source) = input.load(false, markdown_options, &curated_dictionary)?;
            let doc = doc.expect("Failed to load document");

            let primary_color = Color::Blue;
            let secondary_color = Color::Magenta;
            let unlintable_color = Color::Red;
            let input_identifier = input.get_identifier();

            let mut report_builder = Report::build(
                ReportKind::Custom("Spans", primary_color),
                &input_identifier,
                0,
            );
            let mut color = primary_color;

            for token in doc.tokens().filter(|t| {
                include_newlines
                    || !matches!(t.kind, TokenKind::Newline(_) | TokenKind::ParagraphBreak)
            }) {
                report_builder = report_builder.with_label(
                    Label::new((&input_identifier, token.span.into()))
                        .with_message(format!("[{}, {})", token.span.start, token.span.end))
                        .with_color(if matches!(token.kind, TokenKind::Unlintable) {
                            unlintable_color
                        } else {
                            color
                        }),
                );

                // Alternate colors so spans are clear
                color = if color == primary_color {
                    secondary_color
                } else {
                    primary_color
                };
            }

            let report = report_builder.finish();
            report.print((&input_identifier, Source::from(source)))?;

            Ok(())
        }
        Args::AnnotateTokens {
            input,
            annotation_type,
        } => {
            // Try to read from standard input if `input` was not provided.
            let input = input.unwrap_or_else(|| Input::try_from_stdin().unwrap());

            // Load the file/text.
            let (doc, source) = input.load(false, markdown_options, &curated_dictionary)?;
            let doc = doc.expect("Failed to load document");

            let input_identifier = input.get_identifier();

            let mut report_builder = Report::build(
                ReportKind::Custom("AnnotateTokens", Color::Blue),
                &*input_identifier,
                0,
            );

            report_builder = report_builder.with_labels(Annotation::iter_labels_from_document(
                annotation_type,
                &doc,
                &input_identifier,
            ));

            let report = report_builder.finish();
            report.print((&*input_identifier, Source::from(source)))?;

            Ok(())
        }
        Args::Words => {
            let mut word_str = String::new();

            for word in curated_dictionary.words_iter() {
                word_str.clear();
                word_str.extend(word);

                println!("{word_str:?}");
            }

            Ok(())
        }
        Args::Metadata { words, brief } => {
            type PosPredicate = fn(&DictWordMetadata) -> bool;

            const POS: &[(&str, PosPredicate)] = &[
                ("N📦", |m| m.is_noun() && !m.is_proper_noun()),
                ("O📛", DictWordMetadata::is_proper_noun),
                ("V🏃", DictWordMetadata::is_verb),
                ("J🌈", DictWordMetadata::is_adjective),
                ("R🤷", DictWordMetadata::is_adverb),
                ("C🔗", DictWordMetadata::is_conjunction),
                ("D👉", DictWordMetadata::is_determiner),
                ("P📥", |m| m.preposition),
                ("I👤", DictWordMetadata::is_pronoun),
            ];

            for word in words {
<<<<<<< HEAD
                let metadata = curated_dictionary.get_word_metadata_str(&word);
                results.insert(word, metadata);
=======
                let meta = dictionary.get_word_metadata_str(&word);
                let (flags, emojis) = meta.as_ref().map_or_else(
                    || (String::new(), String::new()),
                    |md| {
                        POS.iter()
                            .filter(|&(_, pred)| pred(md))
                            .map(|(syms, _)| {
                                let mut ch = syms.chars();
                                (ch.next().unwrap(), ch.next().unwrap())
                            })
                            .unzip()
                    },
                );

                let json = brief.then(String::new).unwrap_or_else(|| {
                    format!("\n{}", serde_json::to_string_pretty(&meta).unwrap())
                });
                println!("{}: {} {}{}", word, flags, emojis, json);
>>>>>>> 56a81b8d
            }
            Ok(())
        }
        Args::SummarizeLintRecord { file } => {
            let file = File::open(file)?;
            let mut reader = BufReader::new(file);
            let stats = Stats::read(&mut reader)?;

            let summary = stats.summarize();
            println!("{summary}");

            Ok(())
        }
        Args::Forms { line } => {
            let (word, annot) = line_to_parts(&line);

            let curated_word_list = include_str!("../../harper-core/dictionary.dict");
            let dict_lines = curated_word_list.split('\n');

            let mut entry_in_dict = None;

            // Check if the word is contained in the list.
            for dict_line in dict_lines {
                let (dict_word, dict_annot) = line_to_parts(dict_line);

                if dict_word == word {
                    entry_in_dict = Some((dict_word, dict_annot));
                    break;
                }
            }

            let summary = match &entry_in_dict {
                Some((dict_word, dict_annot)) => {
                    let mut status_summary = if dict_annot.is_empty() {
                        format!("'{dict_word}' is already in the dictionary but not annotated.")
                    } else {
                        format!(
                            "'{dict_word}' is already in the dictionary with annotation `{dict_annot}`."
                        )
                    };

                    if !annot.is_empty() {
                        if annot.as_str() != dict_annot.as_str() {
                            status_summary
                                .push_str("\n  Your annotations differ from the dictionary.\n");
                        } else {
                            status_summary
                                .push_str("\n  Your annotations are the same as the dictionary.\n");
                        }
                    }

                    status_summary
                }
                None => format!("'{word}' is not in the dictionary yet."),
            };

            println!("{summary}");

            if let Some((dict_word, dict_annot)) = &entry_in_dict {
                println!("Old, from the dictionary:");
                print_word_derivations(dict_word, dict_annot, &FstDictionary::curated());
            };

            if !annot.is_empty() {
                let rune_words = format!("1\n{line}");
                let dict = MutableDictionary::from_rune_files(
                    &rune_words,
                    include_str!("../../harper-core/annotations.json"),
                )?;

                println!("New, from you:");
                print_word_derivations(&word, &annot, &dict);
            }

            Ok(())
        }
        Args::Config => {
            #[derive(Serialize)]
            struct Config {
                default_value: bool,
                description: String,
            }

            let linter = LintGroup::new_curated(curated_dictionary, Dialect::American);

            let default_config: HashMap<String, bool> =
                serde_json::from_str(&serde_json::to_string(&linter.config).unwrap()).unwrap();

            // Use `BTreeMap` so output is sorted by keys.
            let mut configs = BTreeMap::new();
            for (key, desc) in linter.all_descriptions() {
                configs.insert(
                    key.to_owned(),
                    Config {
                        default_value: default_config[key],
                        description: desc.to_owned(),
                    },
                );
            }

            println!("{}", serde_json::to_string_pretty(&configs).unwrap());

            Ok(())
        }
        Args::MineWords { file } => {
            let (doc, _source) = load_file(
                &file,
                None,
                false,
                MarkdownOptions::default(),
                &curated_dictionary,
            )?;
            let doc = doc.expect("Failed to load document");

            let mut words = HashMap::new();

            for word in doc.iter_words() {
                let chars = doc.get_span_content(&word.span);

                words
                    .entry(chars.to_lower())
                    .and_modify(|v| *v += 1)
                    .or_insert(1);
            }

            let mut words_ordered: Vec<(String, usize)> = words
                .into_iter()
                .map(|(key, value)| (key.to_string(), value))
                .collect();

            words_ordered.sort_by_key(|v| v.1);

            for (word, _) in words_ordered {
                println!("{word}");
            }

            Ok(())
        }
        Args::CoreVersion => {
            println!("harper-core v{}", harper_core::core_version());
            Ok(())
        }
        #[cfg(feature = "training")]
        Args::TrainBrillTagger {
            datasets: dataset,
            epochs,
            output,
            candidate_selection_chance,
        } => {
            let tagger = BrillTagger::train(&dataset, epochs, candidate_selection_chance);
            fs::write(output, serde_json::to_string_pretty(&tagger)?)?;

            Ok(())
        }
        #[cfg(feature = "training")]
        Args::TrainBrillChunker {
            datasets,
            epochs,
            output,
            candidate_selection_chance,
        } => {
            let chunker = BrillChunker::train(&datasets, epochs, candidate_selection_chance);
            fs::write(output, serde_json::to_string_pretty(&chunker)?)?;
            Ok(())
        }
        #[cfg(feature = "training")]
        Args::TrainBurnChunker {
            datasets,
            test_file,
            epochs,
            dropout,
            output,
            lr,
            dim: embed_dim,
        } => {
            let chunker =
                BurnChunkerCpu::train_cpu(&datasets, &test_file, embed_dim, dropout, epochs, lr);
            chunker.save_to(output);

            Ok(())
        }
        Args::RenameFlag { old, new, dir } => {
            let dict_path = dir.join("dictionary.dict");
            let affixes_path = dir.join("annotations.json");

            // Validate old and new flags are exactly one Unicode code point (Rust char)
            // And not characters used for the dictionary format
            const BAD_CHARS: [char; 3] = ['/', '#', ' '];

            // Then use it like this:
            if old.chars().count() != 1 || BAD_CHARS.iter().any(|&c| old.contains(c)) {
                return Err(anyhow!(
                    "Flags must be one Unicode code point, not / or # or space. Old flag '{old}' is {}",
                    old.chars().count()
                ));
            }
            if new.chars().count() != 1 || BAD_CHARS.iter().any(|&c| new.contains(c)) {
                return Err(anyhow!(
                    "Flags must be one Unicode code point, not / or # or space. New flag '{new}' is {}",
                    new.chars().count()
                ));
            }

            // Load and parse affixes
            let affixes_string = fs::read_to_string(&affixes_path)
                .map_err(|e| anyhow!("Failed to read annotations.json: {e}"))?;

            let affixes_json: Value = serde_json::from_str(&affixes_string)
                .map_err(|e| anyhow!("Failed to parse annotations.json: {e}"))?;

            // Get the nested "affixes" object
            let affixes_obj = &affixes_json
                .get("affixes")
                .and_then(Value::as_object)
                .ok_or_else(|| anyhow!("annotations.json does not contain 'affixes' object"))?;

            let properties_obj = &affixes_json
                .get("properties")
                .and_then(Value::as_object)
                .ok_or_else(|| anyhow!("annotations.json does not contain 'properties' object"))?;

            // Validate old flag exists and get its description
            let old_entry = affixes_obj
                .get(&old)
                .or_else(|| properties_obj.get(&old))
                .ok_or_else(|| anyhow!("Flag '{old}' not found in annotations.json"))?;

            let description = old_entry
                .get("#")
                .and_then(Value::as_str)
                .unwrap_or("(no description)");

            println!("Renaming flag '{old}' ({description})");

            // Validate new flag doesn't exist
            if let Some(new_entry) = affixes_obj.get(&new).or_else(|| properties_obj.get(&new)) {
                let new_desc = new_entry
                    .get("#")
                    .and_then(Value::as_str)
                    .unwrap_or("(no description)");
                return Err(anyhow!(
                    "Cannot rename to '{new}': flag already exists and is used for: {new_desc}"
                ));
            }

            // Create backups
            let backup_dict = format!("{}.bak", dict_path.display());
            let backup_affixes = format!("{}.bak", affixes_path.display());
            fs::copy(&dict_path, &backup_dict)
                .map_err(|e| anyhow!("Failed to create dictionary backup: {e}"))?;
            fs::copy(&affixes_path, &backup_affixes)
                .map_err(|e| anyhow!("Failed to create affixes backup: {e}"))?;

            // Update dictionary with proper comment and whitespace handling
            let dict_content = fs::read_to_string(&dict_path)
                .map_err(|e| anyhow!("Failed to read dictionary: {e}"))?;

            let updated_dict = dict_content
                .lines()
                .map(|line| {
                    if line.is_empty() || line.starts_with('#') {
                        return line.to_string();
                    }

                    let hash_pos = line.find('#').unwrap_or(line.len());
                    let (entry_part, comment_part) = line.split_at(hash_pos);

                    let slash_pos = entry_part.find('/').unwrap_or(entry_part.len());
                    let (lexeme, annotation) = entry_part.split_at(slash_pos);

                    format!(
                        "{}{}{}",
                        lexeme,
                        annotation.replace(&old, &new),
                        comment_part
                    )
                })
                .collect::<Vec<_>>()
                .join("\n");

            // Update affixes (text-based replacement with context awareness)
            let updated_affixes_string =
                affixes_string.replace(&format!("\"{}\":", &old), &format!("\"{}\":", &new));

            // Verify that the updated affixes string is valid JSON
            serde_json::from_str::<Value>(&updated_affixes_string)
                .map_err(|e| anyhow!("Failed to parse updated annotations.json: {e}"))?;

            // Write changes
            fs::write(&dict_path, updated_dict)
                .map_err(|e| anyhow!("Failed to write updated dictionary: {e}"))?;
            fs::write(&affixes_path, updated_affixes_string)
                .map_err(|e| anyhow!("Failed to write updated affixes: {e}"))?;

            println!("Successfully renamed flag '{old}' to '{new}'");
            println!("  Description: {description}");
            println!("  Backups created at:\n    {backup_dict}\n    {backup_affixes}");

            Ok(())
        }
        Args::AuditDictionary { dir } => {
            let annotations_path = dir.join("annotations.json");
            let annotations_content = fs::read_to_string(&annotations_path)
                .map_err(|e| anyhow!("Failed to read annotations: {e}"))?;
            let annotations_json: Value = serde_json::from_str(&annotations_content)
                .map_err(|e| anyhow!("Failed to parse annotations.json: {e}"))?;

            let annotations = annotations_json
                .as_object()
                .ok_or_else(|| anyhow!("annotations.json is not an object"))?;

            let (affixes, properties) = ["affixes", "properties"]
                .iter()
                .map(|key| {
                    annotations
                        .get(*key)
                        .and_then(Value::as_object)
                        .ok_or_else(|| {
                            anyhow!("Missing or invalid '{key}' key in annotations.json")
                        })
                })
                .collect::<Result<Vec<_>, _>>()
                .map(|v| (v[0], v[1]))?;

            let all_keys = affixes.keys().chain(properties.keys()).collect::<Vec<_>>();

            let mut annotation_flag_count: HashMap<char, u32> = all_keys
                .iter()
                .filter_map(|key| key.chars().next()) // Get first char of each key
                .map(|c| (c, 0))
                .collect();

            // let mut duplicate_flag_total = 0;
            let mut duplicate_flags = std::collections::HashMap::new();
            let mut unknown_flags = std::collections::HashMap::new();
            let mut unused_flag_total = 0;

            let dict_path = dir.join("dictionary.dict");
            let dict_content = fs::read_to_string(&dict_path)
                .map_err(|e| anyhow!("Failed to read dictionary: {e}"))?;

            for (line_num, line) in dict_content.lines().enumerate() {
                if line.is_empty()
                    || line.starts_with('#')
                    || line.chars().all(|c| c.is_ascii_digit())
                {
                    continue;
                }

                let (entry_part, _comment_part) =
                    line.split_once('#').map_or((line, ""), |(e, c)| (e, c));

                if let Some((lexeme, rest)) = entry_part.split_once('/') {
                    let (annotation, _whitespace) = match rest.split_once([' ', '\t']) {
                        Some((a, _)) => (a, &rest[a.len()..]),
                        None => (rest, ""),
                    };

                    let mut seen_flags = hashbrown::HashSet::new();

                    for flag in annotation.chars() {
                        if !seen_flags.insert(flag) {
                            eprintln!(
                                "Warning: Line {}: Duplicate annotation flag '{}' in entry: {}/{}",
                                line_num + 1,
                                flag,
                                lexeme,
                                annotation
                            );
                            // duplicate_flag_total += 1;
                            *duplicate_flags.entry(flag).or_insert(0) += 1;
                        }
                        if !annotation_flag_count.contains_key(&flag) {
                            eprintln!(
                                "Warning: Line {}: Unknown annotation flag '{}' in entry: {}/{}",
                                line_num + 1,
                                flag,
                                lexeme,
                                annotation
                            );
                            *unknown_flags.entry(flag).or_insert(0) += 1;
                        } else {
                            *annotation_flag_count.get_mut(&flag).unwrap() += 1;
                        }
                    }
                }
            }

            for (flag, count) in annotation_flag_count {
                if count == 0 {
                    eprintln!("Warning: Unused annotation flag '{}'", flag);
                    unused_flag_total += 1;
                }
            }

            let duplicate_flag_total = duplicate_flags.values().sum::<usize>();
            let unknown_flag_total = unknown_flags.values().sum::<usize>();

            if duplicate_flag_total > 0 || unknown_flag_total > 0 || unused_flag_total > 0 {
                eprintln!("\nAudit found issues:");
                if duplicate_flag_total > 0 {
                    eprintln!(
                        "  - {} duplicate flags found in {} entries",
                        duplicate_flags.len(),
                        duplicate_flag_total
                    );
                }
                if !unknown_flags.is_empty() {
                    let total_unknown = unknown_flags.values().sum::<usize>();
                    eprintln!(
                        "  - {} unknown flags found in {} entries",
                        unknown_flags.len(),
                        total_unknown
                    );
                }
                if unused_flag_total > 0 {
                    eprintln!("  - {} unused flags found", unused_flag_total);
                }
                std::process::exit(1);
            }

            Ok(())
        }
        Args::Compounds => {
            let mut compound_map: HashMap<String, Vec<String>> = HashMap::new();

            // First pass: process open and hyphenated compounds
            for word in curated_dictionary.words_iter() {
                if !word.contains(&' ') && !word.contains(&'-') {
                    continue;
                }

                let normalized_key: String = word
                    .iter()
                    .filter(|&&c| c != ' ' && c != '-')
                    .collect::<String>()
                    .to_lowercase();

                let word_str = word.iter().collect::<String>();
                compound_map
                    .entry(normalized_key)
                    .or_default()
                    .push(word_str);
            }

            // Second pass: process closed compounds
            for word in curated_dictionary.words_iter() {
                if word.contains(&' ') || word.contains(&'-') {
                    continue;
                }

                let normalized_key: String = word.iter().collect::<String>().to_lowercase();
                if let Some(variants) = compound_map.get_mut(&normalized_key) {
                    variants.push(word.iter().collect());
                }
            }

            // Process and print results
            let mut results: Vec<_> = compound_map
                .into_iter()
                .filter(|(_, v)| v.len() > 1)
                .collect();
            results.sort_by_key(|(k, _)| k.clone());

            // Instead of moving `results` into the for loop, iterate over a reference to it
            for (normalized, originals) in &results {
                println!("\nVariants for '{normalized}':");
                for original in originals {
                    println!("  - {original}");
                }
            }

            println!("\nFound {} compound word groups", results.len());
            Ok(())
        }
        Args::CaseVariants => {
            let case_bitmask = OrthFlags::LOWERCASE
                | OrthFlags::TITLECASE
                | OrthFlags::ALLCAPS
                | OrthFlags::LOWER_CAMEL
                | OrthFlags::UPPER_CAMEL;
            let mut processed_words = HashMap::new();
            let mut longest_word = 0;
            for word in curated_dictionary.words_iter() {
                if let Some(metadata) = curated_dictionary.get_word_metadata(word) {
                    let orth = metadata.orth_info;
                    let bits = orth.bits() & case_bitmask.bits();

                    if bits.count_ones() > 1 {
                        longest_word = longest_word.max(word.len());
                        // Mask out all bits except the case-related ones before printing
                        processed_words.insert(
                            word.to_string(),
                            OrthFlags::from_bits_truncate(orth.bits() & case_bitmask.bits()),
                        );
                    }
                }
            }
            let mut processed_words: Vec<_> = processed_words.into_iter().collect();
            processed_words.sort_by_key(|(word, _)| word.clone());
            let longest_num = (processed_words.len() - 1).to_string().len();
            for (i, (word, orth)) in processed_words.iter().enumerate() {
                println!("{i:>longest_num$} {word:<longest_word$} : {orth:?}");
            }
            Ok(())
        }
        Args::NominalPhrases { input } => {
            // Get input from either file or direct text
            let input = match input {
                Some(Input::File(path)) => std::fs::read_to_string(path)?,
                Some(Input::Dir(_)) => anyhow::bail!("Directory input is not supported"),
                Some(Input::Text(text)) | Some(Input::Stdin(text)) => text,
                None => std::io::read_to_string(std::io::stdin())?,
            };

            let doc = Document::new_markdown_default_curated(&input);
            let phrases: Vec<_> = doc
                .iter_nominal_phrases()
                .map(|toks| {
                    (
                        toks.first().unwrap().span.start,
                        toks.last().unwrap().span.end,
                    )
                })
                .collect();

            let mut last_end = 0;

            for (start, end) in phrases {
                // Plain text between nominal phrases
                if start > last_end {
                    let span = Span::new(last_end, start);
                    let txt = doc.get_span_content_str(&span);
                    if !txt.trim().is_empty() {
                        print!("{}", txt);
                    }
                }

                // Highlighted nominal phrase
                let span = Span::new(start, end);
                let txt = doc.get_span_content_str(&span);

                print!("\x1b[33m{}\x1b[0m", txt);

                last_end = end;
            }

            // Plain text after the last nominal phrase, if any
            let doc_len = doc.get_full_content().len();
            if last_end < doc_len {
                let span = Span::new(last_end, doc_len);
                let txt = doc.get_span_content_str(&span);
                if !txt.trim().is_empty() {
                    print!("{}", txt);
                }
            }

            println!();

            Ok(())
        }
    }
}

fn load_file(
    file: &Path,
    input_identifier: Option<&str>,
    batch_mode: bool,
    markdown_options: MarkdownOptions,
    dictionary: &impl Dictionary,
) -> anyhow::Result<(Option<Document>, String)> {
    let source = std::fs::read_to_string(file)?;

    let parser: Box<dyn harper_core::parsers::Parser> = match file
        .extension()
        .map(|v| v.to_str().unwrap())
    {
        Some("md") => Box::new(Markdown::default()),
        Some("ink") => Box::new(InkParser::default()),

        Some("lhs") => Box::new(LiterateHaskellParser::new_markdown(
            MarkdownOptions::default(),
        )),
        Some("org") => Box::new(OrgMode),
        Some("typ") => Box::new(harper_typst::Typst),
        Some("py") | Some("pyi") => Box::new(PythonParser::default()),
        Some("txt") => Box::new(PlainEnglish),
        _ => {
            if let Some(comment_parser) = CommentParser::new_from_filename(file, markdown_options) {
                Box::new(comment_parser)
            } else {
<<<<<<< HEAD
                eprintln!(
                    "{}Warning: could not detect language ID; {}",
                    input_identifier
                        .map(|id| format!("{}: ", id))
                        .unwrap_or_default(),
                    if batch_mode {
                        "skipping file."
                    } else {
                        "falling back to PlainEnglish parser."
                    }
=======
                println!(
                    "Warning: Could not detect language ID; falling back to PlainEnglish parser."
>>>>>>> 56a81b8d
                );
                if batch_mode {
                    return Ok((None, source));
                } else {
                    Box::new(PlainEnglish)
                }
            }
        }
    };

    Ok((Some(Document::new(&source, &parser, dictionary)), source))
}

/// Split a dictionary line into its word and annotation segments
fn line_to_parts(line: &str) -> (String, String) {
    if let Some((word, annot)) = line.split_once('/') {
        (word.to_owned(), annot.to_string())
    } else {
        (line.to_owned(), String::new())
    }
}

fn print_word_derivations(word: &str, annot: &str, dictionary: &impl Dictionary) {
    println!("{word}/{annot}");

    let id = WordId::from_word_str(word);

    let children = dictionary
        .words_iter()
        .filter(|e| dictionary.get_word_metadata(e).unwrap().derived_from == Some(id));

    println!(" - {word}");

    for child in children {
        let child_str: String = child.iter().collect();
        println!(" - {child_str}");
    }
}

/// Sync version of harper-ls/src/dictionary_io@load_dict
fn load_dict(path: &Path) -> anyhow::Result<MutableDictionary> {
    let str = fs::read_to_string(path)?;

    let mut dict = MutableDictionary::new();
    dict.extend_words(
        str.lines()
            .map(|l| (l.chars().collect::<Vec<_>>(), DictWordMetadata::default())),
    );

    Ok(dict)
}

/// Path version of harper-ls/src/dictionary_io@file_dict_name
fn file_dict_name(path: &Path) -> PathBuf {
    let mut rewritten = String::new();

    for seg in path.components() {
        if !matches!(seg, Component::RootDir) {
            rewritten.push_str(&seg.as_os_str().to_string_lossy());
            rewritten.push('%');
        }
    }

    rewritten.into()
}

enum ReportStyle {
    FullAriadneLintReport,
    BriefCountsOnlyLintReport,
}

fn lint(
    markdown_options: MarkdownOptions,
    curated_dictionary: Arc<dyn Dictionary>,
    inputs: Vec<Input>,
    lint_options: LintOptions,
    user_dict_path: PathBuf,
    // TODO workspace_dict_path?
    file_dict_path: PathBuf,
) -> anyhow::Result<()> {
    let LintOptions {
        count,
        ignore,
        only,
        dialect,
    } = lint_options;

    // Zero or more inputs, default to stdin if not provided
    let all_user_inputs = if inputs.is_empty() {
        vec![Input::try_from_stdin().unwrap()]
    } else {
        inputs
    };

    // Create merged dictionary with base dictionary
    let mut curated_plus_user_dict = MergedDictionary::new();
    curated_plus_user_dict.add_dictionary(Arc::new(curated_dictionary));

    let user_dict_msg = match load_dict(&user_dict_path) {
        Ok(user_dict) => {
            curated_plus_user_dict.add_dictionary(Arc::new(user_dict));
            "Using"
        }
        Err(_) => "There is no",
    };
    println!(
        "Note: {user_dict_msg} user dictionary at {}",
        user_dict_path.display()
    );

    // The lint stats for all files
    let mut all_lint_kinds: HashMap<LintKind, usize> = HashMap::new();
    let mut all_rules: HashMap<String, usize> = HashMap::new();
    let mut all_lint_kind_rule_pairs: HashMap<(LintKind, String), usize> = HashMap::new();
    let mut all_spellos: HashMap<String, usize> = HashMap::new();

    // Convert the 'count' flag into a ReportStyle enum
    let report_mode = match count {
        true => ReportStyle::BriefCountsOnlyLintReport,
        false => ReportStyle::FullAriadneLintReport,
    };

    for user_input in all_user_inputs {
        let (batch_mode, maybe_dir) = match &user_input {
            Input::Dir(dir) => (true, std::fs::read_dir(dir).ok()),
            _ => (false, None),
        };

        // All the files within this input if it's a Dir, or just this input otherwise.
        let inputs = if let Some(dir) = maybe_dir {
            Either::Left(
                dir.filter_map(Result::ok)
                    .filter(|entry| entry.file_type().map(|ft| !ft.is_dir()).unwrap_or(false))
                    .map(|entry| Input::File(entry.path())),
            )
        } else {
            Either::Right(std::iter::once(user_input.clone()))
        };

        for current_input in inputs {
            let lint_results = lint_one_input(
                // Common properties of harper-cli
                markdown_options,
                &curated_plus_user_dict,
                // Passed from the user for the `lint` subcommand
                &report_mode,
                LintOptions {
                    count,
                    ignore,
                    only,
                    dialect,
                },
                &file_dict_path,
                // Are we linting multiple inputs inside a directory?
                batch_mode,
                // The current input to be linted
                current_input,
            );

            // Update the global stats
            for (kind, count) in lint_results.0 {
                *all_lint_kinds.entry(kind).or_insert(0) += count;
            }
            for (rule, count) in lint_results.1 {
                *all_rules.entry(rule).or_insert(0) += count;
            }
            for ((kind, rule), count) in lint_results.2 {
                *all_lint_kind_rule_pairs.entry((kind, rule)).or_insert(0) += count;
            }
            for (word, count) in lint_results.3 {
                *all_spellos.entry(word).or_insert(0) += count;
            }
        }
    }

    final_report(
        dialect,
        true,
        all_lint_kinds,
        all_rules,
        all_lint_kind_rule_pairs,
        all_spellos,
    );

    process::exit(1);
}

type LintKindCount = HashMap<LintKind, usize>;
type LintRuleCount = HashMap<String, usize>;
type LintKindRulePairCount = HashMap<(LintKind, String), usize>;
type SpelloCount = HashMap<String, usize>;

struct InputInfo {
    input: Input,
    doc: Document,
    source: String,
}

fn lint_one_input(
    // Common properties of harper-cli
    markdown_options: MarkdownOptions,
    curated_plus_user_dict: &MergedDictionary,
    report_mode: &ReportStyle,
    // Options passed from the user specific to the `lint` subcommand
    lint_options: LintOptions,
    file_dict_path: &Path,
    // Are we linting multiple inputs?
    batch_mode: bool,
    // For the current input
    current_input: Input,
) -> (
    LintKindCount,
    LintRuleCount,
    LintKindRulePairCount,
    SpelloCount,
) {
    let LintOptions {
        count: _,
        ignore,
        only,
        dialect,
    } = lint_options;

    let mut lint_kinds: HashMap<LintKind, usize> = HashMap::new();
    let mut lint_rules: HashMap<String, usize> = HashMap::new();
    let mut lint_kind_rule_pairs: HashMap<(LintKind, String), usize> = HashMap::new();
    let mut spellos: HashMap<String, usize> = HashMap::new();

    // Create a new merged dictionary for this input.
    let mut dictionary = curated_plus_user_dict.clone();

    // If processing a file, try to load its per-file dictionary
    if let Input::File(ref file) = current_input {
        let dict_path = file_dict_path.join(file_dict_name(file));
        if let Ok(file_dictionary) = load_dict(&dict_path) {
            dictionary.add_dictionary(Arc::new(file_dictionary));
            println!(
                "{}: Note: Using per-file dictionary: {}",
                &current_input.get_identifier(),
                dict_path.display()
            );
        }
    }

    match current_input.load(batch_mode, markdown_options, &dictionary) {
        Err(err) => eprintln!("{}", err),
        Ok((maybe_doc, source)) => {
            if let Some(doc) = maybe_doc {
                // Create the Lint Group from which we will lint this input, using the combined dictionary and the specified dialect
                let mut lint_group = LintGroup::new_curated(dictionary.into(), dialect);

                // Turn specified rules on or off
                configure_lint_group(&mut lint_group, only, ignore);

                // Run the linter, getting back a map of rule name -> lints
                let mut named_lints = lint_group.organized_lints(&doc);

                // Lint counts, for brief reporting
                let lint_count_before = named_lints.values().map(|v| v.len()).sum::<usize>();
                remove_overlaps_map(&mut named_lints);
                let lint_count_after = named_lints.values().map(|v| v.len()).sum::<usize>();

                // Extract the lint kinds and rules etc. for reporting
                (lint_kinds, lint_rules) = count_lint_kinds_and_rules(&named_lints);
                lint_kind_rule_pairs = collect_lint_kind_rule_pairs(&named_lints);
                spellos = collect_spellos(&named_lints, doc.get_source());

                single_input_report(
                    &InputInfo {
                        input: current_input,
                        doc,
                        source,
                    },
                    // Linting results of this input
                    &named_lints,
                    (lint_count_before, lint_count_after),
                    &lint_kinds,
                    &lint_rules,
                    // Reporting arguments
                    batch_mode,
                    report_mode,
                );
            }
        }
    }

    (lint_kinds, lint_rules, lint_kind_rule_pairs, spellos)
}

fn configure_lint_group(
    lint_group: &mut LintGroup,
    only: &Option<Vec<String>>,
    ignore: &Option<Vec<String>>,
) {
    if let Some(rules) = &only {
        lint_group.set_all_rules_to(Some(false));
        rules
            .iter()
            .for_each(|r| lint_group.config.set_rule_enabled(r, true));
    }

    if let Some(rules) = &ignore {
        rules
            .iter()
            .for_each(|r| lint_group.config.set_rule_enabled(r, false));
    }
}

fn count_lint_kinds_and_rules(
    named_lints: &BTreeMap<String, Vec<Lint>>,
) -> (HashMap<LintKind, usize>, HashMap<String, usize>) {
    let mut kinds = HashMap::new();
    let mut rules = HashMap::new();

    for (rule_name, lints) in named_lints {
        lints
            .iter()
            .for_each(|lint| *kinds.entry(lint.lint_kind).or_insert(0) += 1);

        if !lints.is_empty() {
            *rules.entry(rule_name.to_string()).or_insert(0) += lints.len();
        }
    }

    (kinds, rules)
}

fn collect_lint_kind_rule_pairs(
    named_lints: &BTreeMap<String, Vec<Lint>>,
) -> HashMap<(LintKind, String), usize> {
    let mut pairs = HashMap::new();

    for (rule_name, lints) in named_lints {
        for lint in lints {
            pairs
                .entry((lint.lint_kind, rule_name.to_string()))
                .and_modify(|count| *count += 1)
                .or_insert(1);
        }
    }

    pairs
}

fn collect_spellos(
    named_lints: &BTreeMap<String, Vec<Lint>>,
    source: &[char],
) -> HashMap<String, usize> {
    named_lints
        .get("SpellCheck")
        .into_iter()
        .flatten()
        .map(|lint| lint.span.get_content_string(source))
        .fold(HashMap::new(), |mut acc, spello| {
            *acc.entry(spello).or_insert(0) += 1;
            acc
        })
}

fn single_input_report(
    // Properties of the current input
    input_info: &InputInfo,
    // Linting results of this input
    named_lints: &BTreeMap<String, Vec<Lint>>,
    lint_count: (usize, usize),
    lint_kinds: &HashMap<LintKind, usize>,
    lint_rules: &HashMap<String, usize>,
    // Reporting parameters
    batch_mode: bool, // If true, we are processing multiple files, which affects how we report
    report_mode: &ReportStyle,
) {
    let InputInfo {
        input: current_input,
        doc,
        source,
    } = input_info;
    let (lint_count_before, lint_count_after) = lint_count;
    // The Ariadne report works poorly for files with very long lines, so suppress it unless only processing one file
    const MAX_LINE_LEN: usize = 150;

    let mut report_mode = report_mode;
    let longest = find_longest_doc_line(doc.get_tokens());

    if batch_mode
        && longest > MAX_LINE_LEN
        && matches!(report_mode, ReportStyle::FullAriadneLintReport)
    {
        report_mode = &ReportStyle::BriefCountsOnlyLintReport;
        println!(
            "{}: Longest line: {longest} exceeds max line length: {MAX_LINE_LEN}",
            &current_input.get_identifier()
        );
    }

    // Report the number of lints no matter what report mode we are in
    println!(
        "{}: {}",
        current_input.get_identifier(),
        match (lint_count_before, lint_count_after) {
            (0, _) => "No lints found".to_string(),
            (before, after) if before != after =>
                format!("{before} lints before overlap removal, {after} after"),
            (before, _) => format!("{before} lints"),
        }
    );

    // If we are in Ariadne mode, print the report
    if matches!(report_mode, ReportStyle::FullAriadneLintReport) {
        let primary_color = Color::Magenta;

        let input_identifier = current_input.get_identifier();

        if lint_count_after != 0 {
            let mut report_builder = Report::build(ReportKind::Advice, &input_identifier, 0);

            for (rule_name, lints) in named_lints {
                for lint in lints {
                    let (r, g, b) = rgb_for_lint_kind(Some(&lint.lint_kind));
                    report_builder = report_builder.with_label(
                        Label::new((&input_identifier, lint.span.into()))
                            .with_message(format!(
                                "{}: {}",
                                format_args!("[{}::{}]", lint.lint_kind, rule_name)
                                    .fg(ariadne::Color::Rgb(r, g, b)),
                                lint.message
                            ))
                            .with_color(primary_color),
                    );
                }
            }

            let report = report_builder.finish();
            report.print((&input_identifier, Source::from(source))).ok();
        }
    }

    // Print the more detailed counts for the lint kinds and then for the rules
    if !lint_kinds.is_empty() {
        let mut lint_kinds_vec: Vec<_> = lint_kinds.iter().collect();
        lint_kinds_vec.sort_by_key(|(lk, count)| (std::cmp::Reverse(**count), lk.to_string()));

        let lk_vec: Vec<(Option<String>, String)> = lint_kinds_vec
            .into_iter()
            .map(|(lk, c)| {
                let (r, g, b) = rgb_for_lint_kind(Some(lk));
                (
                    Some(format!("\x1b[38;2;{r};{g};{b}m")),
                    format!("[{lk}: {c}]"),
                )
            })
            .collect();

        println!("lint kinds:");
        print_formatted_items(lk_vec);
    }

    if !lint_rules.is_empty() {
        let mut rules_vec: Vec<_> = lint_rules.iter().collect();
        rules_vec.sort_by_key(|(rn, count)| (std::cmp::Reverse(**count), rn.to_string()));

        let r_vec: Vec<(Option<String>, String)> = rules_vec
            .into_iter()
            .map(|(rn, c)| (None, format!("<{rn}: {c}>")))
            .collect();

        println!("rules:");
        print_formatted_items(r_vec);
    }
}

fn find_longest_doc_line(toks: &[Token]) -> usize {
    let mut longest_len_chars = 0;
    let mut curr_len_chars = 0;
    let mut current_line_start_tok_idx = 0;

    for (idx, tok) in toks.iter().enumerate() {
        if matches!(tok.kind, TokenKind::Newline(_))
            || matches!(tok.kind, TokenKind::ParagraphBreak)
        {
            if curr_len_chars > longest_len_chars {
                longest_len_chars = curr_len_chars;
            }
            curr_len_chars = 0;
            current_line_start_tok_idx = idx + 1;
        } else if matches!(tok.kind, TokenKind::Unlintable) {
            // TODO would be more accurate to scan for \n in the tok.span.get_content(src)
        } else {
            curr_len_chars += tok.span.len();
        }
    }

    if curr_len_chars > longest_len_chars
        && !toks.is_empty()
        && current_line_start_tok_idx < toks.len()
    {
        longest_len_chars = curr_len_chars;
    }

    longest_len_chars
}

fn final_report(
    dialect: Dialect,
    batch_mode: bool,
    all_lint_kinds: HashMap<LintKind, usize>,
    all_rules: HashMap<String, usize>,
    all_lint_kind_rule_pairs: HashMap<(LintKind, String), usize>,
    all_spellos: HashMap<String, usize>,
) {
    // The stats summary of all inputs that we only do when there are multiple inputs.
    if batch_mode {
        let mut all_files_lint_kind_counts_vec: Vec<(LintKind, _)> =
            all_lint_kinds.into_iter().collect();
        all_files_lint_kind_counts_vec
            .sort_by_key(|(lk, count)| (std::cmp::Reverse(*count), lk.to_string()));

        let lint_kind_counts: Vec<(Option<String>, String)> = all_files_lint_kind_counts_vec
            .into_iter()
            .map(|(lint_kind, c)| {
                let (r, g, b) = rgb_for_lint_kind(Some(&lint_kind));
                (
                    Some(format!("\x1b[38;2;{r};{g};{b}m")),
                    format!("[{lint_kind}: {c}]"),
                )
            })
            .collect();

        if !lint_kind_counts.is_empty() {
            println!("All files lint kinds:");
            print_formatted_items(lint_kind_counts);
        }

        let mut all_files_rule_name_counts_vec: Vec<_> = all_rules.into_iter().collect();
        all_files_rule_name_counts_vec
            .sort_by_key(|(rule_name, count)| (std::cmp::Reverse(*count), rule_name.to_string()));

        let rule_name_counts: Vec<(Option<String>, String)> = all_files_rule_name_counts_vec
            .into_iter()
            .map(|(rule_name, count)| (None, format!("({rule_name}: {count})")))
            .collect();

        if !rule_name_counts.is_empty() {
            println!("All files rule names:");
            print_formatted_items(rule_name_counts);
        }
    }

    // The stats summary of all pairs of lint kind + rule name, whether there is only one input or multiple.
    let mut lint_kind_rule_pairs: Vec<_> = all_lint_kind_rule_pairs.into_iter().collect();
    lint_kind_rule_pairs.sort_by(|a, b| {
        let (a, b) = ((&a.0, &a.1), (&b.0, &b.1));
        b.1.cmp(a.1)
            .then_with(|| a.0.0.to_string().cmp(&b.0.0.to_string()))
            .then_with(|| a.0.1.cmp(&b.0.1))
    });

    // Format them using their colours
    let formatted_lint_kind_rule_pairs: Vec<(Option<String>, String)> = lint_kind_rule_pairs
        .into_iter()
        .map(|ele| {
            let (r, g, b) = rgb_for_lint_kind(Some(&ele.0.0));
            let ansi_prefix = format!("\x1b[38;2;{r};{g};{b}m");
            (
                Some(ansi_prefix),
                format!("«« {} {}·{} »»", ele.1, ele.0.0, ele.0.1),
            )
        })
        .collect();

    if !formatted_lint_kind_rule_pairs.is_empty() {
        // Print them with line wrapping
        print_formatted_items(formatted_lint_kind_rule_pairs);
    }

    if !all_spellos.is_empty() {
        // Group by lowercase spelling while preserving original case and counts
        let mut grouped: HashMap<String, Vec<(String, usize)>> = HashMap::new();
        for (spelling, count) in all_spellos {
            grouped
                .entry(spelling.to_lowercase())
                .or_default()
                .push((spelling, count));
        }

        // Create a vector of (lowercase_spelling, variants, total_count)
        let mut grouped_vec: Vec<_> = grouped
            .into_iter()
            .map(|(lower, variants)| {
                let total: usize = variants.iter().map(|(_, c)| c).sum();
                (lower, variants, total)
            })
            .collect();

        // Sort by total count (descending), then by lowercase spelling
        grouped_vec.sort_by(|a, b| b.2.cmp(&a.2).then_with(|| a.0.cmp(&b.0)));

        // Flatten the variants back out, but keep track of the group index for coloring
        let spelling_vec: Vec<(Option<String>, String)> = grouped_vec
            .into_iter()
            .enumerate()
            .flat_map(|(i, (_, variants, _))| {
                // Sort variants by count (descending) then by original spelling
                let mut variants = variants;
                variants.sort_by(|a, b| b.1.cmp(&a.1).then_with(|| a.0.cmp(&b.0)));

                // Choose colour based on group index (rotating through three colours)
                let (r, g, b) = match i % 3 {
                    0 => (180, 90, 150), // Magenta
                    1 => (90, 180, 90),  // Green
                    _ => (90, 150, 180), // Cyan
                };
                let color = format!("\x1b[38;2;{};{};{}m", r, g, b);

                variants
                    .into_iter()
                    .map(move |(spelling, c)| (Some(color.clone()), format!("(“{spelling}”: {c})")))
            })
            .collect();

        println!("All files Spelling::SpellCheck (For dialect: {})", dialect);
        print_formatted_items(spelling_vec);
    }
}

// Note: This must be kept synchronized with:
// packages/lint-framework/src/lint/lintKindColor.ts
// packages/web/src/lib/lintKindColor.ts
// This can be removed when issue #1991 is resolved.
fn lint_kind_to_rgb() -> &'static [(LintKind, (u8, u8, u8))] {
    &[
        (LintKind::Agreement, (0x22, 0x8B, 0x22)),
        (LintKind::BoundaryError, (0x8B, 0x45, 0x13)),
        (LintKind::Capitalization, (0x54, 0x0D, 0x6E)),
        (LintKind::Eggcorn, (0xFF, 0x8C, 0x00)),
        (LintKind::Enhancement, (0x0E, 0xAD, 0x69)),
        (LintKind::Formatting, (0x7D, 0x3C, 0x98)),
        (LintKind::Grammar, (0x9B, 0x59, 0xB6)),
        (LintKind::Malapropism, (0xC7, 0x15, 0x85)),
        (LintKind::Miscellaneous, (0x3B, 0xCE, 0xAC)),
        (LintKind::Nonstandard, (0x00, 0x8B, 0x8B)),
        (LintKind::Punctuation, (0xD4, 0x85, 0x0F)),
        (LintKind::Readability, (0x2E, 0x8B, 0x57)),
        (LintKind::Redundancy, (0x46, 0x82, 0xB4)),
        (LintKind::Regionalism, (0xC0, 0x61, 0xCB)),
        (LintKind::Repetition, (0x00, 0xA6, 0x7C)),
        (LintKind::Spelling, (0xEE, 0x42, 0x66)),
        (LintKind::Style, (0xFF, 0xD2, 0x3F)),
        (LintKind::Typo, (0xFF, 0x6B, 0x35)),
        (LintKind::Usage, (0x1E, 0x90, 0xFF)),
        (LintKind::WordChoice, (0x22, 0x8B, 0x22)),
    ]
}

fn rgb_for_lint_kind(olk: Option<&LintKind>) -> (u8, u8, u8) {
    olk.and_then(|lk| {
        lint_kind_to_rgb()
            .iter()
            .find(|(k, _)| k == lk)
            .map(|(_, color)| *color)
    })
    .unwrap_or((0, 0, 0))
}

fn print_formatted_items(items: impl IntoIterator<Item = (Option<String>, String)>) {
    let mut first_on_line = true;
    let mut len_so_far = 0;

    for (ansi, text) in items {
        let text_len = text.len();

        let mut len_to_add = !first_on_line as usize + text_len;

        let mut before = "";
        if len_so_far + len_to_add > 120 {
            before = "\n";
            len_to_add -= 1; // no space before the first item
            len_so_far = 0;
        } else if !first_on_line {
            before = " ";
        }

        let (set, reset): (&str, &str) = if let Some(prefix) = ansi.as_ref() {
            (prefix, "\x1b[0m")
        } else {
            ("", "")
        };
        print!("{}{}{}{}", before, set, text, reset);
        len_so_far += len_to_add;
        first_on_line = false;
    }
    println!();
}<|MERGE_RESOLUTION|>--- conflicted
+++ resolved
@@ -209,7 +209,6 @@
             // TODO workspace_dict_path?
             file_dict_path,
         } => {
-<<<<<<< HEAD
             lint(
                 markdown_options,
                 curated_dictionary,
@@ -224,86 +223,6 @@
                 // TODO workspace_dict_path?
                 file_dict_path,
             )
-=======
-            // Try to read from standard input if `input` was not provided.
-            let input = input.unwrap_or_else(|| Input::try_from_stdin().unwrap());
-
-            let mut merged_dict = MergedDictionary::new();
-            merged_dict.add_dictionary(dictionary);
-
-            // Attempt to load user dictionary.
-            match load_dict(&user_dict_path) {
-                Ok(user_dict) => merged_dict.add_dictionary(Arc::new(user_dict)),
-                Err(err) => println!("{}: {}", user_dict_path.display(), err),
-            }
-
-            if let Input::File(ref file) = input {
-                // Only attempt to load file dictionary if input is a file.
-                let file_dict_path = file_dict_path.join(file_dict_name(file));
-                match load_dict(&file_dict_path) {
-                    Ok(file_dict) => merged_dict.add_dictionary(Arc::new(file_dict)),
-                    Err(err) => println!("{}: {}", file_dict_path.display(), err),
-                }
-            }
-
-            // Load the file/text.
-            let (doc, source) = input.load(markdown_options, &merged_dict)?;
-
-            let mut linter = LintGroup::new_curated(Arc::new(merged_dict), dialect);
-
-            if let Some(rules) = only {
-                linter.set_all_rules_to(Some(false));
-
-                for rule in rules {
-                    if !linter.contains_key(&rule) {
-                        eprintln!("Warning: Cannot enable unknown rule '{}'.", &rule);
-                    }
-                    linter.config.set_rule_enabled(rule, true);
-                }
-            }
-
-            if let Some(rules) = ignore {
-                for rule in rules {
-                    if !linter.contains_key(&rule) {
-                        eprintln!("Warning: Cannot disable unknown rule '{}'.", &rule);
-                    }
-                    linter.config.set_rule_enabled(rule, false);
-                }
-            }
-
-            let mut lints = linter.lint(&doc);
-
-            if count {
-                println!("{}", lints.len());
-                return Ok(());
-            }
-
-            if lints.is_empty() {
-                println!("No lints found");
-                return Ok(());
-            }
-
-            remove_overlaps(&mut lints);
-
-            let primary_color = Color::Magenta;
-
-            let input_identifier = input.get_identifier();
-
-            let mut report_builder = Report::build(ReportKind::Advice, &input_identifier, 0);
-
-            for lint in lints {
-                report_builder = report_builder.with_label(
-                    Label::new((&input_identifier, lint.span.into()))
-                        .with_message(lint.message)
-                        .with_color(primary_color),
-                );
-            }
-
-            let report = report_builder.finish();
-            report.print((&input_identifier, Source::from(source)))?;
-
-            process::exit(1)
->>>>>>> 56a81b8d
         }
         Args::Parse { input } => {
             // Try to read from standard input if `input` was not provided.
@@ -428,11 +347,7 @@
             ];
 
             for word in words {
-<<<<<<< HEAD
-                let metadata = curated_dictionary.get_word_metadata_str(&word);
-                results.insert(word, metadata);
-=======
-                let meta = dictionary.get_word_metadata_str(&word);
+                let meta = curated_dictionary.get_word_metadata_str(&word);
                 let (flags, emojis) = meta.as_ref().map_or_else(
                     || (String::new(), String::new()),
                     |md| {
@@ -450,7 +365,6 @@
                     format!("\n{}", serde_json::to_string_pretty(&meta).unwrap())
                 });
                 println!("{}: {} {}{}", word, flags, emojis, json);
->>>>>>> 56a81b8d
             }
             Ok(())
         }
@@ -1042,9 +956,8 @@
             if let Some(comment_parser) = CommentParser::new_from_filename(file, markdown_options) {
                 Box::new(comment_parser)
             } else {
-<<<<<<< HEAD
                 eprintln!(
-                    "{}Warning: could not detect language ID; {}",
+                    "{}Warning: Could not detect language ID; {}",
                     input_identifier
                         .map(|id| format!("{}: ", id))
                         .unwrap_or_default(),
@@ -1053,10 +966,6 @@
                     } else {
                         "falling back to PlainEnglish parser."
                     }
-=======
-                println!(
-                    "Warning: Could not detect language ID; falling back to PlainEnglish parser."
->>>>>>> 56a81b8d
                 );
                 if batch_mode {
                     return Ok((None, source));
@@ -1351,17 +1260,24 @@
     only: &Option<Vec<String>>,
     ignore: &Option<Vec<String>>,
 ) {
-    if let Some(rules) = &only {
+    if let Some(rules) = only {
         lint_group.set_all_rules_to(Some(false));
-        rules
-            .iter()
-            .for_each(|r| lint_group.config.set_rule_enabled(r, true));
-    }
-
-    if let Some(rules) = &ignore {
-        rules
-            .iter()
-            .for_each(|r| lint_group.config.set_rule_enabled(r, false));
+
+        for rule in rules {
+            if !lint_group.contains_key(rule) {
+                eprintln!("Warning: Cannot enable unknown rule '{}'.", &rule);
+            }
+            lint_group.config.set_rule_enabled(rule, true);
+        }
+    }
+
+    if let Some(rules) = ignore {
+        for rule in rules {
+            if !lint_group.contains_key(rule) {
+                eprintln!("Warning: Cannot disable unknown rule '{}'.", &rule);
+            }
+            lint_group.config.set_rule_enabled(rule, false);
+        }
     }
 }
 
