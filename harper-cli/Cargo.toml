[package]
name = "harper-cli"
version = "0.1.0"
edition = "2021"
private = true
publish = false
repository = "https://github.com/automattic/harper"

[dependencies]
anyhow = "1.0.97"
ariadne = "0.4.1"
clap = { version = "4.5.34", features = ["derive", "string"] }
<<<<<<< HEAD
harper-stats = { path = "../harper-stats", version = "0.26.0" }
harper-literate-haskell = { path = "../harper-literate-haskell", version = "0.26.0" }
harper-core = { path = "../harper-core", version = "0.26.0" }
harper-comments = { path = "../harper-comments", version = "0.26.0" }
harper-typst = { path = "../harper-typst", version = "0.26.0" }
=======
dirs = "6.0.0"
harper-literate-haskell = { path = "../harper-literate-haskell", version = "0.27.0" }
harper-core = { path = "../harper-core", version = "0.27.0" }
harper-comments = { path = "../harper-comments", version = "0.27.0" }
harper-typst = { path = "../harper-typst", version = "0.27.0" }
>>>>>>> c8f41bcd
hashbrown = "0.15.2"
serde = { version = "1.0.219", features = ["derive"] }
serde_json = "1.0.140"

[features]
default = []<|MERGE_RESOLUTION|>--- conflicted
+++ resolved
@@ -10,19 +10,12 @@
 anyhow = "1.0.97"
 ariadne = "0.4.1"
 clap = { version = "4.5.34", features = ["derive", "string"] }
-<<<<<<< HEAD
-harper-stats = { path = "../harper-stats", version = "0.26.0" }
-harper-literate-haskell = { path = "../harper-literate-haskell", version = "0.26.0" }
-harper-core = { path = "../harper-core", version = "0.26.0" }
-harper-comments = { path = "../harper-comments", version = "0.26.0" }
-harper-typst = { path = "../harper-typst", version = "0.26.0" }
-=======
+harper-stats = { path = "../harper-stats", version = "0.27.0" }
 dirs = "6.0.0"
 harper-literate-haskell = { path = "../harper-literate-haskell", version = "0.27.0" }
 harper-core = { path = "../harper-core", version = "0.27.0" }
 harper-comments = { path = "../harper-comments", version = "0.27.0" }
 harper-typst = { path = "../harper-typst", version = "0.27.0" }
->>>>>>> c8f41bcd
 hashbrown = "0.15.2"
 serde = { version = "1.0.219", features = ["derive"] }
 serde_json = "1.0.140"
