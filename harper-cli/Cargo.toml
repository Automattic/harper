--- conflicted
+++ resolved
@@ -11,20 +11,12 @@
 clap = { version = "4.5.48", features = ["derive", "string"] }
 harper-stats = { path = "../harper-stats", version = "0.66.0" }
 dirs = "6.0.0"
-<<<<<<< HEAD
 harper-literate-haskell = { path = "../harper-literate-haskell", version = "0.65.0" }
 harper-python = { path = "../harper-python", version = "0.65.0" }
 harper-core = { path = "../harper-core", version = "0.65.0" }
 harper-pos-utils = { path = "../harper-pos-utils", version = "0.65.0", features = ["threaded"] }
 harper-comments = { path = "../harper-comments", version = "0.65.0" }
 harper-typst = { path = "../harper-typst", version = "0.65.0" }
-=======
-harper-literate-haskell = { path = "../harper-literate-haskell", version = "0.66.0" }
-harper-core = { path = "../harper-core", version = "0.66.0" }
-harper-pos-utils = { path = "../harper-pos-utils", version = "0.66.0", features = ["threaded"] }
-harper-comments = { path = "../harper-comments", version = "0.66.0" }
-harper-typst = { path = "../harper-typst", version = "0.66.0" }
->>>>>>> 84a52e39
 hashbrown = "0.16.0"
 serde = { version = "1.0.228", features = ["derive"] }
 serde_json = "1.0.145"
