--- conflicted
+++ resolved
@@ -23,12 +23,9 @@
 serde = { version = "1.0.228", features = ["derive"] }
 serde_json = "1.0.148"
 strum = "0.27.2"
+strum_macros = "0.27.2"
 harper-ink = { version = "1.0.0", path = "../harper-ink" }
-<<<<<<< HEAD
-either = "1.15.0"
 enum_dispatch = "0.3.13"
-=======
->>>>>>> 51e02866
 
 [features]
 default = []
