--- conflicted
+++ resolved
@@ -29,12 +29,8 @@
 futures = "0.3.31"
 serde = { version = "1.0.219", features = ["derive"] }
 indexmap = { version = "2.10.0", features = ["serde"] }
-<<<<<<< HEAD
-reqwest = { version = "0.12.22", features = ["rustls-tls"], default-features = false }
+reqwest = { version = "0.12.23", features = ["rustls-tls"], default-features = false }
 globset = "0.4.16"
-=======
-reqwest = { version = "0.12.23", features = ["rustls-tls"], default-features = false }
->>>>>>> 0ab72bdd
 
 [features]
 default = []