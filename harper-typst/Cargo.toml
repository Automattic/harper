[package]
name = "harper-typst"
version = "0.22.0"
edition = "2024"
description = "The language checker for developers."
license = "Apache-2.0"
repository = "https://github.com/automattic/harper"

[dependencies]
harper-core = { path = "../harper-core", version = "0.22.0" }
<<<<<<< HEAD
typst-syntax = { version = "0.12.0" }
ordered-float = { version = "5.0.0", features = ["serde"] }
=======
typst-syntax = { version = "0.13.0" }
ordered-float = { version = "4.6.0", features = ["serde"] }
>>>>>>> 104eda43
itertools = "0.14.0"
paste = "1.0.14"<|MERGE_RESOLUTION|>--- conflicted
+++ resolved
@@ -8,12 +8,7 @@
 
 [dependencies]
 harper-core = { path = "../harper-core", version = "0.22.0" }
-<<<<<<< HEAD
-typst-syntax = { version = "0.12.0" }
+typst-syntax = { version = "0.13.0" }
 ordered-float = { version = "5.0.0", features = ["serde"] }
-=======
-typst-syntax = { version = "0.13.0" }
-ordered-float = { version = "4.6.0", features = ["serde"] }
->>>>>>> 104eda43
 itertools = "0.14.0"
 paste = "1.0.14"